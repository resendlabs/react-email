--- conflicted
+++ resolved
@@ -16,17 +16,10 @@
   },
   "dependencies": {
     "@radix-ui/colors": "1.0.1",
-<<<<<<< HEAD
-    "@radix-ui/react-collapsible": "1.0.1",
-    "@radix-ui/react-popover": "1.0.2",
-    "@radix-ui/react-slot": "1.0.2",
-    "@radix-ui/react-toggle-group": "1.0.1",
-=======
     "@radix-ui/react-collapsible": "1.0.3",
     "@radix-ui/react-popover": "1.0.6",
-    "@radix-ui/react-slot": "1.0.1",
+    "@radix-ui/react-slot": "1.0.2",
     "@radix-ui/react-toggle-group": "1.0.4",
->>>>>>> 67174797
     "@radix-ui/react-tooltip": "1.0.6",
     "@react-email/render": "0.0.7",
     "classnames": "2.3.2",
