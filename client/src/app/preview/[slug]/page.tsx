import { render } from '@react-email/render';
import { promises as fs } from 'fs';
import { dirname, join as pathJoin } from 'path';
import { CONTENT_DIR, getEmails } from '../../../utils/get-emails';
import Preview from './preview';

export const dynamicParams = true;

export async function generateStaticParams() {
  const { emails } = await getEmails();

  const paths = emails.map((email) => {
    return { slug: email };
  });

  return paths;
}

export default async function Page({ params }) {
  const { emails, filenames } = await getEmails();
  const template = filenames.filter((email) => {
    const [fileName] = email.split('.');
    return params.slug === fileName;
  });

  const Email = (await import(`../../../../emails/${params.slug}`)).default;
<<<<<<< HEAD
  const previewProps = Email.PreviewProps || {}
  const markup = render(<Email {...previewProps} />, { pretty: true });
  const plainText = render(<Email {...previewProps} />, { plainText: true });
  const path = `${process.cwd()}/${CONTENT_DIR}/${template[0]}`;
  const reactMarkup = await fs.readFile(path, {
=======
  const markup = render(<Email />, { pretty: true });
  const plainText = render(<Email />, { plainText: true });
  const basePath = pathJoin(process.cwd(), CONTENT_DIR);
  const path = pathJoin(basePath, template[0]);

  // the file is actually just re-exporting the default export of the original file. We need to resolve this first
  const exportTemplateFile: string = await fs.readFile(path, {
    encoding: 'utf-8',
  });
  const importPath = exportTemplateFile.match(/import Mail from '(.+)';/)![1];
  const originalFilePath = pathJoin(dirname(path), importPath);

  const reactMarkup: string = await fs.readFile(originalFilePath, {
>>>>>>> 04afc042
    encoding: 'utf-8',
  });

  return (
    <Preview
      navItems={emails}
      slug={params.slug}
      markup={markup}
      reactMarkup={reactMarkup}
      plainText={plainText}
    />
  );
}

export async function generateMetadata({ params }) {
  return { title: `${params.slug} — React Email` };
}<|MERGE_RESOLUTION|>--- conflicted
+++ resolved
@@ -24,15 +24,9 @@
   });
 
   const Email = (await import(`../../../../emails/${params.slug}`)).default;
-<<<<<<< HEAD
   const previewProps = Email.PreviewProps || {}
   const markup = render(<Email {...previewProps} />, { pretty: true });
   const plainText = render(<Email {...previewProps} />, { plainText: true });
-  const path = `${process.cwd()}/${CONTENT_DIR}/${template[0]}`;
-  const reactMarkup = await fs.readFile(path, {
-=======
-  const markup = render(<Email />, { pretty: true });
-  const plainText = render(<Email />, { plainText: true });
   const basePath = pathJoin(process.cwd(), CONTENT_DIR);
   const path = pathJoin(basePath, template[0]);
 
@@ -44,7 +38,6 @@
   const originalFilePath = pathJoin(dirname(path), importPath);
 
   const reactMarkup: string = await fs.readFile(originalFilePath, {
->>>>>>> 04afc042
     encoding: 'utf-8',
   });
 
