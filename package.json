{
  "name": "react-email-monorepo",
  "version": "0.0.0",
  "private": true,
  "scripts": {
    "build": "turbo run build --filter=!react-email-starter",
    "dev": "turbo run dev --filter=!react-email-starter --parallel --concurrency 25",
    "format": "prettier --write \"**/*.{ts,tsx,md}\"",
    "format:check": "prettier --check \"**/*.{ts,tsx,md}\"",
    "release": "turbo run build --filter=./packages/* --filter=!react-email-starter && pnpm changeset publish",
    "canary:enter": "changeset pre enter canary",
    "canary:exit": "changeset pre exit",
    "version": "changeset version && pnpm install --no-frozen-lockfile",
    "lint": "turbo run lint",
    "test": "turbo run test",
    "test:watch": "turbo run test:watch"
  },
  "devDependencies": {
<<<<<<< HEAD
    "@changesets/cli": "2.27.10",
    "@types/node": "18.18.0",
=======
    "@changesets/cli": "2.27.11",
    "@types/node": "22.10.2",
>>>>>>> 17483357
    "@types/react": "19.0.1",
    "@types/react-dom": "19.0.1",
    "eslint": "8.50.0",
    "happy-dom": "15.10.2",
    "prettier": "3.4.2",
    "prettier-plugin-tailwindcss": "0.6.6",
    "tsconfig": "workspace:*",
    "tsup": "8.2.4",
    "turbo": "2.3.1",
    "vite": "5.4.6",
    "vitest": "2.0.5"
  },
  "packageManager": "pnpm@9.15.0+sha512.76e2379760a4328ec4415815bcd6628dee727af3779aaa4c914e3944156c4299921a89f976381ee107d41f12cfa4b66681ca9c718f0668fa0831ed4c6d8ba56c"
}<|MERGE_RESOLUTION|>--- conflicted
+++ resolved
@@ -16,13 +16,8 @@
     "test:watch": "turbo run test:watch"
   },
   "devDependencies": {
-<<<<<<< HEAD
-    "@changesets/cli": "2.27.10",
-    "@types/node": "18.18.0",
-=======
     "@changesets/cli": "2.27.11",
     "@types/node": "22.10.2",
->>>>>>> 17483357
     "@types/react": "19.0.1",
     "@types/react-dom": "19.0.1",
     "eslint": "8.50.0",
