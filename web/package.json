{
  "name": "web",
  "version": "0.0.0",
  "private": true,
  "scripts": {
    "dev": "next dev",
    "build": "next build",
    "start": "next start",
    "lint": "next lint",
    "format:check": "prettier --check \"**/*.{ts,tsx,md}\"",
    "format": "prettier --write \"**/*.{ts,tsx,md}\""
  },
  "dependencies": {
    "@radix-ui/colors": "0.1.8",
    "@radix-ui/react-slot": "1.0.1",
    "@sindresorhus/is": "5.3.0",
    "@supabase/supabase-js": "2.26.0",
    "@vercel/analytics": "1.0.1",
    "classnames": "2.3.2",
    "date-fns": "^2.29.3",
    "next": "13.4.9",
    "prism-react-renderer": "1.3.5",
    "react": "18.2.0",
    "react-dom": "18.2.0",
    "resend": "0.16.0"
  },
  "devDependencies": {
    "@types/node": "18.11.9",
    "@types/react": "18.0.25",
    "@types/react-dom": "18.0.9",
    "autoprefixer": "10.4.14",
<<<<<<< HEAD
    "eslint": "8.36.0",
    "eslint-config-next": "13.4.9",
=======
    "eslint": "8.44.0",
    "eslint-config-next": "13.2.4",
>>>>>>> cd711fff
    "eslint-config-prettier": "8.8.0",
    "eslint-plugin-simple-import-sort": "10.0.0",
    "eslint-plugin-unused-imports": "2.0.0",
    "postcss": "8.4.25",
    "prettier": "3.0.0",
    "tailwindcss": "3.2.4",
    "typescript": "5.1.6"
  }
}<|MERGE_RESOLUTION|>--- conflicted
+++ resolved
@@ -29,13 +29,8 @@
     "@types/react": "18.0.25",
     "@types/react-dom": "18.0.9",
     "autoprefixer": "10.4.14",
-<<<<<<< HEAD
-    "eslint": "8.36.0",
+    "eslint": "8.44.0",
     "eslint-config-next": "13.4.9",
-=======
-    "eslint": "8.44.0",
-    "eslint-config-next": "13.2.4",
->>>>>>> cd711fff
     "eslint-config-prettier": "8.8.0",
     "eslint-plugin-simple-import-sort": "10.0.0",
     "eslint-plugin-unused-imports": "2.0.0",
