--- conflicted
+++ resolved
@@ -764,11 +764,7 @@
         version: 4.7.0
       vitest:
         specifier: 1.1.3
-<<<<<<< HEAD
-        version: 1.1.3(@types/node@20.10.4)
-=======
         version: 1.1.3(@types/node@18.0.0)(happy-dom@12.2.2)
->>>>>>> 780179cb
       watch:
         specifier: 1.0.2
         version: 1.0.2
@@ -1130,7 +1126,6 @@
     transitivePeerDependencies:
       - supports-color
 
-<<<<<<< HEAD
   /@babel/highlight@7.22.20:
     resolution: {integrity: sha512-dkdMCN3py0+ksCgYmGG8jKeGA/8Tk+gJwSYYlFGxG5lmhfKNoAy004YpLxpS1W2J8m/EK2Ew+yOs9pVRwO89mg==}
     engines: {node: '>=6.9.0'}
@@ -1140,8 +1135,6 @@
       js-tokens: 4.0.0
     dev: true
 
-=======
->>>>>>> 780179cb
   /@babel/highlight@7.23.4:
     resolution: {integrity: sha512-acGdbYSfp2WheJoJm/EBBBLh/ID8KDc64ISZ9DYtBmC8/Q204PZJLHyzeB5qMzJ5trcOkybd78M4x2KWsUq++A==}
     engines: {node: '>=6.9.0'}
@@ -3651,8 +3644,6 @@
     resolution: {integrity: sha512-K0VQKziLUWkVKiRVrx4a40iPaxTUefQmjtkQofBkYRcoaaL/8rhwDWww9qWbrgicNOgnpIsMxyNIUM4+n6dUIA==}
     dev: true
 
-<<<<<<< HEAD
-=======
   /@types/minimist@1.2.5:
     resolution: {integrity: sha512-hov8bUuiLiyFPGyFPE1lwWhmzYbirOXQNNo40+y3zow8aFVTeyn3VWL0VFFfdNddA8S4Vf0Tc062rzyNr7Paag==}
     dev: false
@@ -3661,7 +3652,6 @@
     resolution: {integrity: sha512-cHlGmko4gWLVI27cGJntjs/Sj8th9aYwplmZFwmmgYQQvL5NUsgVJG7OddLvNfLqYS31KFN0s3qlaD9qCaxACA==}
     dev: true
 
->>>>>>> 780179cb
   /@types/node@18.18.0:
     resolution: {integrity: sha512-3xA4X31gHT1F1l38ATDIL9GpRLdwVhnEFC8Uikv5ZLlXATwrCYyPq7ZWHxzxc3J/30SUiwiYT+bQe0/XvKlWbw==}
     dev: true
@@ -10355,11 +10345,7 @@
       - terser
     dev: true
 
-<<<<<<< HEAD
-  /vitest@1.1.3(@types/node@20.10.4):
-=======
   /vitest@1.1.3(@types/node@18.0.0)(happy-dom@12.2.2):
->>>>>>> 780179cb
     resolution: {integrity: sha512-2l8om1NOkiA90/Y207PsEvJLYygddsOyr81wLQ20Ra8IlLKbyQncWsGZjnbkyG2KwwuTXLQjEPOJuxGMG8qJBQ==}
     engines: {node: ^18.0.0 || >=20.0.0}
     hasBin: true
