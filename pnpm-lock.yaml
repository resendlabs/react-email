--- conflicted
+++ resolved
@@ -169,64 +169,27 @@
         specifier: 0.0.11
         version: 0.0.11(react@18.2.0)
       '@react-email/column':
-<<<<<<< HEAD
-        specifier: 0.0.7
-        version: 0.0.7
-      '@react-email/container':
-        specifier: 0.0.8
-        version: 0.0.8
-=======
         specifier: 0.0.8
         version: link:../column
       '@react-email/container':
         specifier: 0.0.10
         version: link:../container
->>>>>>> c73dcb0f
       '@react-email/font':
         specifier: 0.0.4
         version: link:../font
       '@react-email/head':
-<<<<<<< HEAD
-        specifier: 0.0.5
-        version: 0.0.5
-=======
         specifier: 0.0.6
         version: link:../head
->>>>>>> c73dcb0f
       '@react-email/heading':
         specifier: 0.0.9
         version: 0.0.9(@types/react@18.2.33)
       '@react-email/hr':
-<<<<<<< HEAD
-        specifier: 0.0.5
-        version: 0.0.5
-=======
         specifier: 0.0.6
         version: link:../hr
->>>>>>> c73dcb0f
       '@react-email/html':
         specifier: 0.0.6
         version: link:../html
       '@react-email/img':
-<<<<<<< HEAD
-        specifier: 0.0.5
-        version: 0.0.5
-      '@react-email/link':
-        specifier: 0.0.5
-        version: 0.0.5
-      '@react-email/preview':
-        specifier: 0.0.6
-        version: 0.0.6
-      '@react-email/render':
-        specifier: 0.0.7
-        version: 0.0.7
-      '@react-email/row':
-        specifier: 0.0.5
-        version: 0.0.5
-      '@react-email/section':
-        specifier: 0.0.9
-        version: 0.0.9
-=======
         specifier: 0.0.6
         version: link:../img
       '@react-email/link':
@@ -244,18 +207,12 @@
       '@react-email/section':
         specifier: 0.0.10
         version: link:../section
->>>>>>> c73dcb0f
       '@react-email/tailwind':
         specifier: 0.0.12
         version: link:../tailwind
       '@react-email/text':
-<<<<<<< HEAD
-        specifier: 0.0.5
-        version: 0.0.5
-=======
         specifier: 0.0.6
         version: link:../text
->>>>>>> c73dcb0f
       react:
         specifier: 18.2.0
         version: 18.2.0
@@ -1972,69 +1929,23 @@
       react: 18.2.0
     dev: false
 
-<<<<<<< HEAD
-  /@react-email/column@0.0.7:
-    resolution: {integrity: sha512-B29wVXyIcuVprgGpLkR23waPh/twlqmugZQsCKk05JlMCQ80/Puv4Lgj4dRsIJzgyTLMwG6xq17+Uxc5iGfuaQ==}
-    engines: {node: '>=16.0.0'}
-    dependencies:
-      react: 18.2.0
-    dev: false
-
-  /@react-email/container@0.0.8:
-    resolution: {integrity: sha512-MQZQxvTOoLWjJR+Jm689jltm0I/mtZbEaDnwZbNkkHKgccr++wwb9kOKMgXG777Y7tGa1JATAsZpvFYiCITwUg==}
-    engines: {node: '>=16.0.0'}
-    dependencies:
-      react: 18.2.0
-    dev: false
-
-  /@react-email/font@0.0.2:
-    resolution: {integrity: sha512-mmkyOCAcbgytE7DfIuOBVG1YVDUZY9rPCor4o7pUEzGJiU2y/TNuV8CgNPSU/VgXeBKL/94QDjB62OrGHlFNMQ==}
-=======
   /@react-email/button@0.0.11(react@18.2.0):
     resolution: {integrity: sha512-mB5ySfZifwE5ybtIWwXGbmKk1uKkH4655gftL4+mMxZAZCkINVa2KXTi5pO+xZhMtJI9xtAsikOrOEU1gTDoww==}
     engines: {node: '>=18.0.0'}
     peerDependencies:
       react: 18.2.0
->>>>>>> c73dcb0f
     dependencies:
       react: 18.2.0
     dev: false
 
-<<<<<<< HEAD
-  /@react-email/head@0.0.5:
-    resolution: {integrity: sha512-s84OxJxZMee2z5b1a+RVwY1NOSUNNf1ecjPf6n64aZmMNcNUyn4gOl7RO6xbfBrZko7TigBwsFB1Cgjxtn/ydg==}
-    engines: {node: '>=16.0.0'}
-    dependencies:
-      react: 18.2.0
-    dev: false
-
-  /@react-email/heading@0.0.8:
-    resolution: {integrity: sha512-7atATmoHBHTk7hFYFsFFzOIBV3u1zPpsSOWkLBojdjSUdenpk2SbX8GP8/3aBhWl/tuFX9RBGcu1Xes+ZijFLg==}
-=======
   /@react-email/heading@0.0.9(@types/react@18.2.33):
     resolution: {integrity: sha512-xzkcGlm+/aFrNlJZBKzxRKkRYJ2cRx92IqmSKAuGnwuKQ/uMKomXzPsHPu3Dclmnhn3wVKj4uprkgQOoxP6uXQ==}
->>>>>>> c73dcb0f
     engines: {node: '>=16.0.0'}
     dependencies:
       '@radix-ui/react-slot': 1.0.2(@types/react@18.2.33)(react@18.2.0)
       react: 18.2.0
-<<<<<<< HEAD
-    dev: false
-
-  /@react-email/hr@0.0.5:
-    resolution: {integrity: sha512-nwB8GmSdvPlR/bWjDS07yHtgdfJqtvCaPXee3SVUY69YYP7NeDO/VACJlgrS9V2l79bj1lUpH0MJMU6MNAk5FQ==}
-    engines: {node: '>=16.0.0'}
-    dependencies:
-      react: 18.2.0
-    dev: false
-
-  /@react-email/html@0.0.4:
-    resolution: {integrity: sha512-7tRYSnudYAWez+NkPWOM8yLZH7EuYFtYdiLPnzpD+pf4cdk16Gz4up531DaIX6dNBbfbyEFpQxhXZxGeJ5ZkfQ==}
-    engines: {node: '>=16.0.0'}
-=======
     transitivePeerDependencies:
       - '@types/react'
->>>>>>> c73dcb0f
     dev: false
 
   /@react-email/img@0.0.5:
@@ -2068,50 +1979,6 @@
       react-dom: 18.2.0(react@18.2.0)
     dev: false
 
-<<<<<<< HEAD
-  /@react-email/render@0.0.7:
-    resolution: {integrity: sha512-hMMhxk6TpOcDC5qnKzXPVJoVGEwfm+U5bGOPH+MyTTlx0F02RLQygcATBKsbP7aI/mvkmBAZoFbgPIHop7ovug==}
-    engines: {node: '>=16.0.0'}
-    dependencies:
-      html-to-text: 9.0.3
-      pretty: 2.0.0
-      react: 18.2.0
-      react-dom: 18.2.0(react@18.2.0)
-    dev: false
-
-  /@react-email/row@0.0.5:
-    resolution: {integrity: sha512-dir5l1M7Z/1BQqQkUrKUPIIDPt6ueEf6ScMGoBOcUh+VNNqmnqJE2Q2CH5X3w2uo6a5X7tnVhoJHGa2KTKe8Sw==}
-    engines: {node: '>=16.0.0'}
-    dev: false
-
-  /@react-email/section@0.0.9:
-    resolution: {integrity: sha512-3EbcWJ1jUZrzquWSvXrv8Hbk9V+BGvLcMWQIli4NdIpQlddmlGKUYfXU2mB2d2pf+5ojqkGcFZZ9fWxycB84jQ==}
-    engines: {node: '>=16.0.0'}
-    dependencies:
-      react: 18.2.0
-    dev: false
-
-  /@react-email/tailwind@0.0.8:
-    resolution: {integrity: sha512-0BLjD5GpiyBK7YDlaDrjHIpj9eTrrZrMJud3f1UPoCZhS+0S/M8LcR8WMbQsR+8/aLGmiy4F4TGZuRQcsJEsFw==}
-    engines: {node: '>=16.0.0'}
-    dependencies:
-      html-react-parser: 3.0.9(react@18.2.0)
-      react: 18.2.0
-      react-dom: 18.2.0(react@18.2.0)
-      tw-to-css: 0.0.11
-    transitivePeerDependencies:
-      - ts-node
-    dev: false
-
-  /@react-email/text@0.0.5:
-    resolution: {integrity: sha512-LXhHiaC6oRRsNAfOzJDos4wQA22eIdVJvR6G7uu4QzUvYNOAatDMf89jRQcKGrxX7InkS640v8sHd9jl5ztM5w==}
-    engines: {node: '>=16.0.0'}
-    dependencies:
-      react: 18.2.0
-    dev: false
-
-=======
->>>>>>> c73dcb0f
   /@rushstack/eslint-patch@1.5.0:
     resolution: {integrity: sha512-EF3948ckf3f5uPgYbQ6GhyA56Dmv8yg0+ir+BroRjwdxyZJsekhZzawOecC2rOTPCz173t7ZcR1HHZu0dZgOCw==}
     dev: true
@@ -5980,20 +5847,6 @@
   /queue-microtask@1.2.3:
     resolution: {integrity: sha512-NuaNSa6flKT5JaSYQzJok04JzTL1CA6aGhv5rfLW3PgqA+M2ChpZQnAC8h8i4ZFkBS8X5RqkDBHA7r4hej3K9A==}
 
-<<<<<<< HEAD
-  /quick-lru@5.1.1:
-    resolution: {integrity: sha512-WuyALRjWPDGtt/wzJiadO5AXY+8hZ80hVpe6MyivgraREW751X3SbhRvG3eLKOYN+8VEvqLcf3wdnt44Z4S4SA==}
-    engines: {node: '>=10'}
-    dev: false
-
-  /randombytes@2.1.0:
-    resolution: {integrity: sha512-vYl3iOX+4CKUWuxGi9Ukhie6fsqXqS9FE2Zaic4tNFD2N2QQaXOMFbuKK4QmDHC0JO6B1Zp41J0LpT0oR68amQ==}
-    dependencies:
-      safe-buffer: 5.2.1
-    dev: true
-
-=======
->>>>>>> c73dcb0f
   /react-dom@18.2.0(react@18.2.0):
     resolution: {integrity: sha512-6IMTriUmvsjHUjNtEDudZfuDQUoWXVxKHhlEGSk81n4YFS+r/Kl99wXiwlVXtPBtJenozv2P+hxDsw9eA7Xo6g==}
     peerDependencies:
@@ -7301,19 +7154,6 @@
   /wrappy@1.0.2:
     resolution: {integrity: sha512-l4Sp/DRseor9wL6EvV2+TuQn63dMkPjZ/sp9XkghTEbV9KlPS1xUsZ3u7/IQO4wxtcFB4bgpQPRcR3QCvezPcQ==}
 
-<<<<<<< HEAD
-  /xtend@4.0.2:
-    resolution: {integrity: sha512-LKYU1iAXJXUgAXn9URjiu+MWhyUXHsvfp7mcuYm9dSUKK0/CjtrUwFAxD82/mCWbtLsGjFIad0wIsod4zrTAEQ==}
-    engines: {node: '>=0.4'}
-    dev: false
-
-  /y18n@5.0.8:
-    resolution: {integrity: sha512-0pfFzegeDWJHJIAmTLRP2DwHjdF5s7jo9tuztdQxAhINCdvS+3nGINqPd00AphqJR/0LhANUS6/+7SCb98YOfA==}
-    engines: {node: '>=10'}
-    dev: true
-
-=======
->>>>>>> c73dcb0f
   /yallist@3.1.1:
     resolution: {integrity: sha512-a4UGQaWPH59mOXUYnAG2ewncQS4i4F43Tv3JoAM+s2VDAmS9NsK8GpDMLrCHPksFT7h3K6TOoUNn2pb7RoXx4g==}
     dev: true
