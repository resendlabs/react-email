--- conflicted
+++ resolved
@@ -51,12 +51,7 @@
         version: 4.5.2(@types/node@18.18.0)
       vitest:
         specifier: 0.34.6
-<<<<<<< HEAD
-        version: 0.34.6(@edge-runtime/vm@3.1.7)(happy-dom@12.2.2)(jsdom@23.0.1)
-
-=======
         version: 0.34.6(@edge-runtime/vm@3.1.8)(happy-dom@12.2.2)(jsdom@23.0.1)
->>>>>>> 6ed40b65
 
   apps/web:
     dependencies:
@@ -656,11 +651,7 @@
     dependencies:
       md-to-react-email:
         specifier: 4.1.0
-<<<<<<< HEAD
         version: 4.1.0(react-email@2.1.0)(react@18.2.0)
-=======
-        version: 4.1.0(react-email@2.0.0)(react@18.2.0)
->>>>>>> 6ed40b65
       react:
         specifier: 18.2.0
         version: 18.2.0
@@ -1323,17 +1314,10 @@
       '@babel/core': 7.23.9
       '@babel/helper-plugin-utils': 7.22.5
       '@babel/helper-validator-option': 7.23.5
-<<<<<<< HEAD
-      '@babel/plugin-transform-react-display-name': 7.22.5(@babel/core@7.23.7)
-      '@babel/plugin-transform-react-jsx': 7.22.15(@babel/core@7.23.7)
-      '@babel/plugin-transform-react-jsx-development': 7.22.5(@babel/core@7.23.7)
-      '@babel/plugin-transform-react-pure-annotations': 7.22.5(@babel/core@7.23.7)
-=======
       '@babel/plugin-transform-react-display-name': 7.23.3(@babel/core@7.23.9)
       '@babel/plugin-transform-react-jsx': 7.22.15(@babel/core@7.23.9)
       '@babel/plugin-transform-react-jsx-development': 7.22.5(@babel/core@7.23.9)
       '@babel/plugin-transform-react-pure-annotations': 7.23.3(@babel/core@7.23.9)
->>>>>>> 6ed40b65
     dev: true
 
   /@babel/runtime@7.23.1:
@@ -4464,16 +4448,8 @@
     resolution: {integrity: sha512-hov8bUuiLiyFPGyFPE1lwWhmzYbirOXQNNo40+y3zow8aFVTeyn3VWL0VFFfdNddA8S4Vf0Tc062rzyNr7Paag==}
     dev: false
 
-<<<<<<< HEAD
-  /@types/node-fetch@2.6.11:
-    resolution: {integrity: sha512-24xFj9R5+rfQJLRyM56qh+wnVSYhyXC2tkoBndtY0U+vubqNsYXGjufB2nn8Q6gt0LrARwL6UBtMCSVCwl4B1g==}
-    dependencies:
-      '@types/node': 20.10.4
-      form-data: 4.0.0
-=======
   /@types/node@18.0.0:
     resolution: {integrity: sha512-cHlGmko4gWLVI27cGJntjs/Sj8th9aYwplmZFwmmgYQQvL5NUsgVJG7OddLvNfLqYS31KFN0s3qlaD9qCaxACA==}
->>>>>>> 6ed40b65
     dev: true
 
   /@types/node@18.18.0:
@@ -5745,13 +5721,8 @@
     peerDependencies:
       postcss: ^8.1.0
     dependencies:
-<<<<<<< HEAD
       browserslist: 4.22.2
       caniuse-lite: 1.0.30001579
-=======
-      browserslist: 4.22.1
-      caniuse-lite: 1.0.30001541
->>>>>>> 6ed40b65
       fraction.js: 4.3.6
       normalize-range: 0.1.2
       picocolors: 1.0.0
@@ -9011,11 +8982,7 @@
     engines: {node: '>= 16'}
     dev: false
 
-<<<<<<< HEAD
   /md-to-react-email@4.1.0(react-email@2.1.0)(react@18.2.0):
-=======
-  /md-to-react-email@4.1.0(react-email@2.0.0)(react@18.2.0):
->>>>>>> 6ed40b65
     resolution: {integrity: sha512-aQvj4dCuy0wmBVvSB377qTErlpjN5Pl61+5v+B8Z76KoxOgKhbzvK3qnO94eOsuGSWwI+9n4zb3xD3/MypxM4w==}
     peerDependencies:
       react: 18.x
@@ -9023,11 +8990,7 @@
     dependencies:
       marked: 7.0.4
       react: 18.2.0
-<<<<<<< HEAD
       react-email: 2.1.0(@babel/core@7.23.7)(eslint@8.57.0)
-=======
-      react-email: 2.0.0(@babel/core@7.23.9)(eslint@8.50.0)
->>>>>>> 6ed40b65
     dev: false
 
   /md5.js@1.3.5:
@@ -10095,18 +10058,12 @@
       react: 18.2.0
       scheduler: 0.23.0
 
-<<<<<<< HEAD
   /react-email@2.1.0(@babel/core@7.23.7)(eslint@8.57.0):
     resolution: {integrity: sha512-fTt85ca1phsBu57iy32wn4LTR37rOzDZoY2AOWVq3JQYVwk6GlBdUuQWif2cudkwWINL9COf9kRMS4/QWtKtAQ==}
-=======
-  /react-email@2.0.0(@babel/core@7.23.9)(eslint@8.50.0):
-    resolution: {integrity: sha512-XzxyWkrfZC3zF9HnAjWwB823u9eTMpAQCy+SjLMtNSh4i8WuV8Fr5LriTTz/p1RRt6aXoiV3c/ZthaDt0nvBEA==}
->>>>>>> 6ed40b65
     engines: {node: '>=18.0.0'}
     hasBin: true
     dependencies:
       '@radix-ui/colors': 1.0.1
-<<<<<<< HEAD
       '@radix-ui/react-collapsible': 1.0.3(@types/react-dom@18.2.18)(@types/react@18.2.47)(react-dom@18.2.0)(react@18.2.0)
       '@radix-ui/react-popover': 1.0.6(@types/react-dom@18.2.18)(@types/react@18.2.47)(react-dom@18.2.0)(react@18.2.0)
       '@radix-ui/react-slot': 1.0.2(@types/react@18.2.47)(react@18.2.0)
@@ -10119,48 +10076,22 @@
       '@types/react-dom': 18.2.18
       '@types/webpack': 5.28.5(@swc/core@1.3.101)(esbuild@0.19.11)
       autoprefixer: 10.4.14(postcss@8.4.35)
-=======
-      '@radix-ui/react-collapsible': 1.0.3(@types/react-dom@18.2.14)(@types/react@18.2.33)(react-dom@18.2.0)(react@18.2.0)
-      '@radix-ui/react-popover': 1.0.6(@types/react-dom@18.2.14)(@types/react@18.2.33)(react-dom@18.2.0)(react@18.2.0)
-      '@radix-ui/react-slot': 1.0.2(@types/react@18.2.33)(react@18.2.0)
-      '@radix-ui/react-toggle-group': 1.0.4(@types/react-dom@18.2.14)(@types/react@18.2.33)(react-dom@18.2.0)(react@18.2.0)
-      '@radix-ui/react-tooltip': 1.0.6(@types/react-dom@18.2.14)(@types/react@18.2.33)(react-dom@18.2.0)(react@18.2.0)
-      '@react-email/components': 0.0.14(@types/react@18.2.33)(react@18.2.0)
-      '@react-email/render': 0.0.12
-      '@swc/core': 1.3.101
-      '@types/react': 18.2.33
-      '@types/react-dom': 18.2.14
-      '@types/webpack': 5.28.5(@swc/core@1.3.101)(esbuild@0.19.11)
-      autoprefixer: 10.4.14(postcss@8.4.32)
->>>>>>> 6ed40b65
       chalk: 4.1.2
       chokidar: 3.5.3
       clsx: 2.1.0
       commander: 11.1.0
       debounce: 2.0.0
       esbuild: 0.19.11
-<<<<<<< HEAD
       eslint-config-prettier: 9.0.0(eslint@8.57.0)
       eslint-config-turbo: 1.10.12(eslint@8.57.0)
-=======
-      eslint-config-prettier: 9.0.0(eslint@8.50.0)
-      eslint-config-turbo: 1.10.12(eslint@8.50.0)
->>>>>>> 6ed40b65
       framer-motion: 10.17.4(react-dom@18.2.0)(react@18.2.0)
       glob: 10.3.4
       log-symbols: 4.1.0
       mime-types: 2.1.35
-<<<<<<< HEAD
       next: 14.1.0(@babel/core@7.23.7)(react-dom@18.2.0)(react@18.2.0)
       normalize-path: 3.0.0
       ora: 5.4.1
       postcss: 8.4.35
-=======
-      next: 14.0.5-canary.46(@babel/core@7.23.9)(react-dom@18.2.0)(react@18.2.0)
-      normalize-path: 3.0.0
-      ora: 5.4.1
-      postcss: 8.4.32
->>>>>>> 6ed40b65
       prism-react-renderer: 2.1.0(react@18.2.0)
       react: 18.2.0
       react-dom: 18.2.0(react@18.2.0)
@@ -12105,13 +12036,8 @@
     dependencies:
       '@types/node': 18.0.0
       esbuild: 0.19.11
-<<<<<<< HEAD
-      postcss: 8.4.32
-      rollup: 4.4.1
-=======
       postcss: 8.4.35
       rollup: 4.6.0
->>>>>>> 6ed40b65
     optionalDependencies:
       fsevents: 2.3.3
     dev: true
@@ -12146,13 +12072,8 @@
     dependencies:
       '@types/node': 18.18.0
       esbuild: 0.19.11
-<<<<<<< HEAD
-      postcss: 8.4.32
-      rollup: 4.4.1
-=======
       postcss: 8.4.35
       rollup: 4.6.0
->>>>>>> 6ed40b65
     optionalDependencies:
       fsevents: 2.3.3
     dev: true
@@ -12227,7 +12148,6 @@
 
   /vitest@1.1.0(@types/node@18.18.0)(happy-dom@12.2.2):
     resolution: {integrity: sha512-oDFiCrw7dd3Jf06HoMtSRARivvyjHJaTxikFxuqJjO76U436PqlVw1uLn7a8OSPrhSfMGVaRakKpA2lePdw79A==}
-<<<<<<< HEAD
     engines: {node: ^18.0.0 || >=20.0.0}
     hasBin: true
     peerDependencies:
@@ -12284,10 +12204,8 @@
       - terser
     dev: true
 
-  /vitest@1.1.3(@types/node@20.10.4)(happy-dom@12.2.2):
+  /vitest@1.1.3(@types/node@18.0.0)(happy-dom@12.2.2):
     resolution: {integrity: sha512-2l8om1NOkiA90/Y207PsEvJLYygddsOyr81wLQ20Ra8IlLKbyQncWsGZjnbkyG2KwwuTXLQjEPOJuxGMG8qJBQ==}
-=======
->>>>>>> 6ed40b65
     engines: {node: ^18.0.0 || >=20.0.0}
     hasBin: true
     peerDependencies:
@@ -12311,7 +12229,7 @@
       jsdom:
         optional: true
     dependencies:
-      '@types/node': 20.10.4
+      '@types/node': 18.0.0
       '@vitest/expect': 1.1.3
       '@vitest/runner': 1.1.3
       '@vitest/snapshot': 1.1.3
@@ -12331,8 +12249,8 @@
       strip-literal: 1.3.0
       tinybench: 2.5.1
       tinypool: 0.8.1
-      vite: 5.0.11(@types/node@20.10.4)
-      vite-node: 1.1.3(@types/node@20.10.4)
+      vite: 5.0.11(@types/node@18.0.0)
+      vite-node: 1.1.3(@types/node@18.0.0)
       why-is-node-running: 2.2.2
     transitivePeerDependencies:
       - less
@@ -12344,13 +12262,8 @@
       - terser
     dev: true
 
-<<<<<<< HEAD
   /vitest@1.2.2(@types/node@18.18.0)(happy-dom@12.2.2):
     resolution: {integrity: sha512-d5Ouvrnms3GD9USIK36KG8OZ5bEvKEkITFtnGv56HFaSlbItJuYr7hv2Lkn903+AvRAgSixiamozUVfORUekjw==}
-=======
-  /vitest@1.1.3(@types/node@18.0.0)(happy-dom@12.2.2):
-    resolution: {integrity: sha512-2l8om1NOkiA90/Y207PsEvJLYygddsOyr81wLQ20Ra8IlLKbyQncWsGZjnbkyG2KwwuTXLQjEPOJuxGMG8qJBQ==}
->>>>>>> 6ed40b65
     engines: {node: ^18.0.0 || >=20.0.0}
     hasBin: true
     peerDependencies:
@@ -12374,7 +12287,6 @@
       jsdom:
         optional: true
     dependencies:
-<<<<<<< HEAD
       '@types/node': 18.18.0
       '@vitest/expect': 1.2.2
       '@vitest/runner': 1.2.2
@@ -12382,15 +12294,6 @@
       '@vitest/spy': 1.2.2
       '@vitest/utils': 1.2.2
       acorn-walk: 8.3.2
-=======
-      '@types/node': 18.0.0
-      '@vitest/expect': 1.1.3
-      '@vitest/runner': 1.1.3
-      '@vitest/snapshot': 1.1.3
-      '@vitest/spy': 1.1.3
-      '@vitest/utils': 1.1.3
-      acorn-walk: 8.3.1
->>>>>>> 6ed40b65
       cac: 6.7.14
       chai: 4.3.10
       debug: 4.3.4
@@ -12403,15 +12306,9 @@
       std-env: 3.7.0
       strip-literal: 1.3.0
       tinybench: 2.5.1
-<<<<<<< HEAD
       tinypool: 0.8.2
       vite: 5.0.11(@types/node@18.18.0)
       vite-node: 1.2.2(@types/node@18.18.0)
-=======
-      tinypool: 0.8.1
-      vite: 5.0.11(@types/node@18.0.0)
-      vite-node: 1.1.3(@types/node@18.0.0)
->>>>>>> 6ed40b65
       why-is-node-running: 2.2.2
     transitivePeerDependencies:
       - less
@@ -12745,16 +12642,4 @@
       validator: 13.11.0
     optionalDependencies:
       commander: 9.4.1
-<<<<<<< HEAD
-    dev: true
-
-  /zod@3.21.4:
-    resolution: {integrity: sha512-m46AKbrzKVzOzs/DZgVnG5H55N1sv1M8qZU3A8RIKbs3mrACDNeIOeilDymVb2HdmP8uwshOCF4uJ8uM9rCqJw==}
-    dev: false
-
-  /zod@3.22.4:
-    resolution: {integrity: sha512-iC+8Io04lddc+mVqQ9AZ7OQ2MrUKGN+oIQyq1vemgt46jwCwLfhq7/pwnBnNXXXZb8VTVLKwp9EDkx+ryxIWmg==}
-    dev: false
-=======
-    dev: true
->>>>>>> 6ed40b65
+    dev: true