lockfileVersion: '6.0'

settings:
  autoInstallPeers: true
  excludeLinksFromLockfile: false

patchedDependencies:
  postcss-css-variables@0.19.0:
    hash: 2wxqv7k2gzlwmmem3fifiqjawa
    path: patches/postcss-css-variables@0.19.0.patch

importers:

  .:
    devDependencies:
      '@types/node':
        specifier: 18.18.0
        version: 18.18.0
      '@types/react':
        specifier: 18.2.33
        version: 18.2.33
      '@types/react-dom':
        specifier: 18.2.14
        version: 18.2.14
      eslint:
        specifier: 8.50.0
        version: 8.50.0
      happy-dom:
        specifier: 12.2.2
        version: 12.2.2
      prettier:
        specifier: 3.0.3
        version: 3.0.3
      tsconfig:
        specifier: workspace:*
        version: link:packages/tsconfig
      tsup:
        specifier: 7.2.0
        version: 7.2.0(postcss@8.4.31)(typescript@5.1.6)
      turbo:
        specifier: 1.10.14
        version: 1.10.14
      vite:
        specifier: 4.4.9
        version: 4.4.9(@types/node@18.18.0)
      vitest:
        specifier: 0.34.6
        version: 0.34.6(happy-dom@12.2.2)

  apps/web:
    dependencies:
      '@radix-ui/colors':
        specifier: 1.0.1
        version: 1.0.1
      '@radix-ui/react-slot':
        specifier: 1.0.2
        version: 1.0.2(@types/react@18.2.33)(react@18.2.0)
      '@vercel/analytics':
        specifier: 1.0.1
        version: 1.0.1
      classnames:
        specifier: 2.3.2
        version: 2.3.2
      next:
        specifier: 13.5.3
        version: 13.5.3(react-dom@18.2.0)(react@18.2.0)
      prism-react-renderer:
        specifier: 2.1.0
        version: 2.1.0(react@18.2.0)
      react:
        specifier: 18.2.0
        version: 18.2.0
      react-dom:
        specifier: 18.2.0
        version: 18.2.0(react@18.2.0)
    devDependencies:
      '@next/eslint-plugin-next':
        specifier: 13.5.3
        version: 13.5.3
      autoprefixer:
        specifier: 10.4.14
        version: 10.4.14(postcss@8.4.26)
      eslint-config-custom:
        specifier: workspace:*
        version: link:../../packages/eslint-config-custom
      postcss:
        specifier: 8.4.26
        version: 8.4.26
      tailwindcss:
        specifier: 3.3.3
        version: 3.3.3
      tsconfig:
        specifier: workspace:*
        version: link:../../packages/tsconfig
      typescript:
        specifier: 5.1.6
        version: 5.1.6

<<<<<<< HEAD
  client:
    dependencies:
      '@radix-ui/colors':
        specifier: 1.0.1
        version: 1.0.1
      '@radix-ui/react-collapsible':
        specifier: 1.0.3
        version: 1.0.3(@types/react-dom@18.2.8)(@types/react@18.2.23)(react-dom@18.2.0)(react@18.2.0)
      '@radix-ui/react-popover':
        specifier: 1.0.6
        version: 1.0.6(@types/react-dom@18.2.8)(@types/react@18.2.23)(react-dom@18.2.0)(react@18.2.0)
      '@radix-ui/react-slot':
        specifier: 1.0.2
        version: 1.0.2(@types/react@18.2.23)(react@18.2.0)
      '@radix-ui/react-toggle-group':
        specifier: 1.0.4
        version: 1.0.4(@types/react-dom@18.2.8)(@types/react@18.2.23)(react-dom@18.2.0)(react@18.2.0)
      '@radix-ui/react-tooltip':
        specifier: 1.0.6
        version: 1.0.6(@types/react-dom@18.2.8)(@types/react@18.2.23)(react-dom@18.2.0)(react@18.2.0)
      '@react-email/render':
        specifier: 0.0.9
        version: link:../packages/render
      classnames:
        specifier: 2.3.2
        version: 2.3.2
      framer-motion:
        specifier: 8.5.5
        version: 8.5.5(react-dom@18.2.0)(react@18.2.0)
      next:
        specifier: 14.0.3
        version: 14.0.3(react-dom@18.2.0)(react@18.2.0)
      prism-react-renderer:
        specifier: 1.3.5
        version: 1.3.5(react@18.2.0)
      react:
        specifier: 18.2.0
        version: 18.2.0
      react-dom:
        specifier: 18.2.0
        version: 18.2.0(react@18.2.0)
    devDependencies:
      '@types/classnames':
        specifier: 2.3.1
        version: 2.3.1
      '@types/node':
        specifier: 18.11.9
        version: 18.11.9
      '@types/react':
        specifier: 18.2.23
        version: 18.2.23
      '@types/react-dom':
        specifier: 18.2.8
        version: 18.2.8
      autoprefixer:
        specifier: 10.4.14
        version: 10.4.14(postcss@8.4.26)
      eslint:
        specifier: 8.45.0
        version: 8.45.0
      eslint-config-next:
        specifier: 13.4.10
        version: 13.4.10(eslint@8.45.0)(typescript@5.1.6)
      eslint-config-prettier:
        specifier: 8.8.0
        version: 8.8.0(eslint@8.45.0)
      eslint-plugin-simple-import-sort:
        specifier: 10.0.0
        version: 10.0.0(eslint@8.45.0)
      eslint-plugin-unused-imports:
        specifier: 3.0.0
        version: 3.0.0(eslint@8.45.0)
      postcss:
        specifier: 8.4.26
        version: 8.4.26
      prettier:
        specifier: 3.0.0
        version: 3.0.0
      tailwindcss:
        specifier: 3.3.3
        version: 3.3.3
=======
  benchmarks/tailwind-component:
    dependencies:
      '@react-email/components':
        specifier: workspace:*
        version: link:../../packages/components
      '@react-email/render':
        specifier: workspace:*
        version: link:../../packages/render
      '@react-email/tailwind':
        specifier: 0.0.12
        version: 0.0.12(react@18.2.0)
      react:
        specifier: 18.2.0
        version: 18.2.0
      tinybench:
        specifier: 2.5.1
        version: 2.5.1
    devDependencies:
      eslint-config-custom:
        specifier: workspace:*
        version: link:../../packages/eslint-config-custom
      flamebearer:
        specifier: 1.1.3
        version: 1.1.3
      tsconfig:
        specifier: workspace:*
        version: link:../../packages/tsconfig
      tsup:
        specifier: 7.2.0
        version: 7.2.0(postcss@8.4.31)(typescript@5.1.6)
>>>>>>> 3be21ad8
      typescript:
        specifier: 5.1.6
        version: 5.1.6

  packages/body:
    dependencies:
      react:
        specifier: 18.2.0
        version: 18.2.0
    devDependencies:
      '@babel/core':
        specifier: 7.21.8
        version: 7.21.8
      '@babel/preset-react':
        specifier: 7.22.5
        version: 7.22.5(@babel/core@7.21.8)
      '@react-email/render':
        specifier: workspace:*
        version: link:../render
      eslint-config-custom:
        specifier: workspace:*
        version: link:../eslint-config-custom
      tsconfig:
        specifier: workspace:*
        version: link:../tsconfig
      typescript:
        specifier: 5.1.6
        version: 5.1.6

  packages/button:
    dependencies:
      react:
        specifier: 18.2.0
        version: 18.2.0
    devDependencies:
      '@babel/preset-react':
        specifier: 7.22.5
        version: 7.22.5(@babel/core@7.21.8)
      '@react-email/render':
        specifier: workspace:*
        version: link:../render
      eslint-config-custom:
        specifier: workspace:*
        version: link:../eslint-config-custom
      tsconfig:
        specifier: workspace:*
        version: link:../tsconfig
      typescript:
        specifier: 5.1.6
        version: 5.1.6

  packages/code-block:
    dependencies:
      prismjs:
        specifier: 1.29.0
        version: 1.29.0
      react:
        specifier: 18.2.0
        version: 18.2.0
    devDependencies:
      '@babel/preset-react':
        specifier: 7.22.5
        version: 7.22.5(@babel/core@7.21.8)
      '@react-email/render':
        specifier: workspace:*
        version: link:../render
      '@types/prismjs':
        specifier: 1.26.2
        version: 1.26.2
      eslint-config-custom:
        specifier: workspace:*
        version: link:../eslint-config-custom
      tsconfig:
        specifier: workspace:*
        version: link:../tsconfig
      typescript:
        specifier: 5.1.6
        version: 5.1.6

  packages/column:
    dependencies:
      react:
        specifier: 18.2.0
        version: 18.2.0
    devDependencies:
      '@babel/preset-react':
        specifier: 7.22.5
        version: 7.22.5(@babel/core@7.21.8)
      '@react-email/render':
        specifier: workspace:*
        version: link:../render
      eslint-config-custom:
        specifier: workspace:*
        version: link:../eslint-config-custom
      tsconfig:
        specifier: workspace:*
        version: link:../tsconfig
      typescript:
        specifier: 5.1.6
        version: 5.1.6

  packages/components:
    dependencies:
      '@react-email/body':
        specifier: 0.0.4
        version: 0.0.4(react@18.2.0)
      '@react-email/button':
        specifier: 0.0.11
        version: 0.0.11(react@18.2.0)
      '@react-email/column':
        specifier: 0.0.8
        version: link:../column
      '@react-email/container':
        specifier: 0.0.10
        version: link:../container
      '@react-email/font':
        specifier: 0.0.4
        version: link:../font
      '@react-email/head':
        specifier: 0.0.6
        version: link:../head
      '@react-email/heading':
        specifier: 0.0.9
        version: 0.0.9(@types/react@18.2.33)
      '@react-email/hr':
        specifier: 0.0.6
        version: link:../hr
      '@react-email/html':
        specifier: 0.0.6
        version: link:../html
      '@react-email/img':
        specifier: 0.0.6
        version: link:../img
      '@react-email/link':
        specifier: 0.0.6
        version: link:../link
      '@react-email/preview':
        specifier: 0.0.7
        version: link:../preview
      '@react-email/render':
        specifier: 0.0.9
        version: link:../render
      '@react-email/row':
        specifier: 0.0.6
        version: link:../row
      '@react-email/section':
        specifier: 0.0.10
        version: link:../section
      '@react-email/tailwind':
        specifier: 0.0.13-canary.1
        version: link:../tailwind
      '@react-email/text':
        specifier: 0.0.6
        version: link:../text
      react:
        specifier: 18.2.0
        version: 18.2.0
    devDependencies:
      '@babel/preset-react':
        specifier: 7.22.5
        version: 7.22.5(@babel/core@7.21.8)
      eslint-config-custom:
        specifier: workspace:*
        version: link:../eslint-config-custom
      tsconfig:
        specifier: workspace:*
        version: link:../tsconfig
      typescript:
        specifier: 5.1.6
        version: 5.1.6

  packages/container:
    dependencies:
      react:
        specifier: 18.2.0
        version: 18.2.0
    devDependencies:
      '@babel/preset-react':
        specifier: 7.22.5
        version: 7.22.5(@babel/core@7.21.8)
      '@react-email/render':
        specifier: workspace:*
        version: link:../render
      eslint-config-custom:
        specifier: workspace:*
        version: link:../eslint-config-custom
      tsconfig:
        specifier: workspace:*
        version: link:../tsconfig
      typescript:
        specifier: 5.1.6
        version: 5.1.6

  packages/create-email:
    dependencies:
      commander:
        specifier: 9.4.1
        version: 9.4.1
      fs-extra:
        specifier: 11.1.1
        version: 11.1.1
      log-symbols:
        specifier: 5.1.0
        version: 5.1.0
      ora:
        specifier: 6.1.2
        version: 6.1.2
      tree-node-cli:
        specifier: 1.6.0
        version: 1.6.0
    devDependencies:
      prettier:
        specifier: 3.0.0
        version: 3.0.0

  packages/eslint-config-custom:
    devDependencies:
      '@vercel/style-guide':
        specifier: 5.0.0
        version: 5.0.0(eslint@8.50.0)(prettier@3.0.3)(typescript@4.8.3)
      eslint-config-prettier:
        specifier: 9.0.0
        version: 9.0.0(eslint@8.50.0)
      eslint-config-turbo:
        specifier: 1.10.12
        version: 1.10.12(eslint@8.50.0)
      typescript:
        specifier: 4.8.3
        version: 4.8.3

  packages/font:
    dependencies:
      react:
        specifier: 18.2.0
        version: 18.2.0
    devDependencies:
      '@babel/preset-react':
        specifier: 7.22.5
        version: 7.22.5(@babel/core@7.21.8)
      '@react-email/render':
        specifier: workspace:*
        version: link:../render
      eslint-config-custom:
        specifier: workspace:*
        version: link:../eslint-config-custom
      tsconfig:
        specifier: workspace:*
        version: link:../tsconfig
      typescript:
        specifier: 5.1.6
        version: 5.1.6

  packages/head:
    dependencies:
      react:
        specifier: 18.2.0
        version: 18.2.0
    devDependencies:
      '@babel/preset-react':
        specifier: 7.22.5
        version: 7.22.5(@babel/core@7.21.8)
      '@react-email/render':
        specifier: workspace:*
        version: link:../render
      eslint-config-custom:
        specifier: workspace:*
        version: link:../eslint-config-custom
      tsconfig:
        specifier: workspace:*
        version: link:../tsconfig
      typescript:
        specifier: 5.1.6
        version: 5.1.6

  packages/heading:
    dependencies:
      '@radix-ui/react-slot':
        specifier: 1.0.2
        version: 1.0.2(@types/react@18.2.33)(react@18.2.0)
      react:
        specifier: 18.2.0
        version: 18.2.0
    devDependencies:
      '@babel/preset-react':
        specifier: 7.22.5
        version: 7.22.5(@babel/core@7.21.8)
      '@react-email/render':
        specifier: workspace:*
        version: link:../render
      eslint-config-custom:
        specifier: workspace:*
        version: link:../eslint-config-custom
      tsconfig:
        specifier: workspace:*
        version: link:../tsconfig
      typescript:
        specifier: 5.1.6
        version: 5.1.6

  packages/hr:
    dependencies:
      react:
        specifier: 18.2.0
        version: 18.2.0
    devDependencies:
      '@babel/preset-react':
        specifier: 7.22.5
        version: 7.22.5(@babel/core@7.21.8)
      '@react-email/render':
        specifier: workspace:*
        version: link:../render
      eslint-config-custom:
        specifier: workspace:*
        version: link:../eslint-config-custom
      tsconfig:
        specifier: workspace:*
        version: link:../tsconfig
      typescript:
        specifier: 5.1.6
        version: 5.1.6

  packages/html:
    dependencies:
      react:
        specifier: 18.2.0
        version: 18.2.0
    devDependencies:
      '@babel/preset-react':
        specifier: 7.22.5
        version: 7.22.5(@babel/core@7.21.8)
      '@react-email/render':
        specifier: workspace:*
        version: link:../render
      eslint-config-custom:
        specifier: workspace:*
        version: link:../eslint-config-custom
      tsconfig:
        specifier: workspace:*
        version: link:../tsconfig
      typescript:
        specifier: 5.1.6
        version: 5.1.6

  packages/img:
    dependencies:
      react:
        specifier: 18.2.0
        version: 18.2.0
    devDependencies:
      '@babel/preset-react':
        specifier: 7.22.5
        version: 7.22.5(@babel/core@7.21.8)
      '@react-email/render':
        specifier: workspace:*
        version: link:../render
      eslint-config-custom:
        specifier: workspace:*
        version: link:../eslint-config-custom
      tsconfig:
        specifier: workspace:*
        version: link:../tsconfig
      typescript:
        specifier: 5.1.6
        version: 5.1.6

  packages/link:
    dependencies:
      react:
        specifier: 18.2.0
        version: 18.2.0
    devDependencies:
      '@babel/preset-react':
        specifier: 7.22.5
        version: 7.22.5(@babel/core@7.21.8)
      '@react-email/render':
        specifier: workspace:*
        version: link:../render
      eslint-config-custom:
        specifier: workspace:*
        version: link:../eslint-config-custom
      tsconfig:
        specifier: workspace:*
        version: link:../tsconfig
      typescript:
        specifier: 5.1.6
        version: 5.1.6

  packages/markdown:
    dependencies:
      md-to-react-email:
        specifier: 4.1.0
        version: 4.1.0(react-email@packages+react-email)(react@18.2.0)
      react:
        specifier: 18.2.0
        version: 18.2.0
    devDependencies:
      '@babel/preset-react':
        specifier: 7.22.5
        version: 7.22.5(@babel/core@7.21.8)
      '@react-email/render':
        specifier: workspace:*
        version: link:../render
      eslint-config-custom:
        specifier: workspace:*
        version: link:../eslint-config-custom
      tsconfig:
        specifier: workspace:*
        version: link:../tsconfig
      typescript:
        specifier: 5.1.6
        version: 5.1.6

  packages/preview:
    dependencies:
      react:
        specifier: 18.2.0
        version: 18.2.0
    devDependencies:
      '@babel/preset-react':
        specifier: 7.22.5
        version: 7.22.5(@babel/core@7.21.8)
      '@react-email/render':
        specifier: workspace:*
        version: link:../render
      eslint-config-custom:
        specifier: workspace:*
        version: link:../eslint-config-custom
      tsconfig:
        specifier: workspace:*
        version: link:../tsconfig
      typescript:
        specifier: 5.1.6
        version: 5.1.6

  packages/react-email:
    dependencies:
      '@commander-js/extra-typings':
        specifier: 9.4.1
        version: 9.4.1(commander@9.4.1)
      '@manypkg/find-root':
        specifier: 2.2.1
        version: 2.2.1
      '@octokit/rest':
        specifier: 19.0.7
        version: 19.0.7
      '@pnpm/find-workspace-dir':
        specifier: ^6.0.2
        version: 6.0.2
      '@pnpm/workspace.find-packages':
        specifier: ^1.1.3
        version: 1.1.3(@pnpm/logger@5.0.0)
      '@react-email/render':
        specifier: 0.0.6
        version: 0.0.6
      chokidar:
        specifier: 3.5.3
        version: 3.5.3
      commander:
        specifier: 9.4.1
        version: 9.4.1
      detect-package-manager:
        specifier: 2.0.1
        version: 2.0.1
      esbuild:
        specifier: 0.16.4
        version: 0.16.4
      fs-extra:
        specifier: 11.1.1
        version: 11.1.1
      glob:
        specifier: 10.3.4
        version: 10.3.4
      log-symbols:
        specifier: 4.1.0
        version: 4.1.0
      normalize-path:
        specifier: 3.0.0
        version: 3.0.0
      ora:
        specifier: 5.4.1
        version: 5.4.1
      read-pkg:
        specifier: 5.2.0
        version: 5.2.0
      shelljs:
        specifier: 0.8.5
        version: 0.8.5
      tree-node-cli:
        specifier: 1.6.0
        version: 1.6.0
    devDependencies:
      '@types/fs-extra':
        specifier: 11.0.1
        version: 11.0.1
      '@types/normalize-path':
        specifier: 3.0.0
        version: 3.0.0
      '@types/shelljs':
        specifier: 0.8.12
        version: 0.8.12
      eslint-config-custom:
        specifier: workspace:*
        version: link:../eslint-config-custom
      tsconfig:
        specifier: workspace:*
        version: link:../tsconfig
      typescript:
        specifier: 5.1.6
        version: 5.1.6

  packages/render:
    dependencies:
      html-to-text:
        specifier: 9.0.5
        version: 9.0.5
      pretty:
        specifier: 2.0.0
        version: 2.0.0
      react:
        specifier: 18.2.0
        version: 18.2.0
      react-dom:
        specifier: 18.2.0
        version: 18.2.0(react@18.2.0)
    devDependencies:
      '@babel/preset-react':
        specifier: 7.22.5
        version: 7.22.5(@babel/core@7.21.8)
      '@types/html-to-text':
        specifier: 9.0.1
        version: 9.0.1
      '@types/pretty':
        specifier: 2.0.1
        version: 2.0.1
      eslint-config-custom:
        specifier: workspace:*
        version: link:../eslint-config-custom
      tsconfig:
        specifier: workspace:*
        version: link:../tsconfig
      typescript:
        specifier: 5.1.6
        version: 5.1.6

  packages/row:
    dependencies:
      react:
        specifier: 18.2.0
        version: 18.2.0
    devDependencies:
      '@babel/preset-react':
        specifier: 7.22.5
        version: 7.22.5(@babel/core@7.21.8)
      '@react-email/render':
        specifier: workspace:*
        version: link:../render
      eslint-config-custom:
        specifier: workspace:*
        version: link:../eslint-config-custom
      tsconfig:
        specifier: workspace:*
        version: link:../tsconfig
      typescript:
        specifier: 5.1.6
        version: 5.1.6

  packages/section:
    dependencies:
      react:
        specifier: 18.2.0
        version: 18.2.0
    devDependencies:
      '@babel/preset-react':
        specifier: 7.22.5
        version: 7.22.5(@babel/core@7.21.8)
      '@react-email/render':
        specifier: workspace:*
        version: link:../render
      eslint-config-custom:
        specifier: workspace:*
        version: link:../eslint-config-custom
      tsconfig:
        specifier: workspace:*
        version: link:../tsconfig
      typescript:
        specifier: 5.1.6
        version: 5.1.6

  packages/tailwind:
    dependencies:
      postcss:
        specifier: 8.4.31
        version: 8.4.31
      postcss-css-variables:
        specifier: 0.19.0
        version: 0.19.0(patch_hash=2wxqv7k2gzlwmmem3fifiqjawa)(postcss@8.4.31)
      react:
        specifier: 18.2.0
        version: 18.2.0
      react-dom:
        specifier: 18.2.0
        version: 18.2.0(react@18.2.0)
      tailwindcss:
        specifier: 3.3.2
        version: 3.3.2
    devDependencies:
      '@babel/core':
        specifier: 7.21.8
        version: 7.21.8
      '@babel/preset-react':
        specifier: 7.22.5
        version: 7.22.5(@babel/core@7.21.8)
      '@react-email/head':
        specifier: workspace:*
        version: link:../head
      '@react-email/hr':
        specifier: workspace:*
        version: link:../hr
      '@react-email/html':
        specifier: workspace:*
        version: link:../html
      '@testing-library/react':
        specifier: 14.0.0
        version: 14.0.0(react-dom@18.2.0)(react@18.2.0)
      '@types/postcss-css-variables':
        specifier: 0.18.2
        version: 0.18.2
      eslint-config-custom:
        specifier: workspace:*
        version: link:../eslint-config-custom
      eslint-plugin-regex:
        specifier: 1.10.0
        version: 1.10.0(eslint@8.50.0)
      tsconfig:
        specifier: workspace:*
        version: link:../tsconfig
      typescript:
        specifier: 5.1.6
        version: 5.1.6

  packages/text:
    dependencies:
      react:
        specifier: 18.2.0
        version: 18.2.0
    devDependencies:
      '@babel/preset-react':
        specifier: 7.22.5
        version: 7.22.5(@babel/core@7.21.8)
      '@react-email/render':
        specifier: workspace:*
        version: link:../render
      eslint-config-custom:
        specifier: workspace:*
        version: link:../eslint-config-custom
      tsconfig:
        specifier: workspace:*
        version: link:../tsconfig
      typescript:
        specifier: 5.1.6
        version: 5.1.6

  packages/tsconfig: {}

packages:

  /@aashutoshrathi/word-wrap@1.2.6:
    resolution: {integrity: sha512-1Yjs2SvM8TflER/OD3cOjhWWOZb58A2t7wpE2S9XfBYTiIl+XFhQG2bjy4Pu1I+EAlCNUzRDYDdFwFYUKvXcIA==}
    engines: {node: '>=0.10.0'}
    dev: true

  /@alloc/quick-lru@5.2.0:
    resolution: {integrity: sha512-UrcABB+4bUrFABwbluTIBErXwvbsU/V7TZWfmbgJfbkwiBuziS9gxdODUyuiecfdGQ85jglMW6juS3+z5TsKLw==}
    engines: {node: '>=10'}

  /@ampproject/remapping@2.2.1:
    resolution: {integrity: sha512-lFMjJTrFL3j7L9yBxwYfCq2k6qqwHyzuUl/XBnif78PWTJYyL/dfowQHWE3sp6U6ZzqWiiIZnpTMO96zhkjwtg==}
    engines: {node: '>=6.0.0'}
    dependencies:
      '@jridgewell/gen-mapping': 0.3.3
      '@jridgewell/trace-mapping': 0.3.19
    dev: true

  /@babel/code-frame@7.22.13:
    resolution: {integrity: sha512-XktuhWlJ5g+3TJXc5upd9Ks1HutSArik6jf2eAjYFyIOf4ej3RN+184cZbzDvbPnuTJIUhPKKJE3cIsYTiAT3w==}
    engines: {node: '>=6.9.0'}
    dependencies:
      '@babel/highlight': 7.22.20
      chalk: 2.4.2

  /@babel/compat-data@7.22.20:
    resolution: {integrity: sha512-BQYjKbpXjoXwFW5jGqiizJQQT/aC7pFm9Ok1OWssonuguICi264lbgMzRp2ZMmRSlfkX6DsWDDcsrctK8Rwfiw==}
    engines: {node: '>=6.9.0'}
    dev: true

  /@babel/core@7.21.8:
    resolution: {integrity: sha512-YeM22Sondbo523Sz0+CirSPnbj9bG3P0CdHcBZdqUuaeOaYEFbOLoGU7lebvGP6P5J/WE9wOn7u7C4J9HvS1xQ==}
    engines: {node: '>=6.9.0'}
    dependencies:
      '@ampproject/remapping': 2.2.1
      '@babel/code-frame': 7.22.13
      '@babel/generator': 7.23.0
      '@babel/helper-compilation-targets': 7.22.15
      '@babel/helper-module-transforms': 7.23.0(@babel/core@7.21.8)
      '@babel/helpers': 7.23.1
      '@babel/parser': 7.23.0
      '@babel/template': 7.22.15
      '@babel/traverse': 7.23.0
      '@babel/types': 7.23.0
      convert-source-map: 1.9.0
      debug: 4.3.4
      gensync: 1.0.0-beta.2
      json5: 2.2.3
      semver: 6.3.1
    transitivePeerDependencies:
      - supports-color
    dev: true

  /@babel/core@7.23.0:
    resolution: {integrity: sha512-97z/ju/Jy1rZmDxybphrBuI+jtJjFVoz7Mr9yUQVVVi+DNZE333uFQeMOqcCIy1x3WYBIbWftUSLmbNXNT7qFQ==}
    engines: {node: '>=6.9.0'}
    dependencies:
      '@ampproject/remapping': 2.2.1
      '@babel/code-frame': 7.22.13
      '@babel/generator': 7.23.0
      '@babel/helper-compilation-targets': 7.22.15
      '@babel/helper-module-transforms': 7.23.0(@babel/core@7.23.0)
      '@babel/helpers': 7.23.1
      '@babel/parser': 7.23.0
      '@babel/template': 7.22.15
      '@babel/traverse': 7.23.0
      '@babel/types': 7.23.0
      convert-source-map: 2.0.0
      debug: 4.3.4
      gensync: 1.0.0-beta.2
      json5: 2.2.3
      semver: 6.3.1
    transitivePeerDependencies:
      - supports-color
    dev: true

  /@babel/eslint-parser@7.22.15(@babel/core@7.23.0)(eslint@8.50.0):
    resolution: {integrity: sha512-yc8OOBIQk1EcRrpizuARSQS0TWAcOMpEJ1aafhNznaeYkeL+OhqnDObGFylB8ka8VFF/sZc+S4RzHyO+3LjQxg==}
    engines: {node: ^10.13.0 || ^12.13.0 || >=14.0.0}
    peerDependencies:
      '@babel/core': ^7.11.0
      eslint: ^7.5.0 || ^8.0.0
    dependencies:
      '@babel/core': 7.23.0
      '@nicolo-ribaudo/eslint-scope-5-internals': 5.1.1-v1
      eslint: 8.50.0
      eslint-visitor-keys: 2.1.0
      semver: 6.3.1
    dev: true

  /@babel/generator@7.23.0:
    resolution: {integrity: sha512-lN85QRR+5IbYrMWM6Y4pE/noaQtg4pNiqeNGX60eqOfo6gtEj6uw/JagelB8vVztSd7R6M5n1+PQkDbHbBRU4g==}
    engines: {node: '>=6.9.0'}
    dependencies:
      '@babel/types': 7.23.0
      '@jridgewell/gen-mapping': 0.3.3
      '@jridgewell/trace-mapping': 0.3.19
      jsesc: 2.5.2
    dev: true

  /@babel/helper-annotate-as-pure@7.22.5:
    resolution: {integrity: sha512-LvBTxu8bQSQkcyKOU+a1btnNFQ1dMAd0R6PyW3arXes06F6QLWLIrd681bxRPIXlrMGR3XYnW9JyML7dP3qgxg==}
    engines: {node: '>=6.9.0'}
    dependencies:
      '@babel/types': 7.23.0
    dev: true

  /@babel/helper-compilation-targets@7.22.15:
    resolution: {integrity: sha512-y6EEzULok0Qvz8yyLkCvVX+02ic+By2UdOhylwUOvOn9dvYc9mKICJuuU1n1XBI02YWsNsnrY1kc6DVbjcXbtw==}
    engines: {node: '>=6.9.0'}
    dependencies:
      '@babel/compat-data': 7.22.20
      '@babel/helper-validator-option': 7.22.15
      browserslist: 4.22.1
      lru-cache: 5.1.1
      semver: 6.3.1
    dev: true

  /@babel/helper-environment-visitor@7.22.20:
    resolution: {integrity: sha512-zfedSIzFhat/gFhWfHtgWvlec0nqB9YEIVrpuwjruLlXfUSnA8cJB0miHKwqDnQ7d32aKo2xt88/xZptwxbfhA==}
    engines: {node: '>=6.9.0'}
    dev: true

  /@babel/helper-function-name@7.23.0:
    resolution: {integrity: sha512-OErEqsrxjZTJciZ4Oo+eoZqeW9UIiOcuYKRJA4ZAgV9myA+pOXhhmpfNCKjEH/auVfEYVFJ6y1Tc4r0eIApqiw==}
    engines: {node: '>=6.9.0'}
    dependencies:
      '@babel/template': 7.22.15
      '@babel/types': 7.23.0
    dev: true

  /@babel/helper-hoist-variables@7.22.5:
    resolution: {integrity: sha512-wGjk9QZVzvknA6yKIUURb8zY3grXCcOZt+/7Wcy8O2uctxhplmUPkOdlgoNhmdVee2c92JXbf1xpMtVNbfoxRw==}
    engines: {node: '>=6.9.0'}
    dependencies:
      '@babel/types': 7.23.0
    dev: true

  /@babel/helper-module-imports@7.22.15:
    resolution: {integrity: sha512-0pYVBnDKZO2fnSPCrgM/6WMc7eS20Fbok+0r88fp+YtWVLZrp4CkafFGIp+W0VKw4a22sgebPT99y+FDNMdP4w==}
    engines: {node: '>=6.9.0'}
    dependencies:
      '@babel/types': 7.23.0
    dev: true

  /@babel/helper-module-transforms@7.23.0(@babel/core@7.21.8):
    resolution: {integrity: sha512-WhDWw1tdrlT0gMgUJSlX0IQvoO1eN279zrAUbVB+KpV2c3Tylz8+GnKOLllCS6Z/iZQEyVYxhZVUdPTqs2YYPw==}
    engines: {node: '>=6.9.0'}
    peerDependencies:
      '@babel/core': ^7.0.0
    dependencies:
      '@babel/core': 7.21.8
      '@babel/helper-environment-visitor': 7.22.20
      '@babel/helper-module-imports': 7.22.15
      '@babel/helper-simple-access': 7.22.5
      '@babel/helper-split-export-declaration': 7.22.6
      '@babel/helper-validator-identifier': 7.22.20
    dev: true

  /@babel/helper-module-transforms@7.23.0(@babel/core@7.23.0):
    resolution: {integrity: sha512-WhDWw1tdrlT0gMgUJSlX0IQvoO1eN279zrAUbVB+KpV2c3Tylz8+GnKOLllCS6Z/iZQEyVYxhZVUdPTqs2YYPw==}
    engines: {node: '>=6.9.0'}
    peerDependencies:
      '@babel/core': ^7.0.0
    dependencies:
      '@babel/core': 7.23.0
      '@babel/helper-environment-visitor': 7.22.20
      '@babel/helper-module-imports': 7.22.15
      '@babel/helper-simple-access': 7.22.5
      '@babel/helper-split-export-declaration': 7.22.6
      '@babel/helper-validator-identifier': 7.22.20
    dev: true

  /@babel/helper-plugin-utils@7.22.5:
    resolution: {integrity: sha512-uLls06UVKgFG9QD4OeFYLEGteMIAa5kpTPcFL28yuCIIzsf6ZyKZMllKVOCZFhiZ5ptnwX4mtKdWCBE/uT4amg==}
    engines: {node: '>=6.9.0'}
    dev: true

  /@babel/helper-simple-access@7.22.5:
    resolution: {integrity: sha512-n0H99E/K+Bika3++WNL17POvo4rKWZ7lZEp1Q+fStVbUi8nxPQEBOlTmCOxW/0JsS56SKKQ+ojAe2pHKJHN35w==}
    engines: {node: '>=6.9.0'}
    dependencies:
      '@babel/types': 7.23.0
    dev: true

  /@babel/helper-split-export-declaration@7.22.6:
    resolution: {integrity: sha512-AsUnxuLhRYsisFiaJwvp1QF+I3KjD5FOxut14q/GzovUe6orHLesW2C7d754kRm53h5gqrz6sFl6sxc4BVtE/g==}
    engines: {node: '>=6.9.0'}
    dependencies:
      '@babel/types': 7.23.0
    dev: true

  /@babel/helper-string-parser@7.22.5:
    resolution: {integrity: sha512-mM4COjgZox8U+JcXQwPijIZLElkgEpO5rsERVDJTc2qfCDfERyob6k5WegS14SX18IIjv+XD+GrqNumY5JRCDw==}
    engines: {node: '>=6.9.0'}
    dev: true

  /@babel/helper-validator-identifier@7.22.20:
    resolution: {integrity: sha512-Y4OZ+ytlatR8AI+8KZfKuL5urKp7qey08ha31L8b3BwewJAoJamTzyvxPR/5D+KkdJCGPq/+8TukHBlY10FX9A==}
    engines: {node: '>=6.9.0'}

  /@babel/helper-validator-option@7.22.15:
    resolution: {integrity: sha512-bMn7RmyFjY/mdECUbgn9eoSY4vqvacUnS9i9vGAGttgFWesO6B4CYWA7XlpbWgBt71iv/hfbPlynohStqnu5hA==}
    engines: {node: '>=6.9.0'}
    dev: true

  /@babel/helpers@7.23.1:
    resolution: {integrity: sha512-chNpneuK18yW5Oxsr+t553UZzzAs3aZnFm4bxhebsNTeshrC95yA7l5yl7GBAG+JG1rF0F7zzD2EixK9mWSDoA==}
    engines: {node: '>=6.9.0'}
    dependencies:
      '@babel/template': 7.22.15
      '@babel/traverse': 7.23.0
      '@babel/types': 7.23.0
    transitivePeerDependencies:
      - supports-color
    dev: true

  /@babel/highlight@7.22.20:
    resolution: {integrity: sha512-dkdMCN3py0+ksCgYmGG8jKeGA/8Tk+gJwSYYlFGxG5lmhfKNoAy004YpLxpS1W2J8m/EK2Ew+yOs9pVRwO89mg==}
    engines: {node: '>=6.9.0'}
    dependencies:
      '@babel/helper-validator-identifier': 7.22.20
      chalk: 2.4.2
      js-tokens: 4.0.0

  /@babel/parser@7.23.0:
    resolution: {integrity: sha512-vvPKKdMemU85V9WE/l5wZEmImpCtLqbnTvqDS2U1fJ96KrxoW7KrXhNsNCblQlg8Ck4b85yxdTyelsMUgFUXiw==}
    engines: {node: '>=6.0.0'}
    hasBin: true
    dependencies:
      '@babel/types': 7.23.0
    dev: true

  /@babel/plugin-syntax-jsx@7.22.5(@babel/core@7.21.8):
    resolution: {integrity: sha512-gvyP4hZrgrs/wWMaocvxZ44Hw0b3W8Pe+cMxc8V1ULQ07oh8VNbIRaoD1LRZVTvD+0nieDKjfgKg89sD7rrKrg==}
    engines: {node: '>=6.9.0'}
    peerDependencies:
      '@babel/core': ^7.0.0-0
    dependencies:
      '@babel/core': 7.21.8
      '@babel/helper-plugin-utils': 7.22.5
    dev: true

  /@babel/plugin-transform-react-display-name@7.22.5(@babel/core@7.21.8):
    resolution: {integrity: sha512-PVk3WPYudRF5z4GKMEYUrLjPl38fJSKNaEOkFuoprioowGuWN6w2RKznuFNSlJx7pzzXXStPUnNSOEO0jL5EVw==}
    engines: {node: '>=6.9.0'}
    peerDependencies:
      '@babel/core': ^7.0.0-0
    dependencies:
      '@babel/core': 7.21.8
      '@babel/helper-plugin-utils': 7.22.5
    dev: true

  /@babel/plugin-transform-react-jsx-development@7.22.5(@babel/core@7.21.8):
    resolution: {integrity: sha512-bDhuzwWMuInwCYeDeMzyi7TaBgRQei6DqxhbyniL7/VG4RSS7HtSL2QbY4eESy1KJqlWt8g3xeEBGPuo+XqC8A==}
    engines: {node: '>=6.9.0'}
    peerDependencies:
      '@babel/core': ^7.0.0-0
    dependencies:
      '@babel/core': 7.21.8
      '@babel/plugin-transform-react-jsx': 7.22.15(@babel/core@7.21.8)
    dev: true

  /@babel/plugin-transform-react-jsx@7.22.15(@babel/core@7.21.8):
    resolution: {integrity: sha512-oKckg2eZFa8771O/5vi7XeTvmM6+O9cxZu+kanTU7tD4sin5nO/G8jGJhq8Hvt2Z0kUoEDRayuZLaUlYl8QuGA==}
    engines: {node: '>=6.9.0'}
    peerDependencies:
      '@babel/core': ^7.0.0-0
    dependencies:
      '@babel/core': 7.21.8
      '@babel/helper-annotate-as-pure': 7.22.5
      '@babel/helper-module-imports': 7.22.15
      '@babel/helper-plugin-utils': 7.22.5
      '@babel/plugin-syntax-jsx': 7.22.5(@babel/core@7.21.8)
      '@babel/types': 7.23.0
    dev: true

  /@babel/plugin-transform-react-pure-annotations@7.22.5(@babel/core@7.21.8):
    resolution: {integrity: sha512-gP4k85wx09q+brArVinTXhWiyzLl9UpmGva0+mWyKxk6JZequ05x3eUcIUE+FyttPKJFRRVtAvQaJ6YF9h1ZpA==}
    engines: {node: '>=6.9.0'}
    peerDependencies:
      '@babel/core': ^7.0.0-0
    dependencies:
      '@babel/core': 7.21.8
      '@babel/helper-annotate-as-pure': 7.22.5
      '@babel/helper-plugin-utils': 7.22.5
    dev: true

  /@babel/preset-react@7.22.5(@babel/core@7.21.8):
    resolution: {integrity: sha512-M+Is3WikOpEJHgR385HbuCITPTaPRaNkibTEa9oiofmJvIsrceb4yp9RL9Kb+TE8LznmeyZqpP+Lopwcx59xPQ==}
    engines: {node: '>=6.9.0'}
    peerDependencies:
      '@babel/core': ^7.0.0-0
    dependencies:
      '@babel/core': 7.21.8
      '@babel/helper-plugin-utils': 7.22.5
      '@babel/helper-validator-option': 7.22.15
      '@babel/plugin-transform-react-display-name': 7.22.5(@babel/core@7.21.8)
      '@babel/plugin-transform-react-jsx': 7.22.15(@babel/core@7.21.8)
      '@babel/plugin-transform-react-jsx-development': 7.22.5(@babel/core@7.21.8)
      '@babel/plugin-transform-react-pure-annotations': 7.22.5(@babel/core@7.21.8)
    dev: true

  /@babel/runtime@7.23.1:
    resolution: {integrity: sha512-hC2v6p8ZSI/W0HUzh3V8C5g+NwSKzKPtJwSpTjwl0o297GP9+ZLQSkdvHz46CM3LqyoXxq+5G9komY+eSqSO0g==}
    engines: {node: '>=6.9.0'}
    dependencies:
      regenerator-runtime: 0.14.0

  /@babel/template@7.22.15:
    resolution: {integrity: sha512-QPErUVm4uyJa60rkI73qneDacvdvzxshT3kksGqlGWYdOTIUOwJ7RDUL8sGqslY1uXWSL6xMFKEXDS3ox2uF0w==}
    engines: {node: '>=6.9.0'}
    dependencies:
      '@babel/code-frame': 7.22.13
      '@babel/parser': 7.23.0
      '@babel/types': 7.23.0
    dev: true

  /@babel/traverse@7.23.0:
    resolution: {integrity: sha512-t/QaEvyIoIkwzpiZ7aoSKK8kObQYeF7T2v+dazAYCb8SXtp58zEVkWW7zAnju8FNKNdr4ScAOEDmMItbyOmEYw==}
    engines: {node: '>=6.9.0'}
    dependencies:
      '@babel/code-frame': 7.22.13
      '@babel/generator': 7.23.0
      '@babel/helper-environment-visitor': 7.22.20
      '@babel/helper-function-name': 7.23.0
      '@babel/helper-hoist-variables': 7.22.5
      '@babel/helper-split-export-declaration': 7.22.6
      '@babel/parser': 7.23.0
      '@babel/types': 7.23.0
      debug: 4.3.4
      globals: 11.12.0
    transitivePeerDependencies:
      - supports-color
    dev: true

  /@babel/types@7.23.0:
    resolution: {integrity: sha512-0oIyUfKoI3mSqMvsxBdclDwxXKXAUA8v/apZbc+iSyARYou1o8ZGDxbUYyLFoW2arqS2jDGqJuZvv1d/io1axg==}
    engines: {node: '>=6.9.0'}
    dependencies:
      '@babel/helper-string-parser': 7.22.5
      '@babel/helper-validator-identifier': 7.22.20
      to-fast-properties: 2.0.0
    dev: true

  /@commander-js/extra-typings@9.4.1(commander@9.4.1):
    resolution: {integrity: sha512-v0BqORYamk1koxDon6femDGLWSL7P78vYTyOU5nFaALnmNALL+ktgdHvWbxzzBBJIKS7kv3XvM/DqNwiLcgFTA==}
    peerDependencies:
      commander: 9.4.x
    dependencies:
      commander: 9.4.1
    dev: false

  /@emotion/is-prop-valid@0.8.8:
    resolution: {integrity: sha512-u5WtneEAr5IDG2Wv65yhunPSMLIpuKsbuOktRojfrEiEvRyC85LgPMZI63cr7NUqT8ZIGdSVg8ZKGxIug4lXcA==}
    requiresBuild: true
    dependencies:
      '@emotion/memoize': 0.7.4
    dev: false
    optional: true

  /@emotion/memoize@0.7.4:
    resolution: {integrity: sha512-Ja/Vfqe3HpuzRsG1oBtWTHk2PGZ7GR+2Vz5iYGelAw8dx32K0y7PjVuxK6z1nMpZOqAFsRUPCkK1YjJ56qJlgw==}
    requiresBuild: true
    dev: false
    optional: true

  /@esbuild/android-arm64@0.16.4:
    resolution: {integrity: sha512-VPuTzXFm/m2fcGfN6CiwZTlLzxrKsWbPkG7ArRFpuxyaHUm/XFHQPD4xNwZT6uUmpIHhnSjcaCmcla8COzmZ5Q==}
    engines: {node: '>=12'}
    cpu: [arm64]
    os: [android]
    requiresBuild: true
    dev: false
    optional: true

  /@esbuild/android-arm64@0.18.20:
    resolution: {integrity: sha512-Nz4rJcchGDtENV0eMKUNa6L12zz2zBDXuhj/Vjh18zGqB44Bi7MBMSXjgunJgjRhCmKOjnPuZp4Mb6OKqtMHLQ==}
    engines: {node: '>=12'}
    cpu: [arm64]
    os: [android]
    requiresBuild: true
    dev: true
    optional: true

  /@esbuild/android-arm@0.16.4:
    resolution: {integrity: sha512-rZzb7r22m20S1S7ufIc6DC6W659yxoOrl7sKP1nCYhuvUlnCFHVSbATG4keGUtV8rDz11sRRDbWkvQZpzPaHiw==}
    engines: {node: '>=12'}
    cpu: [arm]
    os: [android]
    requiresBuild: true
    dev: false
    optional: true

  /@esbuild/android-arm@0.18.20:
    resolution: {integrity: sha512-fyi7TDI/ijKKNZTUJAQqiG5T7YjJXgnzkURqmGj13C6dCqckZBLdl4h7bkhHt/t0WP+zO9/zwroDvANaOqO5Sw==}
    engines: {node: '>=12'}
    cpu: [arm]
    os: [android]
    requiresBuild: true
    dev: true
    optional: true

  /@esbuild/android-x64@0.16.4:
    resolution: {integrity: sha512-MW+B2O++BkcOfMWmuHXB15/l1i7wXhJFqbJhp82IBOais8RBEQv2vQz/jHrDEHaY2X0QY7Wfw86SBL2PbVOr0g==}
    engines: {node: '>=12'}
    cpu: [x64]
    os: [android]
    requiresBuild: true
    dev: false
    optional: true

  /@esbuild/android-x64@0.18.20:
    resolution: {integrity: sha512-8GDdlePJA8D6zlZYJV/jnrRAi6rOiNaCC/JclcXpB+KIuvfBN4owLtgzY2bsxnx666XjJx2kDPUmnTtR8qKQUg==}
    engines: {node: '>=12'}
    cpu: [x64]
    os: [android]
    requiresBuild: true
    dev: true
    optional: true

  /@esbuild/darwin-arm64@0.16.4:
    resolution: {integrity: sha512-a28X1O//aOfxwJVZVs7ZfM8Tyih2Za4nKJrBwW5Wm4yKsnwBy9aiS/xwpxiiTRttw3EaTg4Srerhcm6z0bu9Wg==}
    engines: {node: '>=12'}
    cpu: [arm64]
    os: [darwin]
    requiresBuild: true
    dev: false
    optional: true

  /@esbuild/darwin-arm64@0.18.20:
    resolution: {integrity: sha512-bxRHW5kHU38zS2lPTPOyuyTm+S+eobPUnTNkdJEfAddYgEcll4xkT8DB9d2008DtTbl7uJag2HuE5NZAZgnNEA==}
    engines: {node: '>=12'}
    cpu: [arm64]
    os: [darwin]
    requiresBuild: true
    dev: true
    optional: true

  /@esbuild/darwin-x64@0.16.4:
    resolution: {integrity: sha512-e3doCr6Ecfwd7VzlaQqEPrnbvvPjE9uoTpxG5pyLzr2rI2NMjDHmvY1E5EO81O/e9TUOLLkXA5m6T8lfjK9yAA==}
    engines: {node: '>=12'}
    cpu: [x64]
    os: [darwin]
    requiresBuild: true
    dev: false
    optional: true

  /@esbuild/darwin-x64@0.18.20:
    resolution: {integrity: sha512-pc5gxlMDxzm513qPGbCbDukOdsGtKhfxD1zJKXjCCcU7ju50O7MeAZ8c4krSJcOIJGFR+qx21yMMVYwiQvyTyQ==}
    engines: {node: '>=12'}
    cpu: [x64]
    os: [darwin]
    requiresBuild: true
    dev: true
    optional: true

  /@esbuild/freebsd-arm64@0.16.4:
    resolution: {integrity: sha512-Oup3G/QxBgvvqnXWrBed7xxkFNwAwJVHZcklWyQt7YCAL5bfUkaa6FVWnR78rNQiM8MqqLiT6ZTZSdUFuVIg1w==}
    engines: {node: '>=12'}
    cpu: [arm64]
    os: [freebsd]
    requiresBuild: true
    dev: false
    optional: true

  /@esbuild/freebsd-arm64@0.18.20:
    resolution: {integrity: sha512-yqDQHy4QHevpMAaxhhIwYPMv1NECwOvIpGCZkECn8w2WFHXjEwrBn3CeNIYsibZ/iZEUemj++M26W3cNR5h+Tw==}
    engines: {node: '>=12'}
    cpu: [arm64]
    os: [freebsd]
    requiresBuild: true
    dev: true
    optional: true

  /@esbuild/freebsd-x64@0.16.4:
    resolution: {integrity: sha512-vAP+eYOxlN/Bpo/TZmzEQapNS8W1njECrqkTpNgvXskkkJC2AwOXwZWai/Kc2vEFZUXQttx6UJbj9grqjD/+9Q==}
    engines: {node: '>=12'}
    cpu: [x64]
    os: [freebsd]
    requiresBuild: true
    dev: false
    optional: true

  /@esbuild/freebsd-x64@0.18.20:
    resolution: {integrity: sha512-tgWRPPuQsd3RmBZwarGVHZQvtzfEBOreNuxEMKFcd5DaDn2PbBxfwLcj4+aenoh7ctXcbXmOQIn8HI6mCSw5MQ==}
    engines: {node: '>=12'}
    cpu: [x64]
    os: [freebsd]
    requiresBuild: true
    dev: true
    optional: true

  /@esbuild/linux-arm64@0.16.4:
    resolution: {integrity: sha512-2zXoBhv4r5pZiyjBKrOdFP4CXOChxXiYD50LRUU+65DkdS5niPFHbboKZd/c81l0ezpw7AQnHeoCy5hFrzzs4g==}
    engines: {node: '>=12'}
    cpu: [arm64]
    os: [linux]
    requiresBuild: true
    dev: false
    optional: true

  /@esbuild/linux-arm64@0.18.20:
    resolution: {integrity: sha512-2YbscF+UL7SQAVIpnWvYwM+3LskyDmPhe31pE7/aoTMFKKzIc9lLbyGUpmmb8a8AixOL61sQ/mFh3jEjHYFvdA==}
    engines: {node: '>=12'}
    cpu: [arm64]
    os: [linux]
    requiresBuild: true
    dev: true
    optional: true

  /@esbuild/linux-arm@0.16.4:
    resolution: {integrity: sha512-A47ZmtpIPyERxkSvIv+zLd6kNIOtJH03XA0Hy7jaceRDdQaQVGSDt4mZqpWqJYgDk9rg96aglbF6kCRvPGDSUA==}
    engines: {node: '>=12'}
    cpu: [arm]
    os: [linux]
    requiresBuild: true
    dev: false
    optional: true

  /@esbuild/linux-arm@0.18.20:
    resolution: {integrity: sha512-/5bHkMWnq1EgKr1V+Ybz3s1hWXok7mDFUMQ4cG10AfW3wL02PSZi5kFpYKrptDsgb2WAJIvRcDm+qIvXf/apvg==}
    engines: {node: '>=12'}
    cpu: [arm]
    os: [linux]
    requiresBuild: true
    dev: true
    optional: true

  /@esbuild/linux-ia32@0.16.4:
    resolution: {integrity: sha512-uxdSrpe9wFhz4yBwt2kl2TxS/NWEINYBUFIxQtaEVtglm1eECvsj1vEKI0KX2k2wCe17zDdQ3v+jVxfwVfvvjw==}
    engines: {node: '>=12'}
    cpu: [ia32]
    os: [linux]
    requiresBuild: true
    dev: false
    optional: true

  /@esbuild/linux-ia32@0.18.20:
    resolution: {integrity: sha512-P4etWwq6IsReT0E1KHU40bOnzMHoH73aXp96Fs8TIT6z9Hu8G6+0SHSw9i2isWrD2nbx2qo5yUqACgdfVGx7TA==}
    engines: {node: '>=12'}
    cpu: [ia32]
    os: [linux]
    requiresBuild: true
    dev: true
    optional: true

  /@esbuild/linux-loong64@0.16.4:
    resolution: {integrity: sha512-peDrrUuxbZ9Jw+DwLCh/9xmZAk0p0K1iY5d2IcwmnN+B87xw7kujOkig6ZRcZqgrXgeRGurRHn0ENMAjjD5DEg==}
    engines: {node: '>=12'}
    cpu: [loong64]
    os: [linux]
    requiresBuild: true
    dev: false
    optional: true

  /@esbuild/linux-loong64@0.18.20:
    resolution: {integrity: sha512-nXW8nqBTrOpDLPgPY9uV+/1DjxoQ7DoB2N8eocyq8I9XuqJ7BiAMDMf9n1xZM9TgW0J8zrquIb/A7s3BJv7rjg==}
    engines: {node: '>=12'}
    cpu: [loong64]
    os: [linux]
    requiresBuild: true
    dev: true
    optional: true

  /@esbuild/linux-mips64el@0.16.4:
    resolution: {integrity: sha512-sD9EEUoGtVhFjjsauWjflZklTNr57KdQ6xfloO4yH1u7vNQlOfAlhEzbyBKfgbJlW7rwXYBdl5/NcZ+Mg2XhQA==}
    engines: {node: '>=12'}
    cpu: [mips64el]
    os: [linux]
    requiresBuild: true
    dev: false
    optional: true

  /@esbuild/linux-mips64el@0.18.20:
    resolution: {integrity: sha512-d5NeaXZcHp8PzYy5VnXV3VSd2D328Zb+9dEq5HE6bw6+N86JVPExrA6O68OPwobntbNJ0pzCpUFZTo3w0GyetQ==}
    engines: {node: '>=12'}
    cpu: [mips64el]
    os: [linux]
    requiresBuild: true
    dev: true
    optional: true

  /@esbuild/linux-ppc64@0.16.4:
    resolution: {integrity: sha512-X1HSqHUX9D+d0l6/nIh4ZZJ94eQky8d8z6yxAptpZE3FxCWYWvTDd9X9ST84MGZEJx04VYUD/AGgciddwO0b8g==}
    engines: {node: '>=12'}
    cpu: [ppc64]
    os: [linux]
    requiresBuild: true
    dev: false
    optional: true

  /@esbuild/linux-ppc64@0.18.20:
    resolution: {integrity: sha512-WHPyeScRNcmANnLQkq6AfyXRFr5D6N2sKgkFo2FqguP44Nw2eyDlbTdZwd9GYk98DZG9QItIiTlFLHJHjxP3FA==}
    engines: {node: '>=12'}
    cpu: [ppc64]
    os: [linux]
    requiresBuild: true
    dev: true
    optional: true

  /@esbuild/linux-riscv64@0.16.4:
    resolution: {integrity: sha512-97ANpzyNp0GTXCt6SRdIx1ngwncpkV/z453ZuxbnBROCJ5p/55UjhbaG23UdHj88fGWLKPFtMoU4CBacz4j9FA==}
    engines: {node: '>=12'}
    cpu: [riscv64]
    os: [linux]
    requiresBuild: true
    dev: false
    optional: true

  /@esbuild/linux-riscv64@0.18.20:
    resolution: {integrity: sha512-WSxo6h5ecI5XH34KC7w5veNnKkju3zBRLEQNY7mv5mtBmrP/MjNBCAlsM2u5hDBlS3NGcTQpoBvRzqBcRtpq1A==}
    engines: {node: '>=12'}
    cpu: [riscv64]
    os: [linux]
    requiresBuild: true
    dev: true
    optional: true

  /@esbuild/linux-s390x@0.16.4:
    resolution: {integrity: sha512-pUvPQLPmbEeJRPjP0DYTC1vjHyhrnCklQmCGYbipkep+oyfTn7GTBJXoPodR7ZS5upmEyc8lzAkn2o29wD786A==}
    engines: {node: '>=12'}
    cpu: [s390x]
    os: [linux]
    requiresBuild: true
    dev: false
    optional: true

  /@esbuild/linux-s390x@0.18.20:
    resolution: {integrity: sha512-+8231GMs3mAEth6Ja1iK0a1sQ3ohfcpzpRLH8uuc5/KVDFneH6jtAJLFGafpzpMRO6DzJ6AvXKze9LfFMrIHVQ==}
    engines: {node: '>=12'}
    cpu: [s390x]
    os: [linux]
    requiresBuild: true
    dev: true
    optional: true

  /@esbuild/linux-x64@0.16.4:
    resolution: {integrity: sha512-N55Q0mJs3Sl8+utPRPBrL6NLYZKBCLLx0bme/+RbjvMforTGGzFvsRl4xLTZMUBFC1poDzBEPTEu5nxizQ9Nlw==}
    engines: {node: '>=12'}
    cpu: [x64]
    os: [linux]
    requiresBuild: true
    dev: false
    optional: true

  /@esbuild/linux-x64@0.18.20:
    resolution: {integrity: sha512-UYqiqemphJcNsFEskc73jQ7B9jgwjWrSayxawS6UVFZGWrAAtkzjxSqnoclCXxWtfwLdzU+vTpcNYhpn43uP1w==}
    engines: {node: '>=12'}
    cpu: [x64]
    os: [linux]
    requiresBuild: true
    dev: true
    optional: true

  /@esbuild/netbsd-x64@0.16.4:
    resolution: {integrity: sha512-LHSJLit8jCObEQNYkgsDYBh2JrJT53oJO2HVdkSYLa6+zuLJh0lAr06brXIkljrlI+N7NNW1IAXGn/6IZPi3YQ==}
    engines: {node: '>=12'}
    cpu: [x64]
    os: [netbsd]
    requiresBuild: true
    dev: false
    optional: true

  /@esbuild/netbsd-x64@0.18.20:
    resolution: {integrity: sha512-iO1c++VP6xUBUmltHZoMtCUdPlnPGdBom6IrO4gyKPFFVBKioIImVooR5I83nTew5UOYrk3gIJhbZh8X44y06A==}
    engines: {node: '>=12'}
    cpu: [x64]
    os: [netbsd]
    requiresBuild: true
    dev: true
    optional: true

  /@esbuild/openbsd-x64@0.16.4:
    resolution: {integrity: sha512-nLgdc6tWEhcCFg/WVFaUxHcPK3AP/bh+KEwKtl69Ay5IBqUwKDaq/6Xk0E+fh/FGjnLwqFSsarsbPHeKM8t8Sw==}
    engines: {node: '>=12'}
    cpu: [x64]
    os: [openbsd]
    requiresBuild: true
    dev: false
    optional: true

  /@esbuild/openbsd-x64@0.18.20:
    resolution: {integrity: sha512-e5e4YSsuQfX4cxcygw/UCPIEP6wbIL+se3sxPdCiMbFLBWu0eiZOJ7WoD+ptCLrmjZBK1Wk7I6D/I3NglUGOxg==}
    engines: {node: '>=12'}
    cpu: [x64]
    os: [openbsd]
    requiresBuild: true
    dev: true
    optional: true

  /@esbuild/sunos-x64@0.16.4:
    resolution: {integrity: sha512-08SluG24GjPO3tXKk95/85n9kpyZtXCVwURR2i4myhrOfi3jspClV0xQQ0W0PYWHioJj+LejFMt41q+PG3mlAQ==}
    engines: {node: '>=12'}
    cpu: [x64]
    os: [sunos]
    requiresBuild: true
    dev: false
    optional: true

  /@esbuild/sunos-x64@0.18.20:
    resolution: {integrity: sha512-kDbFRFp0YpTQVVrqUd5FTYmWo45zGaXe0X8E1G/LKFC0v8x0vWrhOWSLITcCn63lmZIxfOMXtCfti/RxN/0wnQ==}
    engines: {node: '>=12'}
    cpu: [x64]
    os: [sunos]
    requiresBuild: true
    dev: true
    optional: true

  /@esbuild/win32-arm64@0.16.4:
    resolution: {integrity: sha512-yYiRDQcqLYQSvNQcBKN7XogbrSvBE45FEQdH8fuXPl7cngzkCvpsG2H9Uey39IjQ6gqqc+Q4VXYHsQcKW0OMjQ==}
    engines: {node: '>=12'}
    cpu: [arm64]
    os: [win32]
    requiresBuild: true
    dev: false
    optional: true

  /@esbuild/win32-arm64@0.18.20:
    resolution: {integrity: sha512-ddYFR6ItYgoaq4v4JmQQaAI5s7npztfV4Ag6NrhiaW0RrnOXqBkgwZLofVTlq1daVTQNhtI5oieTvkRPfZrePg==}
    engines: {node: '>=12'}
    cpu: [arm64]
    os: [win32]
    requiresBuild: true
    dev: true
    optional: true

  /@esbuild/win32-ia32@0.16.4:
    resolution: {integrity: sha512-5rabnGIqexekYkh9zXG5waotq8mrdlRoBqAktjx2W3kb0zsI83mdCwrcAeKYirnUaTGztR5TxXcXmQrEzny83w==}
    engines: {node: '>=12'}
    cpu: [ia32]
    os: [win32]
    requiresBuild: true
    dev: false
    optional: true

  /@esbuild/win32-ia32@0.18.20:
    resolution: {integrity: sha512-Wv7QBi3ID/rROT08SABTS7eV4hX26sVduqDOTe1MvGMjNd3EjOz4b7zeexIR62GTIEKrfJXKL9LFxTYgkyeu7g==}
    engines: {node: '>=12'}
    cpu: [ia32]
    os: [win32]
    requiresBuild: true
    dev: true
    optional: true

  /@esbuild/win32-x64@0.16.4:
    resolution: {integrity: sha512-sN/I8FMPtmtT2Yw+Dly8Ur5vQ5a/RmC8hW7jO9PtPSQUPkowxWpcUZnqOggU7VwyT3Xkj6vcXWd3V/qTXwultQ==}
    engines: {node: '>=12'}
    cpu: [x64]
    os: [win32]
    requiresBuild: true
    dev: false
    optional: true

  /@esbuild/win32-x64@0.18.20:
    resolution: {integrity: sha512-kTdfRcSiDfQca/y9QIkng02avJ+NCaQvrMejlsB3RRv5sE9rRoeBPISaZpKxHELzRxZyLvNts1P27W3wV+8geQ==}
    engines: {node: '>=12'}
    cpu: [x64]
    os: [win32]
    requiresBuild: true
    dev: true
    optional: true

  /@eslint-community/eslint-utils@4.4.0(eslint@8.45.0):
    resolution: {integrity: sha512-1/sA4dwrzBAyeUoQ6oxahHKmrZvsnLCg4RfxW3ZFGGmQkSNQPFNLV9CUEFQP1x9EYXHTo5p6xdhZM1Ne9p/AfA==}
    engines: {node: ^12.22.0 || ^14.17.0 || >=16.0.0}
    peerDependencies:
      eslint: ^6.0.0 || ^7.0.0 || >=8.0.0
    dependencies:
      eslint: 8.45.0
      eslint-visitor-keys: 3.4.3
    dev: true

  /@eslint-community/eslint-utils@4.4.0(eslint@8.50.0):
    resolution: {integrity: sha512-1/sA4dwrzBAyeUoQ6oxahHKmrZvsnLCg4RfxW3ZFGGmQkSNQPFNLV9CUEFQP1x9EYXHTo5p6xdhZM1Ne9p/AfA==}
    engines: {node: ^12.22.0 || ^14.17.0 || >=16.0.0}
    peerDependencies:
      eslint: ^6.0.0 || ^7.0.0 || >=8.0.0
    dependencies:
      eslint: 8.50.0
      eslint-visitor-keys: 3.4.3
    dev: true

  /@eslint-community/regexpp@4.9.0:
    resolution: {integrity: sha512-zJmuCWj2VLBt4c25CfBIbMZLGLyhkvs7LznyVX5HfpzeocThgIj5XQK4L+g3U36mMcx8bPMhGyPpwCATamC4jQ==}
    engines: {node: ^12.0.0 || ^14.0.0 || >=16.0.0}
    dev: true

  /@eslint/eslintrc@2.1.2:
    resolution: {integrity: sha512-+wvgpDsrB1YqAMdEUCcnTlpfVBH7Vqn6A/NT3D8WVXFIaKMlErPIZT3oCIAVCOtarRpMtelZLqJeU3t7WY6X6g==}
    engines: {node: ^12.22.0 || ^14.17.0 || >=16.0.0}
    dependencies:
      ajv: 6.12.6
      debug: 4.3.4
      espree: 9.6.1
      globals: 13.22.0
      ignore: 5.2.4
      import-fresh: 3.3.0
      js-yaml: 4.1.0
      minimatch: 3.1.2
      strip-json-comments: 3.1.1
    transitivePeerDependencies:
      - supports-color
    dev: true

  /@eslint/js@8.44.0:
    resolution: {integrity: sha512-Ag+9YM4ocKQx9AarydN0KY2j0ErMHNIocPDrVo8zAE44xLTjEtz81OdR68/cydGtk6m6jDb5Za3r2useMzYmSw==}
    engines: {node: ^12.22.0 || ^14.17.0 || >=16.0.0}
    dev: true

  /@eslint/js@8.50.0:
    resolution: {integrity: sha512-NCC3zz2+nvYd+Ckfh87rA47zfu2QsQpvc6k1yzTk+b9KzRj0wkGa8LSoGOXN6Zv4lRf/EIoZ80biDh9HOI+RNQ==}
    engines: {node: ^12.22.0 || ^14.17.0 || >=16.0.0}
    dev: true

  /@floating-ui/core@1.5.0:
    resolution: {integrity: sha512-kK1h4m36DQ0UHGj5Ah4db7R0rHemTqqO0QLvUqi1/mUUp3LuAWbWxdxSIf/XsnH9VS6rRVPLJCncjRzUvyCLXg==}
    dependencies:
      '@floating-ui/utils': 0.1.6
    dev: false

  /@floating-ui/dom@1.5.3:
    resolution: {integrity: sha512-ClAbQnEqJAKCJOEbbLo5IUlZHkNszqhuxS4fHAVxRPXPya6Ysf2G8KypnYcOTpx6I8xcgF9bbHb6g/2KpbV8qA==}
    dependencies:
      '@floating-ui/core': 1.5.0
      '@floating-ui/utils': 0.1.6
    dev: false

  /@floating-ui/react-dom@2.0.4(react-dom@18.2.0)(react@18.2.0):
    resolution: {integrity: sha512-CF8k2rgKeh/49UrnIBs4BdxPUV6vize/Db1d/YbCLyp9GiVZ0BEwf5AiDSxJRCr6yOkGqTFHtmrULxkEfYZ7dQ==}
    peerDependencies:
      react: '>=16.8.0'
      react-dom: '>=16.8.0'
    dependencies:
      '@floating-ui/dom': 1.5.3
      react: 18.2.0
      react-dom: 18.2.0(react@18.2.0)
    dev: false

  /@floating-ui/utils@0.1.6:
    resolution: {integrity: sha512-OfX7E2oUDYxtBvsuS4e/jSn4Q9Qb6DzgeYtsAdkPZ47znpoNsMgZw0+tVijiv3uGNR6dgNlty6r9rzIzHjtd/A==}
    dev: false

  /@gwhitney/detect-indent@7.0.1:
    resolution: {integrity: sha512-7bQW+gkKa2kKZPeJf6+c6gFK9ARxQfn+FKy9ScTBppyKRWH2KzsmweXUoklqeEiHiNVWaeP5csIdsNq6w7QhzA==}
    engines: {node: '>=12.20'}
    dev: false

  /@humanwhocodes/config-array@0.11.11:
    resolution: {integrity: sha512-N2brEuAadi0CcdeMXUkhbZB84eskAc8MEX1By6qEchoVywSgXPIjou4rYsl0V3Hj0ZnuGycGCjdNgockbzeWNA==}
    engines: {node: '>=10.10.0'}
    dependencies:
      '@humanwhocodes/object-schema': 1.2.1
      debug: 4.3.4
      minimatch: 3.1.2
    transitivePeerDependencies:
      - supports-color
    dev: true

  /@humanwhocodes/module-importer@1.0.1:
    resolution: {integrity: sha512-bxveV4V8v5Yb4ncFTT3rPSgZBOpCkjfK0y4oVVVJwIuDVBRMDXrPyXRL988i5ap9m9bnyEEjWfm5WkBmtffLfA==}
    engines: {node: '>=12.22'}
    dev: true

  /@humanwhocodes/object-schema@1.2.1:
    resolution: {integrity: sha512-ZnQMnLV4e7hDlUvw8H+U8ASL02SS2Gn6+9Ac3wGGLIe7+je2AeAOxPY+izIPJDfFDb7eDjev0Us8MO1iFRN8hA==}
    dev: true

  /@isaacs/cliui@8.0.2:
    resolution: {integrity: sha512-O8jcjabXaleOG9DQ0+ARXWZBTfnP4WNAqzuiJK7ll44AmxGKv/J2M4TPjxjY3znBCfvBXFzucm1twdyFybFqEA==}
    engines: {node: '>=12'}
    dependencies:
      string-width: 5.1.2
      string-width-cjs: /string-width@4.2.3
      strip-ansi: 7.1.0
      strip-ansi-cjs: /strip-ansi@6.0.1
      wrap-ansi: 8.1.0
      wrap-ansi-cjs: /wrap-ansi@7.0.0
    dev: false

  /@jest/schemas@29.6.3:
    resolution: {integrity: sha512-mo5j5X+jIZmJQveBKeS/clAueipV7KgiX1vMgCxam1RNYiqE1w62n0/tJJnHtjW8ZHcQco5gY85jA3mi0L+nSA==}
    engines: {node: ^14.15.0 || ^16.10.0 || >=18.0.0}
    dependencies:
      '@sinclair/typebox': 0.27.8
    dev: true

  /@jridgewell/gen-mapping@0.3.3:
    resolution: {integrity: sha512-HLhSWOLRi875zjjMG/r+Nv0oCW8umGb0BgEhyX3dDX3egwZtB8PqLnjz3yedt8R5StBrzcg4aBpnh8UA9D1BoQ==}
    engines: {node: '>=6.0.0'}
    dependencies:
      '@jridgewell/set-array': 1.1.2
      '@jridgewell/sourcemap-codec': 1.4.15
      '@jridgewell/trace-mapping': 0.3.19

  /@jridgewell/resolve-uri@3.1.1:
    resolution: {integrity: sha512-dSYZh7HhCDtCKm4QakX0xFpsRDqjjtZf/kjI/v3T3Nwt5r8/qz/M19F9ySyOqU94SXBmeG9ttTul+YnR4LOxFA==}
    engines: {node: '>=6.0.0'}

  /@jridgewell/set-array@1.1.2:
    resolution: {integrity: sha512-xnkseuNADM0gt2bs+BvhO0p78Mk762YnZdsuzFV018NoG1Sj1SCQvpSqa7XUaTam5vAGasABV9qXASMKnFMwMw==}
    engines: {node: '>=6.0.0'}

  /@jridgewell/sourcemap-codec@1.4.15:
    resolution: {integrity: sha512-eF2rxCRulEKXHTRiDrDy6erMYWqNw4LPdQ8UQA4huuxaQsVeRPFl2oM8oDGxMFhJUWZf9McpLtJasDDZb/Bpeg==}

  /@jridgewell/trace-mapping@0.3.19:
    resolution: {integrity: sha512-kf37QtfW+Hwx/buWGMPcR60iF9ziHa6r/CZJIHbmcm4+0qrXiVdxegAH0F6yddEVQ7zdkjcGCgCzUu+BcbhQxw==}
    dependencies:
      '@jridgewell/resolve-uri': 3.1.1
      '@jridgewell/sourcemap-codec': 1.4.15

  /@manypkg/find-root@2.2.1:
    resolution: {integrity: sha512-34NlypD5mmTY65cFAK7QPgY5Tzt0qXR4ZRXdg97xAlkiLuwXUPBEXy5Hsqzd+7S2acsLxUz6Cs50rlDZQr4xUA==}
    engines: {node: '>=14.18.0'}
    dependencies:
      '@manypkg/tools': 1.1.0
      find-up: 4.1.0
      fs-extra: 8.1.0
    dev: false

  /@manypkg/tools@1.1.0:
    resolution: {integrity: sha512-SkAyKAByB9l93Slyg8AUHGuM2kjvWioUTCckT/03J09jYnfEzMO/wSXmEhnKGYs6qx9De8TH4yJCl0Y9lRgnyQ==}
    engines: {node: '>=14.18.0'}
    dependencies:
      fs-extra: 8.1.0
      globby: 11.1.0
      jju: 1.4.0
      read-yaml-file: 1.1.0
    dev: false

  /@microsoft/tsdoc-config@0.16.2:
    resolution: {integrity: sha512-OGiIzzoBLgWWR0UdRJX98oYO+XKGf7tiK4Zk6tQ/E4IJqGCe7dvkTvgDZV5cFJUzLGDOjeAXrnZoA6QkVySuxw==}
    dependencies:
      '@microsoft/tsdoc': 0.14.2
      ajv: 6.12.6
      jju: 1.4.0
      resolve: 1.19.0
    dev: true

  /@microsoft/tsdoc@0.14.2:
    resolution: {integrity: sha512-9b8mPpKrfeGRuhFH5iO1iwCLeIIsV6+H1sRfxbkoGXIyQE2BTsPd9zqSqQJ+pv5sJ/hT5M1zvOFL02MnEezFug==}
    dev: true

  /@motionone/animation@10.16.3:
    resolution: {integrity: sha512-QUGWpLbMFLhyqKlngjZhjtxM8IqiJQjLK0DF+XOF6od9nhSvlaeEpOY/UMCRVcZn/9Tr2rZO22EkuCIjYdI74g==}
    dependencies:
      '@motionone/easing': 10.16.3
      '@motionone/types': 10.16.3
      '@motionone/utils': 10.16.3
      tslib: 2.6.2
    dev: false

  /@motionone/dom@10.16.4:
    resolution: {integrity: sha512-HPHlVo/030qpRj9R8fgY50KTN4Ko30moWRTA3L3imrsRBmob93cTYmodln49HYFbQm01lFF7X523OkKY0DX6UA==}
    dependencies:
      '@motionone/animation': 10.16.3
      '@motionone/generators': 10.16.4
      '@motionone/types': 10.16.3
      '@motionone/utils': 10.16.3
      hey-listen: 1.0.8
      tslib: 2.6.2
    dev: false

  /@motionone/easing@10.16.3:
    resolution: {integrity: sha512-HWTMZbTmZojzwEuKT/xCdvoMPXjYSyQvuVM6jmM0yoGU6BWzsmYMeB4bn38UFf618fJCNtP9XeC/zxtKWfbr0w==}
    dependencies:
      '@motionone/utils': 10.16.3
      tslib: 2.6.2
    dev: false

  /@motionone/generators@10.16.4:
    resolution: {integrity: sha512-geFZ3w0Rm0ZXXpctWsSf3REGywmLLujEjxPYpBR0j+ymYwof0xbV6S5kGqqsDKgyWKVWpUInqQYvQfL6fRbXeg==}
    dependencies:
      '@motionone/types': 10.16.3
      '@motionone/utils': 10.16.3
      tslib: 2.6.2
    dev: false

  /@motionone/types@10.16.3:
    resolution: {integrity: sha512-W4jkEGFifDq73DlaZs3HUfamV2t1wM35zN/zX7Q79LfZ2sc6C0R1baUHZmqc/K5F3vSw3PavgQ6HyHLd/MXcWg==}
    dev: false

  /@motionone/utils@10.16.3:
    resolution: {integrity: sha512-WNWDksJIxQkaI9p9Z9z0+K27xdqISGNFy1SsWVGaiedTHq0iaT6iZujby8fT/ZnZxj1EOaxJtSfUPCFNU5CRoA==}
    dependencies:
      '@motionone/types': 10.16.3
      hey-listen: 1.0.8
      tslib: 2.6.2
    dev: false

  /@next/env@13.5.3:
    resolution: {integrity: sha512-X4te86vsbjsB7iO4usY9jLPtZ827Mbx+WcwNBGUOIuswuTAKQtzsuoxc/6KLxCMvogKG795MhrR1LDhYgDvasg==}
    dev: false

  /@next/env@14.0.3:
    resolution: {integrity: sha512-7xRqh9nMvP5xrW4/+L0jgRRX+HoNRGnfJpD+5Wq6/13j3dsdzxO3BCXn7D3hMqsDb+vjZnJq+vI7+EtgrYZTeA==}
    dev: false

  /@next/eslint-plugin-next@13.4.10:
    resolution: {integrity: sha512-YJqyq6vk39JQfvaNtN83t/p5Jy45+bazRL+V4QI8FPd3FBqFYMEsULiwRLgSJMgFqkk4t4JbeZurz+gILEAFpA==}
    dependencies:
      glob: 7.1.7
    dev: true

  /@next/eslint-plugin-next@13.5.3:
    resolution: {integrity: sha512-lbZOoEjzSuTtpk9UgV9rOmxYw+PsSfNR+00mZcInqooiDMZ1u+RqT1YQYLsEZPW1kumZoQe5+exkCBtZ2xn0uw==}
    dependencies:
      glob: 7.1.7
    dev: true

  /@next/swc-darwin-arm64@13.5.3:
    resolution: {integrity: sha512-6hiYNJxJmyYvvKGrVThzo4nTcqvqUTA/JvKim7Auaj33NexDqSNwN5YrrQu+QhZJCIpv2tULSHt+lf+rUflLSw==}
    engines: {node: '>= 10'}
    cpu: [arm64]
    os: [darwin]
    requiresBuild: true
    dev: false
    optional: true

  /@next/swc-darwin-arm64@14.0.3:
    resolution: {integrity: sha512-64JbSvi3nbbcEtyitNn2LEDS/hcleAFpHdykpcnrstITFlzFgB/bW0ER5/SJJwUPj+ZPY+z3e+1jAfcczRLVGw==}
    engines: {node: '>= 10'}
    cpu: [arm64]
    os: [darwin]
    requiresBuild: true
    dev: false
    optional: true

  /@next/swc-darwin-x64@13.5.3:
    resolution: {integrity: sha512-UpBKxu2ob9scbpJyEq/xPgpdrgBgN3aLYlxyGqlYX5/KnwpJpFuIHU2lx8upQQ7L+MEmz+fA1XSgesoK92ppwQ==}
    engines: {node: '>= 10'}
    cpu: [x64]
    os: [darwin]
    requiresBuild: true
    dev: false
    optional: true

  /@next/swc-darwin-x64@14.0.3:
    resolution: {integrity: sha512-RkTf+KbAD0SgYdVn1XzqE/+sIxYGB7NLMZRn9I4Z24afrhUpVJx6L8hsRnIwxz3ERE2NFURNliPjJ2QNfnWicQ==}
    engines: {node: '>= 10'}
    cpu: [x64]
    os: [darwin]
    requiresBuild: true
    dev: false
    optional: true

  /@next/swc-linux-arm64-gnu@13.5.3:
    resolution: {integrity: sha512-5AzM7Yx1Ky+oLY6pHs7tjONTF22JirDPd5Jw/3/NazJ73uGB05NqhGhB4SbeCchg7SlVYVBeRMrMSZwJwq/xoA==}
    engines: {node: '>= 10'}
    cpu: [arm64]
    os: [linux]
    requiresBuild: true
    dev: false
    optional: true

  /@next/swc-linux-arm64-gnu@14.0.3:
    resolution: {integrity: sha512-3tBWGgz7M9RKLO6sPWC6c4pAw4geujSwQ7q7Si4d6bo0l6cLs4tmO+lnSwFp1Tm3lxwfMk0SgkJT7EdwYSJvcg==}
    engines: {node: '>= 10'}
    cpu: [arm64]
    os: [linux]
    requiresBuild: true
    dev: false
    optional: true

  /@next/swc-linux-arm64-musl@13.5.3:
    resolution: {integrity: sha512-A/C1shbyUhj7wRtokmn73eBksjTM7fFQoY2v/0rTM5wehpkjQRLOXI8WJsag2uLhnZ4ii5OzR1rFPwoD9cvOgA==}
    engines: {node: '>= 10'}
    cpu: [arm64]
    os: [linux]
    requiresBuild: true
    dev: false
    optional: true

  /@next/swc-linux-arm64-musl@14.0.3:
    resolution: {integrity: sha512-v0v8Kb8j8T23jvVUWZeA2D8+izWspeyeDGNaT2/mTHWp7+37fiNfL8bmBWiOmeumXkacM/AB0XOUQvEbncSnHA==}
    engines: {node: '>= 10'}
    cpu: [arm64]
    os: [linux]
    requiresBuild: true
    dev: false
    optional: true

  /@next/swc-linux-x64-gnu@13.5.3:
    resolution: {integrity: sha512-FubPuw/Boz8tKkk+5eOuDHOpk36F80rbgxlx4+xty/U71e3wZZxVYHfZXmf0IRToBn1Crb8WvLM9OYj/Ur815g==}
    engines: {node: '>= 10'}
    cpu: [x64]
    os: [linux]
    requiresBuild: true
    dev: false
    optional: true

  /@next/swc-linux-x64-gnu@14.0.3:
    resolution: {integrity: sha512-VM1aE1tJKLBwMGtyBR21yy+STfl0MapMQnNrXkxeyLs0GFv/kZqXS5Jw/TQ3TSUnbv0QPDf/X8sDXuMtSgG6eg==}
    engines: {node: '>= 10'}
    cpu: [x64]
    os: [linux]
    requiresBuild: true
    dev: false
    optional: true

  /@next/swc-linux-x64-musl@13.5.3:
    resolution: {integrity: sha512-DPw8nFuM1uEpbX47tM3wiXIR0Qa+atSzs9Q3peY1urkhofx44o7E1svnq+a5Q0r8lAcssLrwiM+OyJJgV/oj7g==}
    engines: {node: '>= 10'}
    cpu: [x64]
    os: [linux]
    requiresBuild: true
    dev: false
    optional: true

  /@next/swc-linux-x64-musl@14.0.3:
    resolution: {integrity: sha512-64EnmKy18MYFL5CzLaSuUn561hbO1Gk16jM/KHznYP3iCIfF9e3yULtHaMy0D8zbHfxset9LTOv6cuYKJgcOxg==}
    engines: {node: '>= 10'}
    cpu: [x64]
    os: [linux]
    requiresBuild: true
    dev: false
    optional: true

  /@next/swc-win32-arm64-msvc@13.5.3:
    resolution: {integrity: sha512-zBPSP8cHL51Gub/YV8UUePW7AVGukp2D8JU93IHbVDu2qmhFAn9LWXiOOLKplZQKxnIPUkJTQAJDCWBWU4UWUA==}
    engines: {node: '>= 10'}
    cpu: [arm64]
    os: [win32]
    requiresBuild: true
    dev: false
    optional: true

  /@next/swc-win32-arm64-msvc@14.0.3:
    resolution: {integrity: sha512-WRDp8QrmsL1bbGtsh5GqQ/KWulmrnMBgbnb+59qNTW1kVi1nG/2ndZLkcbs2GX7NpFLlToLRMWSQXmPzQm4tog==}
    engines: {node: '>= 10'}
    cpu: [arm64]
    os: [win32]
    requiresBuild: true
    dev: false
    optional: true

  /@next/swc-win32-ia32-msvc@13.5.3:
    resolution: {integrity: sha512-ONcL/lYyGUj4W37D4I2I450SZtSenmFAvapkJQNIJhrPMhzDU/AdfLkW98NvH1D2+7FXwe7yclf3+B7v28uzBQ==}
    engines: {node: '>= 10'}
    cpu: [ia32]
    os: [win32]
    requiresBuild: true
    dev: false
    optional: true

  /@next/swc-win32-ia32-msvc@14.0.3:
    resolution: {integrity: sha512-EKffQeqCrj+t6qFFhIFTRoqb2QwX1mU7iTOvMyLbYw3QtqTw9sMwjykyiMlZlrfm2a4fA84+/aeW+PMg1MjuTg==}
    engines: {node: '>= 10'}
    cpu: [ia32]
    os: [win32]
    requiresBuild: true
    dev: false
    optional: true

  /@next/swc-win32-x64-msvc@13.5.3:
    resolution: {integrity: sha512-2Vz2tYWaLqJvLcWbbTlJ5k9AN6JD7a5CN2pAeIzpbecK8ZF/yobA39cXtv6e+Z8c5UJuVOmaTldEAIxvsIux/Q==}
    engines: {node: '>= 10'}
    cpu: [x64]
    os: [win32]
    requiresBuild: true
    dev: false
    optional: true

  /@next/swc-win32-x64-msvc@14.0.3:
    resolution: {integrity: sha512-ERhKPSJ1vQrPiwrs15Pjz/rvDHZmkmvbf/BjPN/UCOI++ODftT0GtasDPi0j+y6PPJi5HsXw+dpRaXUaw4vjuQ==}
    engines: {node: '>= 10'}
    cpu: [x64]
    os: [win32]
    requiresBuild: true
    dev: false
    optional: true

  /@nicolo-ribaudo/eslint-scope-5-internals@5.1.1-v1:
    resolution: {integrity: sha512-54/JRvkLIzzDWshCWfuhadfrfZVPiElY8Fcgmg1HroEly/EDSszzhBAsarCux+D/kOslTRquNzuyGSmUSTTHGg==}
    dependencies:
      eslint-scope: 5.1.1
    dev: true

  /@nodelib/fs.scandir@2.1.5:
    resolution: {integrity: sha512-vq24Bq3ym5HEQm2NKCr3yXDwjc7vTsEThRDnkp2DK9p1uqLR+DHurm/NOTo0KG7HYHU7eppKZj3MyqYuMBf62g==}
    engines: {node: '>= 8'}
    dependencies:
      '@nodelib/fs.stat': 2.0.5
      run-parallel: 1.2.0

  /@nodelib/fs.stat@2.0.5:
    resolution: {integrity: sha512-RkhPPp2zrqDAQA/2jNhnztcPAlv64XdhIp7a7454A5ovI7Bukxgt7MX7udwAu3zg1DcpPU0rz3VV1SeaqvY4+A==}
    engines: {node: '>= 8'}

  /@nodelib/fs.walk@1.2.8:
    resolution: {integrity: sha512-oGB+UxlgWcgQkgwo8GcEGwemoTFt3FIO9ababBmaGwXIoBKZ+GTy0pP185beGg7Llih/NSHSV2XAs1lnznocSg==}
    engines: {node: '>= 8'}
    dependencies:
      '@nodelib/fs.scandir': 2.1.5
      fastq: 1.15.0

  /@octokit/auth-token@3.0.4:
    resolution: {integrity: sha512-TWFX7cZF2LXoCvdmJWY7XVPi74aSY0+FfBZNSXEXFkMpjcqsQwDSYVv5FhRFaI0V1ECnwbz4j59T/G+rXNWaIQ==}
    engines: {node: '>= 14'}
    dev: false

  /@octokit/core@4.2.4:
    resolution: {integrity: sha512-rYKilwgzQ7/imScn3M9/pFfUf4I1AZEH3KhyJmtPdE2zfaXAn2mFfUy4FbKewzc2We5y/LlKLj36fWJLKC2SIQ==}
    engines: {node: '>= 14'}
    dependencies:
      '@octokit/auth-token': 3.0.4
      '@octokit/graphql': 5.0.6
      '@octokit/request': 6.2.8
      '@octokit/request-error': 3.0.3
      '@octokit/types': 9.3.2
      before-after-hook: 2.2.3
      universal-user-agent: 6.0.0
    transitivePeerDependencies:
      - encoding
    dev: false

  /@octokit/endpoint@7.0.6:
    resolution: {integrity: sha512-5L4fseVRUsDFGR00tMWD/Trdeeihn999rTMGRMC1G/Ldi1uWlWJzI98H4Iak5DB/RVvQuyMYKqSK/R6mbSOQyg==}
    engines: {node: '>= 14'}
    dependencies:
      '@octokit/types': 9.3.2
      is-plain-object: 5.0.0
      universal-user-agent: 6.0.0
    dev: false

  /@octokit/graphql@5.0.6:
    resolution: {integrity: sha512-Fxyxdy/JH0MnIB5h+UQ3yCoh1FG4kWXfFKkpWqjZHw/p+Kc8Y44Hu/kCgNBT6nU1shNumEchmW/sUO1JuQnPcw==}
    engines: {node: '>= 14'}
    dependencies:
      '@octokit/request': 6.2.8
      '@octokit/types': 9.3.2
      universal-user-agent: 6.0.0
    transitivePeerDependencies:
      - encoding
    dev: false

  /@octokit/openapi-types@18.1.1:
    resolution: {integrity: sha512-VRaeH8nCDtF5aXWnjPuEMIYf1itK/s3JYyJcWFJT8X9pSNnBtriDf7wlEWsGuhPLl4QIH4xM8fqTXDwJ3Mu6sw==}
    dev: false

  /@octokit/plugin-paginate-rest@6.1.2(@octokit/core@4.2.4):
    resolution: {integrity: sha512-qhrmtQeHU/IivxucOV1bbI/xZyC/iOBhclokv7Sut5vnejAIAEXVcGQeRpQlU39E0WwK9lNvJHphHri/DB6lbQ==}
    engines: {node: '>= 14'}
    peerDependencies:
      '@octokit/core': '>=4'
    dependencies:
      '@octokit/core': 4.2.4
      '@octokit/tsconfig': 1.0.2
      '@octokit/types': 9.3.2
    dev: false

  /@octokit/plugin-request-log@1.0.4(@octokit/core@4.2.4):
    resolution: {integrity: sha512-mLUsMkgP7K/cnFEw07kWqXGF5LKrOkD+lhCrKvPHXWDywAwuDUeDwWBpc69XK3pNX0uKiVt8g5z96PJ6z9xCFA==}
    peerDependencies:
      '@octokit/core': '>=3'
    dependencies:
      '@octokit/core': 4.2.4
    dev: false

  /@octokit/plugin-rest-endpoint-methods@7.2.3(@octokit/core@4.2.4):
    resolution: {integrity: sha512-I5Gml6kTAkzVlN7KCtjOM+Ruwe/rQppp0QU372K1GP7kNOYEKe8Xn5BW4sE62JAHdwpq95OQK/qGNyKQMUzVgA==}
    engines: {node: '>= 14'}
    peerDependencies:
      '@octokit/core': '>=3'
    dependencies:
      '@octokit/core': 4.2.4
      '@octokit/types': 10.0.0
    dev: false

  /@octokit/request-error@3.0.3:
    resolution: {integrity: sha512-crqw3V5Iy2uOU5Np+8M/YexTlT8zxCfI+qu+LxUB7SZpje4Qmx3mub5DfEKSO8Ylyk0aogi6TYdf6kxzh2BguQ==}
    engines: {node: '>= 14'}
    dependencies:
      '@octokit/types': 9.3.2
      deprecation: 2.3.1
      once: 1.4.0
    dev: false

  /@octokit/request@6.2.8:
    resolution: {integrity: sha512-ow4+pkVQ+6XVVsekSYBzJC0VTVvh/FCTUUgTsboGq+DTeWdyIFV8WSCdo0RIxk6wSkBTHqIK1mYuY7nOBXOchw==}
    engines: {node: '>= 14'}
    dependencies:
      '@octokit/endpoint': 7.0.6
      '@octokit/request-error': 3.0.3
      '@octokit/types': 9.3.2
      is-plain-object: 5.0.0
      node-fetch: 2.7.0
      universal-user-agent: 6.0.0
    transitivePeerDependencies:
      - encoding
    dev: false

  /@octokit/rest@19.0.7:
    resolution: {integrity: sha512-HRtSfjrWmWVNp2uAkEpQnuGMJsu/+dBr47dRc5QVgsCbnIc1+GFEaoKBWkYG+zjrsHpSqcAElMio+n10c0b5JA==}
    engines: {node: '>= 14'}
    dependencies:
      '@octokit/core': 4.2.4
      '@octokit/plugin-paginate-rest': 6.1.2(@octokit/core@4.2.4)
      '@octokit/plugin-request-log': 1.0.4(@octokit/core@4.2.4)
      '@octokit/plugin-rest-endpoint-methods': 7.2.3(@octokit/core@4.2.4)
    transitivePeerDependencies:
      - encoding
    dev: false

  /@octokit/tsconfig@1.0.2:
    resolution: {integrity: sha512-I0vDR0rdtP8p2lGMzvsJzbhdOWy405HcGovrspJ8RRibHnyRgggUSNO5AIox5LmqiwmatHKYsvj6VGFHkqS7lA==}
    dev: false

  /@octokit/types@10.0.0:
    resolution: {integrity: sha512-Vm8IddVmhCgU1fxC1eyinpwqzXPEYu0NrYzD3YZjlGjyftdLBTeqNblRC0jmJmgxbJIsQlyogVeGnrNaaMVzIg==}
    dependencies:
      '@octokit/openapi-types': 18.1.1
    dev: false

  /@octokit/types@9.3.2:
    resolution: {integrity: sha512-D4iHGTdAnEEVsB8fl95m1hiz7D5YiRdQ9b/OEb3BYRVwbLsGHcRVPz+u+BgRLNk0Q0/4iZCBqDN96j2XNxfXrA==}
    dependencies:
      '@octokit/openapi-types': 18.1.1
    dev: false

  /@one-ini/wasm@0.1.1:
    resolution: {integrity: sha512-XuySG1E38YScSJoMlqovLru4KTUNSjgVTIjyh7qMX6aNN5HY5Ct5LhRJdxO79JtTzKfzV/bnWpz+zquYrISsvw==}
    dev: false

  /@pkgjs/parseargs@0.11.0:
    resolution: {integrity: sha512-+1VkjdD0QBLPodGrJUeqarH8VAIvQODIbwh9XpP5Syisf7YoQgsJKPNFoqqLQlu+VQ/tVSshMR6loPMn8U+dPg==}
    engines: {node: '>=14'}
    requiresBuild: true
    dev: false
    optional: true

  /@pkgr/utils@2.4.2:
    resolution: {integrity: sha512-POgTXhjrTfbTV63DiFXav4lBHiICLKKwDeaKn9Nphwj7WH6m0hMMCaJkMyRWjgtPFyRKRVoMXXjczsTQRDEhYw==}
    engines: {node: ^12.20.0 || ^14.18.0 || >=16.0.0}
    dependencies:
      cross-spawn: 7.0.3
      fast-glob: 3.3.1
      is-glob: 4.0.3
      open: 9.1.0
      picocolors: 1.0.0
      tslib: 2.6.2
    dev: true

  /@pnpm/cli-meta@5.0.4:
    resolution: {integrity: sha512-VQeEured/kSROSyTeRPg47Xi6yL4c5wRTWq11VBaRroIszIkD6aX2WVP1/uRNfuqGaJmZBj6rFAWQuA7LJoeLg==}
    engines: {node: '>=16.14'}
    dependencies:
      '@pnpm/types': 9.4.0
      load-json-file: 6.2.0
    dev: false

  /@pnpm/cli-utils@2.1.2(@pnpm/logger@5.0.0):
    resolution: {integrity: sha512-SVdAP5u6oXhVlVunK+Ie7RSDDR8xdOg//JmThnuTgqm+MjgjOyz/0+/oMze6HEKiRw4oFsM6AIwXqKXa+bUo9A==}
    engines: {node: '>=16.14'}
    peerDependencies:
      '@pnpm/logger': ^5.0.0
    dependencies:
      '@pnpm/cli-meta': 5.0.4
      '@pnpm/config': 20.1.2(@pnpm/logger@5.0.0)
      '@pnpm/default-reporter': 12.4.6(@pnpm/logger@5.0.0)
      '@pnpm/error': 5.0.2
      '@pnpm/logger': 5.0.0
      '@pnpm/manifest-utils': 5.0.5(@pnpm/logger@5.0.0)
      '@pnpm/package-is-installable': 8.1.0(@pnpm/logger@5.0.0)
      '@pnpm/read-project-manifest': 5.0.8
      '@pnpm/types': 9.4.0
      chalk: 4.1.2
      load-json-file: 6.2.0
    dev: false

  /@pnpm/config.env-replace@1.1.0:
    resolution: {integrity: sha512-htyl8TWnKL7K/ESFa1oW2UB5lVDxuF5DpM7tBi6Hu2LNL3mWkIzNLG6N4zoCUP1lCKNxWy/3iu8mS8MvToGd6w==}
    engines: {node: '>=12.22.0'}
    dev: false

  /@pnpm/config@20.1.2(@pnpm/logger@5.0.0):
    resolution: {integrity: sha512-4G+LYNLSM5TFL76r5xBNR+xYKK3jY4dwBYBY9173qbUMEfDjbrfyiZq/TaOjwJfhJ9PTX9k1L9kZyKKVNaOaGg==}
    engines: {node: '>=16.14'}
    dependencies:
      '@pnpm/config.env-replace': 1.1.0
      '@pnpm/constants': 7.1.1
      '@pnpm/error': 5.0.2
      '@pnpm/git-utils': 1.0.0
      '@pnpm/matcher': 5.0.0
      '@pnpm/npm-conf': 2.2.2
      '@pnpm/pnpmfile': 5.0.17(@pnpm/logger@5.0.0)
      '@pnpm/read-project-manifest': 5.0.8
      '@pnpm/types': 9.4.0
      better-path-resolve: 1.0.0
      camelcase: 6.3.0
      camelcase-keys: 6.2.2
      can-write-to-dir: 1.1.1
      is-subdir: 1.2.0
      is-windows: 1.0.2
      normalize-registry-url: 2.0.0
      path-absolute: 1.0.1
      path-name: 1.0.0
      ramda: /@pnpm/ramda@0.28.1
      read-ini-file: 4.0.0
      realpath-missing: 1.1.0
      which: 4.0.0
    transitivePeerDependencies:
      - '@pnpm/logger'
    dev: false

  /@pnpm/constants@7.1.1:
    resolution: {integrity: sha512-31pZqMtjwV+Vaq7MaPrT1EoDFSYwye3dp6BiHIGRJmVThCQwySRKM7hCvqqI94epNkqFAAYoWrNynWoRYosGdw==}
    engines: {node: '>=16.14'}
    dev: false

  /@pnpm/core-loggers@9.0.4(@pnpm/logger@5.0.0):
    resolution: {integrity: sha512-P5IiCwLbYy/vlCDTxEMReB67NVs1Y4ip6iIEM3Y1fbxm0JbPMWTUMKGf2fy7eqGDF3/Vuxk5H7o/A4II6SWzMA==}
    engines: {node: '>=16.14'}
    peerDependencies:
      '@pnpm/logger': ^5.0.0
    dependencies:
      '@pnpm/logger': 5.0.0
      '@pnpm/types': 9.4.0
    dev: false

  /@pnpm/dedupe.issues-renderer@1.0.0:
    resolution: {integrity: sha512-vlo2t1ERLH3vsL1PtlCue6qfpWofN2Pt2bvGIPtN6Y4siCZVwjy9GU3yXJk1wS2+a7qj9plPiobebadJgV/VHw==}
    engines: {node: '>=16.14'}
    dependencies:
      '@pnpm/dedupe.types': 1.0.0
      archy: 1.0.0
      chalk: 4.1.2
    dev: false

  /@pnpm/dedupe.types@1.0.0:
    resolution: {integrity: sha512-WGZ5E7aMPwaM+WMFYszTCP3Sms/gE0nLgI37gFnNbaKgAh5R7GojSHCxLgXqjiz0Jwx+Qi9BmdDgN1cJs5XBsg==}
    engines: {node: '>=16.14'}
    dev: false

<<<<<<< HEAD
  /@pnpm/default-reporter@12.4.6(@pnpm/logger@5.0.0):
    resolution: {integrity: sha512-j4XrfcPemwScCWAGJYs4WvZxg84pN9p4Z3GYFNlh568r9W7Y51IVhKwAKn2EfBWiVm4Z5DDP0Bn3SqsG6A/oTA==}
    engines: {node: '>=16.14'}
    peerDependencies:
      '@pnpm/logger': ^5.0.0
    dependencies:
      '@pnpm/config': 20.1.2(@pnpm/logger@5.0.0)
      '@pnpm/core-loggers': 9.0.4(@pnpm/logger@5.0.0)
      '@pnpm/dedupe.issues-renderer': 1.0.0
      '@pnpm/dedupe.types': 1.0.0
      '@pnpm/error': 5.0.2
      '@pnpm/logger': 5.0.0
      '@pnpm/render-peer-issues': 4.0.4
      '@pnpm/types': 9.4.0
      ansi-diff: 1.1.1
      boxen: 5.1.2
      chalk: 4.1.2
      cli-truncate: 2.1.0
      normalize-path: 3.0.0
      pretty-bytes: 5.6.0
      pretty-ms: 7.0.1
      ramda: /@pnpm/ramda@0.28.1
      right-pad: 1.0.1
      rxjs: 7.8.1
      semver: 7.5.4
      stacktracey: 2.1.8
      string-length: 4.0.2
    dev: false
=======
  /@react-email/tailwind@0.0.12(react@18.2.0):
    resolution: {integrity: sha512-s8Ch7GL30qRKScn9NWwItMqxjtzbyUtCnXfC6sL2YTVtulbfvZZ06W+aA0S6f7fdrVlOOlQzZuK/sVaQCHhcSw==}
    engines: {node: '>=18.0.0'}
    peerDependencies:
      react: 18.2.0
    dependencies:
      react: 18.2.0
      react-dom: 18.2.0(react@18.2.0)
      tw-to-css: 0.0.12
    transitivePeerDependencies:
      - ts-node
    dev: false

  /@rushstack/eslint-patch@1.5.0:
    resolution: {integrity: sha512-EF3948ckf3f5uPgYbQ6GhyA56Dmv8yg0+ir+BroRjwdxyZJsekhZzawOecC2rOTPCz173t7ZcR1HHZu0dZgOCw==}
    dev: true
>>>>>>> 3be21ad8

  /@pnpm/error@5.0.2:
    resolution: {integrity: sha512-0TEm+tWNYm+9uh6DSKyRbv8pv/6b4NL0PastLvMxIoqZbBZ5Zj1cYi332R9xsSUi31ZOsu2wpgn/bC7DA9hrjg==}
    engines: {node: '>=16.14'}
    dependencies:
      '@pnpm/constants': 7.1.1
    dev: false

  /@pnpm/fetcher-base@15.0.4:
    resolution: {integrity: sha512-VrjQm6PvKSPj92esUAI142HtQAyEcgv5LbUvZvl8rMK8VH43vkkdtJYkqYcLCH7RpdJS+2r+3v5Wp4nQHXrEUQ==}
    engines: {node: '>=16.14'}
    dependencies:
      '@pnpm/resolver-base': 11.0.0
      '@pnpm/types': 9.4.0
      '@types/ssri': 7.1.5
    dev: false

  /@pnpm/find-workspace-dir@6.0.2:
    resolution: {integrity: sha512-JSrpQUFCs4vY1D5tOmj7qBb+oE2j/lO6341giEdUpvYf3FijY8CY13l8rPjfHV2y3m//utzl0An+q+qx14S6Nw==}
    engines: {node: '>=16.14'}
    dependencies:
      '@pnpm/error': 5.0.2
      find-up: 5.0.0
    dev: false

  /@pnpm/fs.find-packages@2.0.8:
    resolution: {integrity: sha512-Is4SIqMydlIIG2qGOEgv2f0RsPuLAZGp+TWayurd/GA0s+neEuiloAFa/YYHMogMaORRskHQ8DdjYdIq+/9r0Q==}
    engines: {node: '>=16.14'}
    dependencies:
      '@pnpm/read-project-manifest': 5.0.8
      '@pnpm/types': 9.4.0
      '@pnpm/util.lex-comparator': 1.0.0
      fast-glob: 3.3.1
      p-filter: 2.1.0
    dev: false

  /@pnpm/git-utils@1.0.0:
    resolution: {integrity: sha512-lUI+XrzOJN4zdPGOGnFUrmtXAXpXi8wD8OI0nWOZmlh+raqbLzC3VkXu1zgaduOK6YonOcnQW88O+ojav1rAdA==}
    engines: {node: '>=16.14'}
    dependencies:
      execa: /safe-execa@0.1.2
    dev: false

  /@pnpm/graceful-fs@3.2.0:
    resolution: {integrity: sha512-vRoXJxscDpHak7YE9SqCkzfrayn+Lw+YueOeHIPEqkgokrHeYgYeONoc2kGh0ObHaRtNSsonozVfJ456kxLNvA==}
    engines: {node: '>=16.14'}
    dependencies:
      graceful-fs: 4.2.11
    dev: false

  /@pnpm/hooks.types@1.0.4:
    resolution: {integrity: sha512-ySNAt+Uro8vQ5KpVNFqL1wBVQ3Obot1JrAVuM+gEODEMLmvcmO2OWr4NafuG7KzCdeXs8Lf+bcL5JspphYL1xg==}
    engines: {node: '>=16.14'}
    dependencies:
      '@pnpm/lockfile-types': 5.1.3
      '@pnpm/types': 9.4.0
    dev: false

  /@pnpm/lockfile-types@5.1.3:
    resolution: {integrity: sha512-dOVvpqLwCKfKdH4Civ+FwM1jRfiNc3w8QfgbLemFXbpPIQxeIm6qt2HCGafz65SJGbRS5DOe9DKxSJg4QkmStQ==}
    engines: {node: '>=16.14'}
    dependencies:
      '@pnpm/types': 9.4.0
    dev: false

  /@pnpm/logger@5.0.0:
    resolution: {integrity: sha512-YfcB2QrX+Wx1o6LD1G2Y2fhDhOix/bAY/oAnMpHoNLsKkWIRbt1oKLkIFvxBMzLwAEPqnYWguJrYC+J6i4ywbw==}
    engines: {node: '>=12.17'}
    dependencies:
      bole: 5.0.9
      ndjson: 2.0.0
    dev: false

  /@pnpm/manifest-utils@5.0.5(@pnpm/logger@5.0.0):
    resolution: {integrity: sha512-cb5DE1AFMuCe2K9q+nfvjMaoZLjzL1XY/BiN+xICnPpW02AzQTU/e18LgKf5Ty4cKaJySqN0C2cCEbJUPjfA5g==}
    engines: {node: '>=16.14'}
    dependencies:
      '@pnpm/core-loggers': 9.0.4(@pnpm/logger@5.0.0)
      '@pnpm/error': 5.0.2
      '@pnpm/types': 9.4.0
    transitivePeerDependencies:
      - '@pnpm/logger'
    dev: false

  /@pnpm/matcher@5.0.0:
    resolution: {integrity: sha512-uh+JBmW8XHGwz9x0K0Ok+TtMiu3ghEaqHHm7dqIubitBP8y9Y0LLP6D2fxWblogjpVzSlH3DpDR1Vicuhw9/cQ==}
    engines: {node: '>=16.14'}
    dependencies:
      escape-string-regexp: 4.0.0
    dev: false

  /@pnpm/network.ca-file@1.0.2:
    resolution: {integrity: sha512-YcPQ8a0jwYU9bTdJDpXjMi7Brhkr1mXsXrUJvjqM2mQDgkRiz8jFaQGOdaLxgjtUfQgZhKy/O3cG/YwmgKaxLA==}
    engines: {node: '>=12.22.0'}
    dependencies:
      graceful-fs: 4.2.10
    dev: false

  /@pnpm/npm-conf@2.2.2:
    resolution: {integrity: sha512-UA91GwWPhFExt3IizW6bOeY/pQ0BkuNwKjk9iQW9KqxluGCrg4VenZ0/L+2Y0+ZOtme72EVvg6v0zo3AMQRCeA==}
    engines: {node: '>=12'}
    dependencies:
      '@pnpm/config.env-replace': 1.1.0
      '@pnpm/network.ca-file': 1.0.2
      config-chain: 1.1.13
    dev: false

  /@pnpm/package-is-installable@8.1.0(@pnpm/logger@5.0.0):
    resolution: {integrity: sha512-X4uvOR5Uzabq+sLqdqyPrWdiN2Y+FhfFlDvU3yzLJdRQz5lq4IqyK2o2s3gPTD/3ElsN73KfoNQPQMGSwDCutw==}
    engines: {node: '>=16.14'}
    peerDependencies:
      '@pnpm/logger': ^5.0.0
    dependencies:
      '@pnpm/core-loggers': 9.0.4(@pnpm/logger@5.0.0)
      '@pnpm/error': 5.0.2
      '@pnpm/logger': 5.0.0
      '@pnpm/types': 9.4.0
      detect-libc: 2.0.2
      execa: /safe-execa@0.1.2
      mem: 8.1.1
      semver: 7.5.4
    dev: false

  /@pnpm/pnpmfile@5.0.17(@pnpm/logger@5.0.0):
    resolution: {integrity: sha512-Ur6l+fu11IWfikNORkx/KQ7AueUkw6dA2ltKN9gz3lkenrW+Rh7OErPJjVgnB73/olq+l5yaDWZKNgSxsptXFQ==}
    engines: {node: '>=16.14'}
    peerDependencies:
      '@pnpm/logger': ^5.0.0
    dependencies:
      '@pnpm/core-loggers': 9.0.4(@pnpm/logger@5.0.0)
      '@pnpm/error': 5.0.2
      '@pnpm/hooks.types': 1.0.4
      '@pnpm/lockfile-types': 5.1.3
      '@pnpm/logger': 5.0.0
      '@pnpm/store-controller-types': 17.1.2
      '@pnpm/types': 9.4.0
      chalk: 4.1.2
      path-absolute: 1.0.1
    dev: false

  /@pnpm/ramda@0.28.1:
    resolution: {integrity: sha512-zcAG+lvU0fMziNeGXpPyCyCJYp5ZVrPElEE4t14jAmViaihohocZ+dDkcRIyAomox8pQsuZnv1EyHR+pOhmUWw==}
    dev: false

  /@pnpm/read-project-manifest@5.0.8:
    resolution: {integrity: sha512-+L+0j9rc7KL9EeE7v2hu/zVbFEhw/KLiGuFvC4lC0VXTMPyyDwRXL5LP412IelIhaKC/irYOZmyRYgHK93lSZQ==}
    engines: {node: '>=16.14'}
    dependencies:
      '@gwhitney/detect-indent': 7.0.1
      '@pnpm/error': 5.0.2
      '@pnpm/graceful-fs': 3.2.0
      '@pnpm/text.comments-parser': 2.0.0
      '@pnpm/types': 9.4.0
      '@pnpm/write-project-manifest': 5.0.4
      fast-deep-equal: 3.1.3
      is-windows: 1.0.2
      json5: 2.2.3
      lodash.clonedeep: 4.5.0
      parse-json: 5.2.0
      read-yaml-file: 2.1.0
      sort-keys: 4.2.0
      strip-bom: 4.0.0
    dev: false

  /@pnpm/render-peer-issues@4.0.4:
    resolution: {integrity: sha512-ACb0ez8ar45mZbPXGQ/ZWGBhMPblyoflQP6Lzc6MHhiXKxib/UqjqIlQxySk3k8qc2J5O5gJ4/6Q/jwN9DPX5g==}
    engines: {node: '>=16.14'}
    dependencies:
      '@pnpm/types': 9.4.0
      archy: 1.0.0
      chalk: 4.1.2
      cli-columns: 4.0.0
    dev: false

  /@pnpm/resolver-base@11.0.0:
    resolution: {integrity: sha512-oxfjO8Ie6aBQPXSqOWGJP9s0xj9Z4cbRI7fK63WKhjwmNH4CTrSfikRL2o4FoXo2APAbJEUp2lCxx+86dq2tUg==}
    engines: {node: '>=16.14'}
    dependencies:
      '@pnpm/types': 9.4.0
    dev: false

  /@pnpm/store-controller-types@17.1.2:
    resolution: {integrity: sha512-gUVltEW99qNj+XkbAKhw+y0aQIcII2IcVTfFTtKI/NB+ullpobMj7Elk7CFbqiI6Uy4z/3Hsx4B5f/OB9+qe5w==}
    engines: {node: '>=16.14'}
    dependencies:
      '@pnpm/fetcher-base': 15.0.4
      '@pnpm/resolver-base': 11.0.0
      '@pnpm/types': 9.4.0
    dev: false

  /@pnpm/text.comments-parser@2.0.0:
    resolution: {integrity: sha512-DRWtTmmxQQtuWHf1xPt9bqzCSq8d0MQF5x1kdpCDMLd7xk3nP4To2/OGkPrb8MKbrWsgCNDwXyKCFlEKrAg7fg==}
    engines: {node: '>=16.14'}
    dependencies:
      strip-comments-strings: 1.2.0
    dev: false

  /@pnpm/types@9.4.0:
    resolution: {integrity: sha512-IRDuIuNobLRQe0UyY2gbrrTzYS46tTNvOEfL6fOf0Qa8NyxUzeXz946v7fQuQE3LSBf8ENBC5SXhRmDl+mBEqA==}
    engines: {node: '>=16.14'}
    dev: false

  /@pnpm/util.lex-comparator@1.0.0:
    resolution: {integrity: sha512-3aBQPHntVgk5AweBWZn+1I/fqZ9krK/w01197aYVkAJQGftb+BVWgEepxY5GChjSW12j52XX+CmfynYZ/p0DFQ==}
    engines: {node: '>=12.22.0'}
    dev: false

  /@pnpm/workspace.find-packages@1.1.3(@pnpm/logger@5.0.0):
    resolution: {integrity: sha512-U3eBmKgF+POIbI8lJPRPXdeo/GD5tMJRbUErJ2KWgJ6po4vCxR4jPEwQKO8bcRQ2FdlhAKY4nT/XQgRDRyJM3w==}
    engines: {node: '>=16.14'}
    peerDependencies:
      '@pnpm/logger': ^5.0.0
    dependencies:
      '@pnpm/cli-utils': 2.1.2(@pnpm/logger@5.0.0)
      '@pnpm/fs.find-packages': 2.0.8
      '@pnpm/logger': 5.0.0
      '@pnpm/types': 9.4.0
      '@pnpm/util.lex-comparator': 1.0.0
      '@pnpm/workspace.read-manifest': 1.0.1
    dev: false

  /@pnpm/workspace.read-manifest@1.0.1:
    resolution: {integrity: sha512-HFkrE+6nBsOPDa52X9tdJ7THYJgxQQQhEZgTiPXGUVK3tVqxbsveaI4Txe9lqX8ut+j+sdmGNIoDctUKkDUU6A==}
    engines: {node: '>=16.14'}
    dependencies:
      '@pnpm/constants': 7.1.1
      '@pnpm/error': 5.0.2
      read-yaml-file: 2.1.0
    dev: false

  /@pnpm/write-project-manifest@5.0.4:
    resolution: {integrity: sha512-6HdLY5oUH0Ks0KfbEKnFc5ZUpnlpfNkyu15L8DMxYizQCBI44A/lSsCpDNvgsTXQKpwRdnfczZYrJ3DVEOb77Q==}
    engines: {node: '>=16.14'}
    dependencies:
      '@pnpm/text.comments-parser': 2.0.0
      '@pnpm/types': 9.4.0
      json5: 2.2.3
      write-file-atomic: 5.0.1
      write-yaml-file: 5.0.0
    dev: false

  /@radix-ui/colors@1.0.1:
    resolution: {integrity: sha512-xySw8f0ZVsAEP+e7iLl3EvcBXX7gsIlC1Zso/sPBW9gIWerBTgz6axrjU+MZ39wD+WFi5h5zdWpsg3+hwt2Qsg==}
    dev: false

  /@radix-ui/primitive@1.0.1:
    resolution: {integrity: sha512-yQ8oGX2GVsEYMWGxcovu1uGWPCxV5BFfeeYxqPmuAzUyLT9qmaMXSAhXpb0WrspIeqYzdJpkh2vHModJPgRIaw==}
    dependencies:
      '@babel/runtime': 7.23.1
    dev: false

  /@radix-ui/react-arrow@1.0.3(@types/react-dom@18.2.8)(@types/react@18.2.23)(react-dom@18.2.0)(react@18.2.0):
    resolution: {integrity: sha512-wSP+pHsB/jQRaL6voubsQ/ZlrGBHHrOjmBnr19hxYgtS0WvAFwZhK2WP/YY5yF9uKECCEEDGxuLxq1NBK51wFA==}
    peerDependencies:
      '@types/react': '*'
      '@types/react-dom': '*'
      react: ^16.8 || ^17.0 || ^18.0
      react-dom: ^16.8 || ^17.0 || ^18.0
    peerDependenciesMeta:
      '@types/react':
        optional: true
      '@types/react-dom':
        optional: true
    dependencies:
      '@babel/runtime': 7.23.1
      '@radix-ui/react-primitive': 1.0.3(@types/react-dom@18.2.8)(@types/react@18.2.23)(react-dom@18.2.0)(react@18.2.0)
      '@types/react': 18.2.23
      '@types/react-dom': 18.2.8
      react: 18.2.0
      react-dom: 18.2.0(react@18.2.0)
    dev: false

  /@radix-ui/react-collapsible@1.0.3(@types/react-dom@18.2.8)(@types/react@18.2.23)(react-dom@18.2.0)(react@18.2.0):
    resolution: {integrity: sha512-UBmVDkmR6IvDsloHVN+3rtx4Mi5TFvylYXpluuv0f37dtaz3H99bp8No0LGXRigVpl3UAT4l9j6bIchh42S/Gg==}
    peerDependencies:
      '@types/react': '*'
      '@types/react-dom': '*'
      react: ^16.8 || ^17.0 || ^18.0
      react-dom: ^16.8 || ^17.0 || ^18.0
    peerDependenciesMeta:
      '@types/react':
        optional: true
      '@types/react-dom':
        optional: true
    dependencies:
      '@babel/runtime': 7.23.1
      '@radix-ui/primitive': 1.0.1
      '@radix-ui/react-compose-refs': 1.0.1(@types/react@18.2.23)(react@18.2.0)
      '@radix-ui/react-context': 1.0.1(@types/react@18.2.23)(react@18.2.0)
      '@radix-ui/react-id': 1.0.1(@types/react@18.2.23)(react@18.2.0)
      '@radix-ui/react-presence': 1.0.1(@types/react-dom@18.2.8)(@types/react@18.2.23)(react-dom@18.2.0)(react@18.2.0)
      '@radix-ui/react-primitive': 1.0.3(@types/react-dom@18.2.8)(@types/react@18.2.23)(react-dom@18.2.0)(react@18.2.0)
      '@radix-ui/react-use-controllable-state': 1.0.1(@types/react@18.2.23)(react@18.2.0)
      '@radix-ui/react-use-layout-effect': 1.0.1(@types/react@18.2.23)(react@18.2.0)
      '@types/react': 18.2.23
      '@types/react-dom': 18.2.8
      react: 18.2.0
      react-dom: 18.2.0(react@18.2.0)
    dev: false

  /@radix-ui/react-collection@1.0.3(@types/react-dom@18.2.8)(@types/react@18.2.23)(react-dom@18.2.0)(react@18.2.0):
    resolution: {integrity: sha512-3SzW+0PW7yBBoQlT8wNcGtaxaD0XSu0uLUFgrtHY08Acx05TaHaOmVLR73c0j/cqpDy53KBMO7s0dx2wmOIDIA==}
    peerDependencies:
      '@types/react': '*'
      '@types/react-dom': '*'
      react: ^16.8 || ^17.0 || ^18.0
      react-dom: ^16.8 || ^17.0 || ^18.0
    peerDependenciesMeta:
      '@types/react':
        optional: true
      '@types/react-dom':
        optional: true
    dependencies:
      '@babel/runtime': 7.23.1
      '@radix-ui/react-compose-refs': 1.0.1(@types/react@18.2.23)(react@18.2.0)
      '@radix-ui/react-context': 1.0.1(@types/react@18.2.23)(react@18.2.0)
      '@radix-ui/react-primitive': 1.0.3(@types/react-dom@18.2.8)(@types/react@18.2.23)(react-dom@18.2.0)(react@18.2.0)
      '@radix-ui/react-slot': 1.0.2(@types/react@18.2.23)(react@18.2.0)
      '@types/react': 18.2.23
      '@types/react-dom': 18.2.8
      react: 18.2.0
      react-dom: 18.2.0(react@18.2.0)
    dev: false

  /@radix-ui/react-compose-refs@1.0.1(@types/react@18.2.23)(react@18.2.0):
    resolution: {integrity: sha512-fDSBgd44FKHa1FRMU59qBMPFcl2PZE+2nmqunj+BWFyYYjnhIDWL2ItDs3rrbJDQOtzt5nIebLCQc4QRfz6LJw==}
    peerDependencies:
      '@types/react': '*'
      react: ^16.8 || ^17.0 || ^18.0
    peerDependenciesMeta:
      '@types/react':
        optional: true
    dependencies:
      '@babel/runtime': 7.23.1
      '@types/react': 18.2.23
      react: 18.2.0
    dev: false

  /@radix-ui/react-compose-refs@1.0.1(@types/react@18.2.33)(react@18.2.0):
    resolution: {integrity: sha512-fDSBgd44FKHa1FRMU59qBMPFcl2PZE+2nmqunj+BWFyYYjnhIDWL2ItDs3rrbJDQOtzt5nIebLCQc4QRfz6LJw==}
    peerDependencies:
      '@types/react': '*'
      react: ^16.8 || ^17.0 || ^18.0
    peerDependenciesMeta:
      '@types/react':
        optional: true
    dependencies:
      '@babel/runtime': 7.23.1
      '@types/react': 18.2.33
      react: 18.2.0
    dev: false

  /@radix-ui/react-context@1.0.1(@types/react@18.2.23)(react@18.2.0):
    resolution: {integrity: sha512-ebbrdFoYTcuZ0v4wG5tedGnp9tzcV8awzsxYph7gXUyvnNLuTIcCk1q17JEbnVhXAKG9oX3KtchwiMIAYp9NLg==}
    peerDependencies:
      '@types/react': '*'
      react: ^16.8 || ^17.0 || ^18.0
    peerDependenciesMeta:
      '@types/react':
        optional: true
    dependencies:
      '@babel/runtime': 7.23.1
      '@types/react': 18.2.23
      react: 18.2.0
    dev: false

  /@radix-ui/react-direction@1.0.1(@types/react@18.2.23)(react@18.2.0):
    resolution: {integrity: sha512-RXcvnXgyvYvBEOhCBuddKecVkoMiI10Jcm5cTI7abJRAHYfFxeu+FBQs/DvdxSYucxR5mna0dNsL6QFlds5TMA==}
    peerDependencies:
      '@types/react': '*'
      react: ^16.8 || ^17.0 || ^18.0
    peerDependenciesMeta:
      '@types/react':
        optional: true
    dependencies:
      '@babel/runtime': 7.23.1
      '@types/react': 18.2.23
      react: 18.2.0
    dev: false

  /@radix-ui/react-dismissable-layer@1.0.4(@types/react-dom@18.2.8)(@types/react@18.2.23)(react-dom@18.2.0)(react@18.2.0):
    resolution: {integrity: sha512-7UpBa/RKMoHJYjie1gkF1DlK8l1fdU/VKDpoS3rCCo8YBJR294GwcEHyxHw72yvphJ7ld0AXEcSLAzY2F/WyCg==}
    peerDependencies:
      '@types/react': '*'
      '@types/react-dom': '*'
      react: ^16.8 || ^17.0 || ^18.0
      react-dom: ^16.8 || ^17.0 || ^18.0
    peerDependenciesMeta:
      '@types/react':
        optional: true
      '@types/react-dom':
        optional: true
    dependencies:
      '@babel/runtime': 7.23.1
      '@radix-ui/primitive': 1.0.1
      '@radix-ui/react-compose-refs': 1.0.1(@types/react@18.2.23)(react@18.2.0)
      '@radix-ui/react-primitive': 1.0.3(@types/react-dom@18.2.8)(@types/react@18.2.23)(react-dom@18.2.0)(react@18.2.0)
      '@radix-ui/react-use-callback-ref': 1.0.1(@types/react@18.2.23)(react@18.2.0)
      '@radix-ui/react-use-escape-keydown': 1.0.3(@types/react@18.2.23)(react@18.2.0)
      '@types/react': 18.2.23
      '@types/react-dom': 18.2.8
      react: 18.2.0
      react-dom: 18.2.0(react@18.2.0)
    dev: false

  /@radix-ui/react-focus-guards@1.0.1(@types/react@18.2.23)(react@18.2.0):
    resolution: {integrity: sha512-Rect2dWbQ8waGzhMavsIbmSVCgYxkXLxxR3ZvCX79JOglzdEy4JXMb98lq4hPxUbLr77nP0UOGf4rcMU+s1pUA==}
    peerDependencies:
      '@types/react': '*'
      react: ^16.8 || ^17.0 || ^18.0
    peerDependenciesMeta:
      '@types/react':
        optional: true
    dependencies:
      '@babel/runtime': 7.23.1
      '@types/react': 18.2.23
      react: 18.2.0
    dev: false

  /@radix-ui/react-focus-scope@1.0.3(@types/react-dom@18.2.8)(@types/react@18.2.23)(react-dom@18.2.0)(react@18.2.0):
    resolution: {integrity: sha512-upXdPfqI4islj2CslyfUBNlaJCPybbqRHAi1KER7Isel9Q2AtSJ0zRBZv8mWQiFXD2nyAJ4BhC3yXgZ6kMBSrQ==}
    peerDependencies:
      '@types/react': '*'
      '@types/react-dom': '*'
      react: ^16.8 || ^17.0 || ^18.0
      react-dom: ^16.8 || ^17.0 || ^18.0
    peerDependenciesMeta:
      '@types/react':
        optional: true
      '@types/react-dom':
        optional: true
    dependencies:
      '@babel/runtime': 7.23.1
      '@radix-ui/react-compose-refs': 1.0.1(@types/react@18.2.23)(react@18.2.0)
      '@radix-ui/react-primitive': 1.0.3(@types/react-dom@18.2.8)(@types/react@18.2.23)(react-dom@18.2.0)(react@18.2.0)
      '@radix-ui/react-use-callback-ref': 1.0.1(@types/react@18.2.23)(react@18.2.0)
      '@types/react': 18.2.23
      '@types/react-dom': 18.2.8
      react: 18.2.0
      react-dom: 18.2.0(react@18.2.0)
    dev: false

  /@radix-ui/react-id@1.0.1(@types/react@18.2.23)(react@18.2.0):
    resolution: {integrity: sha512-tI7sT/kqYp8p96yGWY1OAnLHrqDgzHefRBKQ2YAkBS5ja7QLcZ9Z/uY7bEjPUatf8RomoXM8/1sMj1IJaE5UzQ==}
    peerDependencies:
      '@types/react': '*'
      react: ^16.8 || ^17.0 || ^18.0
    peerDependenciesMeta:
      '@types/react':
        optional: true
    dependencies:
      '@babel/runtime': 7.23.1
      '@radix-ui/react-use-layout-effect': 1.0.1(@types/react@18.2.23)(react@18.2.0)
      '@types/react': 18.2.23
      react: 18.2.0
    dev: false

  /@radix-ui/react-popover@1.0.6(@types/react-dom@18.2.8)(@types/react@18.2.23)(react-dom@18.2.0)(react@18.2.0):
    resolution: {integrity: sha512-cZ4defGpkZ0qTRtlIBzJLSzL6ht7ofhhW4i1+pkemjV1IKXm0wgCRnee154qlV6r9Ttunmh2TNZhMfV2bavUyA==}
    peerDependencies:
      '@types/react': '*'
      '@types/react-dom': '*'
      react: ^16.8 || ^17.0 || ^18.0
      react-dom: ^16.8 || ^17.0 || ^18.0
    peerDependenciesMeta:
      '@types/react':
        optional: true
      '@types/react-dom':
        optional: true
    dependencies:
      '@babel/runtime': 7.23.1
      '@radix-ui/primitive': 1.0.1
      '@radix-ui/react-compose-refs': 1.0.1(@types/react@18.2.23)(react@18.2.0)
      '@radix-ui/react-context': 1.0.1(@types/react@18.2.23)(react@18.2.0)
      '@radix-ui/react-dismissable-layer': 1.0.4(@types/react-dom@18.2.8)(@types/react@18.2.23)(react-dom@18.2.0)(react@18.2.0)
      '@radix-ui/react-focus-guards': 1.0.1(@types/react@18.2.23)(react@18.2.0)
      '@radix-ui/react-focus-scope': 1.0.3(@types/react-dom@18.2.8)(@types/react@18.2.23)(react-dom@18.2.0)(react@18.2.0)
      '@radix-ui/react-id': 1.0.1(@types/react@18.2.23)(react@18.2.0)
      '@radix-ui/react-popper': 1.1.2(@types/react-dom@18.2.8)(@types/react@18.2.23)(react-dom@18.2.0)(react@18.2.0)
      '@radix-ui/react-portal': 1.0.3(@types/react-dom@18.2.8)(@types/react@18.2.23)(react-dom@18.2.0)(react@18.2.0)
      '@radix-ui/react-presence': 1.0.1(@types/react-dom@18.2.8)(@types/react@18.2.23)(react-dom@18.2.0)(react@18.2.0)
      '@radix-ui/react-primitive': 1.0.3(@types/react-dom@18.2.8)(@types/react@18.2.23)(react-dom@18.2.0)(react@18.2.0)
      '@radix-ui/react-slot': 1.0.2(@types/react@18.2.23)(react@18.2.0)
      '@radix-ui/react-use-controllable-state': 1.0.1(@types/react@18.2.23)(react@18.2.0)
      '@types/react': 18.2.23
      '@types/react-dom': 18.2.8
      aria-hidden: 1.2.3
      react: 18.2.0
      react-dom: 18.2.0(react@18.2.0)
      react-remove-scroll: 2.5.5(@types/react@18.2.23)(react@18.2.0)
    dev: false

  /@radix-ui/react-popper@1.1.2(@types/react-dom@18.2.8)(@types/react@18.2.23)(react-dom@18.2.0)(react@18.2.0):
    resolution: {integrity: sha512-1CnGGfFi/bbqtJZZ0P/NQY20xdG3E0LALJaLUEoKwPLwl6PPPfbeiCqMVQnhoFRAxjJj4RpBRJzDmUgsex2tSg==}
    peerDependencies:
      '@types/react': '*'
      '@types/react-dom': '*'
      react: ^16.8 || ^17.0 || ^18.0
      react-dom: ^16.8 || ^17.0 || ^18.0
    peerDependenciesMeta:
      '@types/react':
        optional: true
      '@types/react-dom':
        optional: true
    dependencies:
      '@babel/runtime': 7.23.1
      '@floating-ui/react-dom': 2.0.4(react-dom@18.2.0)(react@18.2.0)
      '@radix-ui/react-arrow': 1.0.3(@types/react-dom@18.2.8)(@types/react@18.2.23)(react-dom@18.2.0)(react@18.2.0)
      '@radix-ui/react-compose-refs': 1.0.1(@types/react@18.2.23)(react@18.2.0)
      '@radix-ui/react-context': 1.0.1(@types/react@18.2.23)(react@18.2.0)
      '@radix-ui/react-primitive': 1.0.3(@types/react-dom@18.2.8)(@types/react@18.2.23)(react-dom@18.2.0)(react@18.2.0)
      '@radix-ui/react-use-callback-ref': 1.0.1(@types/react@18.2.23)(react@18.2.0)
      '@radix-ui/react-use-layout-effect': 1.0.1(@types/react@18.2.23)(react@18.2.0)
      '@radix-ui/react-use-rect': 1.0.1(@types/react@18.2.23)(react@18.2.0)
      '@radix-ui/react-use-size': 1.0.1(@types/react@18.2.23)(react@18.2.0)
      '@radix-ui/rect': 1.0.1
      '@types/react': 18.2.23
      '@types/react-dom': 18.2.8
      react: 18.2.0
      react-dom: 18.2.0(react@18.2.0)
    dev: false

  /@radix-ui/react-portal@1.0.3(@types/react-dom@18.2.8)(@types/react@18.2.23)(react-dom@18.2.0)(react@18.2.0):
    resolution: {integrity: sha512-xLYZeHrWoPmA5mEKEfZZevoVRK/Q43GfzRXkWV6qawIWWK8t6ifIiLQdd7rmQ4Vk1bmI21XhqF9BN3jWf+phpA==}
    peerDependencies:
      '@types/react': '*'
      '@types/react-dom': '*'
      react: ^16.8 || ^17.0 || ^18.0
      react-dom: ^16.8 || ^17.0 || ^18.0
    peerDependenciesMeta:
      '@types/react':
        optional: true
      '@types/react-dom':
        optional: true
    dependencies:
      '@babel/runtime': 7.23.1
      '@radix-ui/react-primitive': 1.0.3(@types/react-dom@18.2.8)(@types/react@18.2.23)(react-dom@18.2.0)(react@18.2.0)
      '@types/react': 18.2.23
      '@types/react-dom': 18.2.8
      react: 18.2.0
      react-dom: 18.2.0(react@18.2.0)
    dev: false

  /@radix-ui/react-presence@1.0.1(@types/react-dom@18.2.8)(@types/react@18.2.23)(react-dom@18.2.0)(react@18.2.0):
    resolution: {integrity: sha512-UXLW4UAbIY5ZjcvzjfRFo5gxva8QirC9hF7wRE4U5gz+TP0DbRk+//qyuAQ1McDxBt1xNMBTaciFGvEmJvAZCg==}
    peerDependencies:
      '@types/react': '*'
      '@types/react-dom': '*'
      react: ^16.8 || ^17.0 || ^18.0
      react-dom: ^16.8 || ^17.0 || ^18.0
    peerDependenciesMeta:
      '@types/react':
        optional: true
      '@types/react-dom':
        optional: true
    dependencies:
      '@babel/runtime': 7.23.1
      '@radix-ui/react-compose-refs': 1.0.1(@types/react@18.2.23)(react@18.2.0)
      '@radix-ui/react-use-layout-effect': 1.0.1(@types/react@18.2.23)(react@18.2.0)
      '@types/react': 18.2.23
      '@types/react-dom': 18.2.8
      react: 18.2.0
      react-dom: 18.2.0(react@18.2.0)
    dev: false

  /@radix-ui/react-primitive@1.0.3(@types/react-dom@18.2.8)(@types/react@18.2.23)(react-dom@18.2.0)(react@18.2.0):
    resolution: {integrity: sha512-yi58uVyoAcK/Nq1inRY56ZSjKypBNKTa/1mcL8qdl6oJeEaDbOldlzrGn7P6Q3Id5d+SYNGc5AJgc4vGhjs5+g==}
    peerDependencies:
      '@types/react': '*'
      '@types/react-dom': '*'
      react: ^16.8 || ^17.0 || ^18.0
      react-dom: ^16.8 || ^17.0 || ^18.0
    peerDependenciesMeta:
      '@types/react':
        optional: true
      '@types/react-dom':
        optional: true
    dependencies:
      '@babel/runtime': 7.23.1
      '@radix-ui/react-slot': 1.0.2(@types/react@18.2.23)(react@18.2.0)
      '@types/react': 18.2.23
      '@types/react-dom': 18.2.8
      react: 18.2.0
      react-dom: 18.2.0(react@18.2.0)
    dev: false

  /@radix-ui/react-roving-focus@1.0.4(@types/react-dom@18.2.8)(@types/react@18.2.23)(react-dom@18.2.0)(react@18.2.0):
    resolution: {integrity: sha512-2mUg5Mgcu001VkGy+FfzZyzbmuUWzgWkj3rvv4yu+mLw03+mTzbxZHvfcGyFp2b8EkQeMkpRQ5FiA2Vr2O6TeQ==}
    peerDependencies:
      '@types/react': '*'
      '@types/react-dom': '*'
      react: ^16.8 || ^17.0 || ^18.0
      react-dom: ^16.8 || ^17.0 || ^18.0
    peerDependenciesMeta:
      '@types/react':
        optional: true
      '@types/react-dom':
        optional: true
    dependencies:
      '@babel/runtime': 7.23.1
      '@radix-ui/primitive': 1.0.1
      '@radix-ui/react-collection': 1.0.3(@types/react-dom@18.2.8)(@types/react@18.2.23)(react-dom@18.2.0)(react@18.2.0)
      '@radix-ui/react-compose-refs': 1.0.1(@types/react@18.2.23)(react@18.2.0)
      '@radix-ui/react-context': 1.0.1(@types/react@18.2.23)(react@18.2.0)
      '@radix-ui/react-direction': 1.0.1(@types/react@18.2.23)(react@18.2.0)
      '@radix-ui/react-id': 1.0.1(@types/react@18.2.23)(react@18.2.0)
      '@radix-ui/react-primitive': 1.0.3(@types/react-dom@18.2.8)(@types/react@18.2.23)(react-dom@18.2.0)(react@18.2.0)
      '@radix-ui/react-use-callback-ref': 1.0.1(@types/react@18.2.23)(react@18.2.0)
      '@radix-ui/react-use-controllable-state': 1.0.1(@types/react@18.2.23)(react@18.2.0)
      '@types/react': 18.2.23
      '@types/react-dom': 18.2.8
      react: 18.2.0
      react-dom: 18.2.0(react@18.2.0)
    dev: false

  /@radix-ui/react-slot@1.0.2(@types/react@18.2.23)(react@18.2.0):
    resolution: {integrity: sha512-YeTpuq4deV+6DusvVUW4ivBgnkHwECUu0BiN43L5UCDFgdhsRUWAghhTF5MbvNTPzmiFOx90asDSUjWuCNapwg==}
    peerDependencies:
      '@types/react': '*'
      react: ^16.8 || ^17.0 || ^18.0
    peerDependenciesMeta:
      '@types/react':
        optional: true
    dependencies:
      '@babel/runtime': 7.23.1
      '@radix-ui/react-compose-refs': 1.0.1(@types/react@18.2.23)(react@18.2.0)
      '@types/react': 18.2.23
      react: 18.2.0
    dev: false

  /@radix-ui/react-slot@1.0.2(@types/react@18.2.33)(react@18.2.0):
    resolution: {integrity: sha512-YeTpuq4deV+6DusvVUW4ivBgnkHwECUu0BiN43L5UCDFgdhsRUWAghhTF5MbvNTPzmiFOx90asDSUjWuCNapwg==}
    peerDependencies:
      '@types/react': '*'
      react: ^16.8 || ^17.0 || ^18.0
    peerDependenciesMeta:
      '@types/react':
        optional: true
    dependencies:
      '@babel/runtime': 7.23.1
      '@radix-ui/react-compose-refs': 1.0.1(@types/react@18.2.33)(react@18.2.0)
      '@types/react': 18.2.33
      react: 18.2.0
    dev: false

  /@radix-ui/react-toggle-group@1.0.4(@types/react-dom@18.2.8)(@types/react@18.2.23)(react-dom@18.2.0)(react@18.2.0):
    resolution: {integrity: sha512-Uaj/M/cMyiyT9Bx6fOZO0SAG4Cls0GptBWiBmBxofmDbNVnYYoyRWj/2M/6VCi/7qcXFWnHhRUfdfZFvvkuu8A==}
    peerDependencies:
      '@types/react': '*'
      '@types/react-dom': '*'
      react: ^16.8 || ^17.0 || ^18.0
      react-dom: ^16.8 || ^17.0 || ^18.0
    peerDependenciesMeta:
      '@types/react':
        optional: true
      '@types/react-dom':
        optional: true
    dependencies:
      '@babel/runtime': 7.23.1
      '@radix-ui/primitive': 1.0.1
      '@radix-ui/react-context': 1.0.1(@types/react@18.2.23)(react@18.2.0)
      '@radix-ui/react-direction': 1.0.1(@types/react@18.2.23)(react@18.2.0)
      '@radix-ui/react-primitive': 1.0.3(@types/react-dom@18.2.8)(@types/react@18.2.23)(react-dom@18.2.0)(react@18.2.0)
      '@radix-ui/react-roving-focus': 1.0.4(@types/react-dom@18.2.8)(@types/react@18.2.23)(react-dom@18.2.0)(react@18.2.0)
      '@radix-ui/react-toggle': 1.0.3(@types/react-dom@18.2.8)(@types/react@18.2.23)(react-dom@18.2.0)(react@18.2.0)
      '@radix-ui/react-use-controllable-state': 1.0.1(@types/react@18.2.23)(react@18.2.0)
      '@types/react': 18.2.23
      '@types/react-dom': 18.2.8
      react: 18.2.0
      react-dom: 18.2.0(react@18.2.0)
    dev: false

  /@radix-ui/react-toggle@1.0.3(@types/react-dom@18.2.8)(@types/react@18.2.23)(react-dom@18.2.0)(react@18.2.0):
    resolution: {integrity: sha512-Pkqg3+Bc98ftZGsl60CLANXQBBQ4W3mTFS9EJvNxKMZ7magklKV69/id1mlAlOFDDfHvlCms0fx8fA4CMKDJHg==}
    peerDependencies:
      '@types/react': '*'
      '@types/react-dom': '*'
      react: ^16.8 || ^17.0 || ^18.0
      react-dom: ^16.8 || ^17.0 || ^18.0
    peerDependenciesMeta:
      '@types/react':
        optional: true
      '@types/react-dom':
        optional: true
    dependencies:
      '@babel/runtime': 7.23.1
      '@radix-ui/primitive': 1.0.1
      '@radix-ui/react-primitive': 1.0.3(@types/react-dom@18.2.8)(@types/react@18.2.23)(react-dom@18.2.0)(react@18.2.0)
      '@radix-ui/react-use-controllable-state': 1.0.1(@types/react@18.2.23)(react@18.2.0)
      '@types/react': 18.2.23
      '@types/react-dom': 18.2.8
      react: 18.2.0
      react-dom: 18.2.0(react@18.2.0)
    dev: false

  /@radix-ui/react-tooltip@1.0.6(@types/react-dom@18.2.8)(@types/react@18.2.23)(react-dom@18.2.0)(react@18.2.0):
    resolution: {integrity: sha512-DmNFOiwEc2UDigsYj6clJENma58OelxD24O4IODoZ+3sQc3Zb+L8w1EP+y9laTuKCLAysPw4fD6/v0j4KNV8rg==}
    peerDependencies:
      '@types/react': '*'
      '@types/react-dom': '*'
      react: ^16.8 || ^17.0 || ^18.0
      react-dom: ^16.8 || ^17.0 || ^18.0
    peerDependenciesMeta:
      '@types/react':
        optional: true
      '@types/react-dom':
        optional: true
    dependencies:
      '@babel/runtime': 7.23.1
      '@radix-ui/primitive': 1.0.1
      '@radix-ui/react-compose-refs': 1.0.1(@types/react@18.2.23)(react@18.2.0)
      '@radix-ui/react-context': 1.0.1(@types/react@18.2.23)(react@18.2.0)
      '@radix-ui/react-dismissable-layer': 1.0.4(@types/react-dom@18.2.8)(@types/react@18.2.23)(react-dom@18.2.0)(react@18.2.0)
      '@radix-ui/react-id': 1.0.1(@types/react@18.2.23)(react@18.2.0)
      '@radix-ui/react-popper': 1.1.2(@types/react-dom@18.2.8)(@types/react@18.2.23)(react-dom@18.2.0)(react@18.2.0)
      '@radix-ui/react-portal': 1.0.3(@types/react-dom@18.2.8)(@types/react@18.2.23)(react-dom@18.2.0)(react@18.2.0)
      '@radix-ui/react-presence': 1.0.1(@types/react-dom@18.2.8)(@types/react@18.2.23)(react-dom@18.2.0)(react@18.2.0)
      '@radix-ui/react-primitive': 1.0.3(@types/react-dom@18.2.8)(@types/react@18.2.23)(react-dom@18.2.0)(react@18.2.0)
      '@radix-ui/react-slot': 1.0.2(@types/react@18.2.23)(react@18.2.0)
      '@radix-ui/react-use-controllable-state': 1.0.1(@types/react@18.2.23)(react@18.2.0)
      '@radix-ui/react-visually-hidden': 1.0.3(@types/react-dom@18.2.8)(@types/react@18.2.23)(react-dom@18.2.0)(react@18.2.0)
      '@types/react': 18.2.23
      '@types/react-dom': 18.2.8
      react: 18.2.0
      react-dom: 18.2.0(react@18.2.0)
    dev: false

  /@radix-ui/react-use-callback-ref@1.0.1(@types/react@18.2.23)(react@18.2.0):
    resolution: {integrity: sha512-D94LjX4Sp0xJFVaoQOd3OO9k7tpBYNOXdVhkltUbGv2Qb9OXdrg/CpsjlZv7ia14Sylv398LswWBVVu5nqKzAQ==}
    peerDependencies:
      '@types/react': '*'
      react: ^16.8 || ^17.0 || ^18.0
    peerDependenciesMeta:
      '@types/react':
        optional: true
    dependencies:
      '@babel/runtime': 7.23.1
      '@types/react': 18.2.23
      react: 18.2.0
    dev: false

  /@radix-ui/react-use-controllable-state@1.0.1(@types/react@18.2.23)(react@18.2.0):
    resolution: {integrity: sha512-Svl5GY5FQeN758fWKrjM6Qb7asvXeiZltlT4U2gVfl8Gx5UAv2sMR0LWo8yhsIZh2oQ0eFdZ59aoOOMV7b47VA==}
    peerDependencies:
      '@types/react': '*'
      react: ^16.8 || ^17.0 || ^18.0
    peerDependenciesMeta:
      '@types/react':
        optional: true
    dependencies:
      '@babel/runtime': 7.23.1
      '@radix-ui/react-use-callback-ref': 1.0.1(@types/react@18.2.23)(react@18.2.0)
      '@types/react': 18.2.23
      react: 18.2.0
    dev: false

  /@radix-ui/react-use-escape-keydown@1.0.3(@types/react@18.2.23)(react@18.2.0):
    resolution: {integrity: sha512-vyL82j40hcFicA+M4Ex7hVkB9vHgSse1ZWomAqV2Je3RleKGO5iM8KMOEtfoSB0PnIelMd2lATjTGMYqN5ylTg==}
    peerDependencies:
      '@types/react': '*'
      react: ^16.8 || ^17.0 || ^18.0
    peerDependenciesMeta:
      '@types/react':
        optional: true
    dependencies:
      '@babel/runtime': 7.23.1
      '@radix-ui/react-use-callback-ref': 1.0.1(@types/react@18.2.23)(react@18.2.0)
      '@types/react': 18.2.23
      react: 18.2.0
    dev: false

  /@radix-ui/react-use-layout-effect@1.0.1(@types/react@18.2.23)(react@18.2.0):
    resolution: {integrity: sha512-v/5RegiJWYdoCvMnITBkNNx6bCj20fiaJnWtRkU18yITptraXjffz5Qbn05uOiQnOvi+dbkznkoaMltz1GnszQ==}
    peerDependencies:
      '@types/react': '*'
      react: ^16.8 || ^17.0 || ^18.0
    peerDependenciesMeta:
      '@types/react':
        optional: true
    dependencies:
      '@babel/runtime': 7.23.1
      '@types/react': 18.2.23
      react: 18.2.0
    dev: false

  /@radix-ui/react-use-rect@1.0.1(@types/react@18.2.23)(react@18.2.0):
    resolution: {integrity: sha512-Cq5DLuSiuYVKNU8orzJMbl15TXilTnJKUCltMVQg53BQOF1/C5toAaGrowkgksdBQ9H+SRL23g0HDmg9tvmxXw==}
    peerDependencies:
      '@types/react': '*'
      react: ^16.8 || ^17.0 || ^18.0
    peerDependenciesMeta:
      '@types/react':
        optional: true
    dependencies:
      '@babel/runtime': 7.23.1
      '@radix-ui/rect': 1.0.1
      '@types/react': 18.2.23
      react: 18.2.0
    dev: false

  /@radix-ui/react-use-size@1.0.1(@types/react@18.2.23)(react@18.2.0):
    resolution: {integrity: sha512-ibay+VqrgcaI6veAojjofPATwledXiSmX+C0KrBk/xgpX9rBzPV3OsfwlhQdUOFbh+LKQorLYT+xTXW9V8yd0g==}
    peerDependencies:
      '@types/react': '*'
      react: ^16.8 || ^17.0 || ^18.0
    peerDependenciesMeta:
      '@types/react':
        optional: true
    dependencies:
      '@babel/runtime': 7.23.1
      '@radix-ui/react-use-layout-effect': 1.0.1(@types/react@18.2.23)(react@18.2.0)
      '@types/react': 18.2.23
      react: 18.2.0
    dev: false

  /@radix-ui/react-visually-hidden@1.0.3(@types/react-dom@18.2.8)(@types/react@18.2.23)(react-dom@18.2.0)(react@18.2.0):
    resolution: {integrity: sha512-D4w41yN5YRKtu464TLnByKzMDG/JlMPHtfZgQAu9v6mNakUqGUI9vUrfQKz8NK41VMm/xbZbh76NUTVtIYqOMA==}
    peerDependencies:
      '@types/react': '*'
      '@types/react-dom': '*'
      react: ^16.8 || ^17.0 || ^18.0
      react-dom: ^16.8 || ^17.0 || ^18.0
    peerDependenciesMeta:
      '@types/react':
        optional: true
      '@types/react-dom':
        optional: true
    dependencies:
      '@babel/runtime': 7.23.1
      '@radix-ui/react-primitive': 1.0.3(@types/react-dom@18.2.8)(@types/react@18.2.23)(react-dom@18.2.0)(react@18.2.0)
      '@types/react': 18.2.23
      '@types/react-dom': 18.2.8
      react: 18.2.0
      react-dom: 18.2.0(react@18.2.0)
    dev: false

  /@radix-ui/rect@1.0.1:
    resolution: {integrity: sha512-fyrgCaedtvMg9NK3en0pnOYJdtfwxUcNolezkNPUsoX57X8oQk+NkqcvzHXD2uKNij6GXmWU9NDru2IWjrO4BQ==}
    dependencies:
      '@babel/runtime': 7.23.1
    dev: false

  /@react-email/body@0.0.4(react@18.2.0):
    resolution: {integrity: sha512-NmHOumdmyjWvOXomqhQt06KbgRxhHrVznxQp/oWiPWes8nAJo2Y4L27aPHR9nTcs7JF7NmcJe9YSN42pswK+GQ==}
    peerDependencies:
      react: 18.2.0
    dependencies:
      react: 18.2.0
    dev: false

  /@react-email/button@0.0.11(react@18.2.0):
    resolution: {integrity: sha512-mB5ySfZifwE5ybtIWwXGbmKk1uKkH4655gftL4+mMxZAZCkINVa2KXTi5pO+xZhMtJI9xtAsikOrOEU1gTDoww==}
    engines: {node: '>=18.0.0'}
    peerDependencies:
      react: 18.2.0
    dependencies:
      react: 18.2.0
    dev: false

  /@react-email/heading@0.0.9(@types/react@18.2.33):
    resolution: {integrity: sha512-xzkcGlm+/aFrNlJZBKzxRKkRYJ2cRx92IqmSKAuGnwuKQ/uMKomXzPsHPu3Dclmnhn3wVKj4uprkgQOoxP6uXQ==}
    engines: {node: '>=16.0.0'}
    dependencies:
      '@radix-ui/react-slot': 1.0.2(@types/react@18.2.33)(react@18.2.0)
      react: 18.2.0
    transitivePeerDependencies:
      - '@types/react'
    dev: false

  /@react-email/render@0.0.6:
    resolution: {integrity: sha512-6zs7WZbd37TcPT1OmMPH/kcBpv0QSi+k3om7LyDnbdIcrbwOO/OstVwUaa/6zgvDvnq9Y2wOosbru7j5kUrW9A==}
    engines: {node: '>=16.0.0'}
    dependencies:
      html-to-text: 9.0.3
      pretty: 2.0.0
      react: 18.2.0
      react-dom: 18.2.0(react@18.2.0)
    dev: false

  /@rushstack/eslint-patch@1.5.0:
    resolution: {integrity: sha512-EF3948ckf3f5uPgYbQ6GhyA56Dmv8yg0+ir+BroRjwdxyZJsekhZzawOecC2rOTPCz173t7ZcR1HHZu0dZgOCw==}
    dev: true

  /@selderee/plugin-htmlparser2@0.10.0:
    resolution: {integrity: sha512-gW69MEamZ4wk1OsOq1nG1jcyhXIQcnrsX5JwixVw/9xaiav8TCyjESAruu1Rz9yyInhgBXxkNwMeygKnN2uxNA==}
    dependencies:
      domhandler: 5.0.3
      selderee: 0.10.0
    dev: false

  /@selderee/plugin-htmlparser2@0.11.0:
    resolution: {integrity: sha512-P33hHGdldxGabLFjPPpaTxVolMrzrcegejx+0GxjrIb9Zv48D8yAIA/QTDR2dFl7Uz7urX8aX6+5bCZslr+gWQ==}
    dependencies:
      domhandler: 5.0.3
      selderee: 0.11.0
    dev: false

  /@sinclair/typebox@0.27.8:
    resolution: {integrity: sha512-+Fj43pSMwJs4KRrH/938Uf+uAELIgVBmQzg/q1YG10djyfA3TnrU8N8XzqCh/okZdszqBQTZf96idMfE5lnwTA==}
    dev: true

  /@swc/helpers@0.5.2:
    resolution: {integrity: sha512-E4KcWTpoLHqwPHLxidpOqQbcrZVgi0rsmmZXUle1jXmJfuIf/UWpczUJ7MZZ5tlxytgJXyp0w4PGkkeLiuIdZw==}
    dependencies:
      tslib: 2.6.2
    dev: false

  /@testing-library/dom@9.3.3:
    resolution: {integrity: sha512-fB0R+fa3AUqbLHWyxXa2kGVtf1Fe1ZZFr0Zp6AIbIAzXb2mKbEXl+PCQNUOaq5lbTab5tfctfXRNsWXxa2f7Aw==}
    engines: {node: '>=14'}
    dependencies:
      '@babel/code-frame': 7.22.13
      '@babel/runtime': 7.23.1
      '@types/aria-query': 5.0.2
      aria-query: 5.1.3
      chalk: 4.1.2
      dom-accessibility-api: 0.5.16
      lz-string: 1.5.0
      pretty-format: 27.5.1
    dev: true

  /@testing-library/react@14.0.0(react-dom@18.2.0)(react@18.2.0):
    resolution: {integrity: sha512-S04gSNJbYE30TlIMLTzv6QCTzt9AqIF5y6s6SzVFILNcNvbV/jU96GeiTPillGQo+Ny64M/5PV7klNYYgv5Dfg==}
    engines: {node: '>=14'}
    peerDependencies:
      react: ^18.0.0
      react-dom: ^18.0.0
    dependencies:
      '@babel/runtime': 7.23.1
      '@testing-library/dom': 9.3.3
      '@types/react-dom': 18.2.14
      react: 18.2.0
      react-dom: 18.2.0(react@18.2.0)
    dev: true

  /@types/aria-query@5.0.2:
    resolution: {integrity: sha512-PHKZuMN+K5qgKIWhBodXzQslTo5P+K/6LqeKXS6O/4liIDdZqaX5RXrCK++LAw+y/nptN48YmUMFiQHRSWYwtQ==}
    dev: true

  /@types/chai-subset@1.3.3:
    resolution: {integrity: sha512-frBecisrNGz+F4T6bcc+NLeolfiojh5FxW2klu669+8BARtyQv2C/GkNW6FUodVe4BroGMP/wER/YDGc7rEllw==}
    dependencies:
      '@types/chai': 4.3.6
    dev: true

  /@types/chai@4.3.6:
    resolution: {integrity: sha512-VOVRLM1mBxIRxydiViqPcKn6MIxZytrbMpd6RJLIWKxUNr3zux8no0Oc7kJx0WAPIitgZ0gkrDS+btlqQpubpw==}
    dev: true

  /@types/classnames@2.3.1:
    resolution: {integrity: sha512-zeOWb0JGBoVmlQoznvqXbE0tEC/HONsnoUNH19Hc96NFsTAwTXbTqb8FMYkru1F/iqp7a18Ws3nWJvtA1sHD1A==}
    deprecated: This is a stub types definition. classnames provides its own type definitions, so you do not need this installed.
    dependencies:
      classnames: 2.3.2
    dev: true

  /@types/fs-extra@11.0.1:
    resolution: {integrity: sha512-MxObHvNl4A69ofaTRU8DFqvgzzv8s9yRtaPPm5gud9HDNvpB3GPQFvNuTWAI59B9huVGV5jXYJwbCsmBsOGYWA==}
    dependencies:
      '@types/jsonfile': 6.1.2
      '@types/node': 18.18.0
    dev: true

  /@types/glob@7.2.0:
    resolution: {integrity: sha512-ZUxbzKl0IfJILTS6t7ip5fQQM/J3TJYubDm3nMbgubNNYS62eXeUpoLUC8/7fJNiFYHTrGPQn7hspDUzIHX3UA==}
    dependencies:
      '@types/minimatch': 5.1.2
      '@types/node': 18.18.0
    dev: true

  /@types/html-to-text@9.0.1:
    resolution: {integrity: sha512-sHu702QGb0SP2F0Zt+CxdCmGZIZ0gEaaCjqOh/V4iba1wTxPVntEPOM/vHm5bel08TILhB3+OxUTkDJWnr/zHQ==}
    dev: true

  /@types/json-schema@7.0.13:
    resolution: {integrity: sha512-RbSSoHliUbnXj3ny0CNFOoxrIDV6SUGyStHsvDqosw6CkdPV8TtWGlfecuK4ToyMEAql6pzNxgCFKanovUzlgQ==}
    dev: true

  /@types/json5@0.0.29:
    resolution: {integrity: sha512-dRLjCWHYg4oaA77cxO64oO+7JwCwnIzkZPdrrC71jQmQtlhM556pwKo5bUzqvZndkVbeFLIIi+9TC40JNF5hNQ==}
    dev: true

  /@types/jsonfile@6.1.2:
    resolution: {integrity: sha512-8t92P+oeW4d/CRQfJaSqEwXujrhH4OEeHRjGU3v1Q8mUS8GPF3yiX26sw4svv6faL2HfBtGTe2xWIoVgN3dy9w==}
    dependencies:
      '@types/node': 18.18.0
    dev: true

  /@types/minimatch@5.1.2:
    resolution: {integrity: sha512-K0VQKziLUWkVKiRVrx4a40iPaxTUefQmjtkQofBkYRcoaaL/8rhwDWww9qWbrgicNOgnpIsMxyNIUM4+n6dUIA==}
    dev: true

  /@types/node@18.18.0:
    resolution: {integrity: sha512-3xA4X31gHT1F1l38ATDIL9GpRLdwVhnEFC8Uikv5ZLlXATwrCYyPq7ZWHxzxc3J/30SUiwiYT+bQe0/XvKlWbw==}

  /@types/normalize-package-data@2.4.2:
    resolution: {integrity: sha512-lqa4UEhhv/2sjjIQgjX8B+RBjj47eo0mzGasklVJ78UKGQY1r0VpB9XHDaZZO9qzEFDdy4MrXLuEaSmPrPSe/A==}

  /@types/normalize-path@3.0.0:
    resolution: {integrity: sha512-Nd8y/5t/7CRakPYiyPzr/IAfYusy1FkcZYFEAcoMZkwpJv2n4Wm+olW+e7xBdHEXhOnWdG9ddbar0gqZWS4x5Q==}
    dev: true

  /@types/postcss-css-variables@0.18.2:
    resolution: {integrity: sha512-Z9s0m6onst4Gq7MgzoGCMB5K+0icrtjEiVZyhLGsbzYMEmxt8hbPR+CvfCj1HQfBNn5/X2jVl30rWJwYrkivAA==}
    dependencies:
      postcss: 8.4.31
    dev: true

  /@types/pretty@2.0.1:
    resolution: {integrity: sha512-l18spTC0Q2OEUIHGPyw37XBOacFI4Kng1fgfFjgDTg2FR9wqJ/NY9zWyXv87NRUlFDU6JA+E/GVnNJiWgyon6A==}
    dev: true

  /@types/prismjs@1.26.2:
    resolution: {integrity: sha512-/r7Cp7iUIk7gts26mHXD66geUC+2Fo26TZYjQK6Nr4LDfi6lmdRmMqM0oPwfiMhUwoBAOFe8GstKi2pf6hZvwA==}

  /@types/prop-types@15.7.7:
    resolution: {integrity: sha512-FbtmBWCcSa2J4zL781Zf1p5YUBXQomPEcep9QZCfRfQgTxz3pJWiDFLebohZ9fFntX5ibzOkSsrJ0TEew8cAog==}

  /@types/react-dom@18.2.14:
    resolution: {integrity: sha512-V835xgdSVmyQmI1KLV2BEIUgqEuinxp9O4G6g3FqO/SqLac049E53aysv0oEFD2kHfejeKU+ZqL2bcFWj9gLAQ==}
    dependencies:
      '@types/react': 18.2.33
    dev: true

<<<<<<< HEAD
  /@types/react-dom@18.2.8:
    resolution: {integrity: sha512-bAIvO5lN/U8sPGvs1Xm61rlRHHaq5rp5N3kp9C+NJ/Q41P8iqjkXSu0+/qu8POsjH9pNWb0OYabFez7taP7omw==}
    dependencies:
      '@types/react': 18.2.23

  /@types/react@18.2.23:
    resolution: {integrity: sha512-qHLW6n1q2+7KyBEYnrZpcsAmU/iiCh9WGCKgXvMxx89+TYdJWRjZohVIo9XTcoLhfX3+/hP0Pbulu3bCZQ9PSA==}
    dependencies:
      '@types/prop-types': 15.7.7
      '@types/scheduler': 0.16.4
      csstype: 3.1.2

=======
>>>>>>> 3be21ad8
  /@types/react@18.2.33:
    resolution: {integrity: sha512-v+I7S+hu3PIBoVkKGpSYYpiBT1ijqEzWpzQD62/jm4K74hPpSP7FF9BnKG6+fg2+62weJYkkBWDJlZt5JO/9hg==}
    dependencies:
      '@types/prop-types': 15.7.7
      '@types/scheduler': 0.16.4
      csstype: 3.1.2

  /@types/scheduler@0.16.4:
    resolution: {integrity: sha512-2L9ifAGl7wmXwP4v3pN4p2FLhD0O1qsJpvKmNin5VA8+UvNVb447UDaAEV6UdrkA+m/Xs58U1RFps44x6TFsVQ==}

  /@types/semver@7.5.3:
    resolution: {integrity: sha512-OxepLK9EuNEIPxWNME+C6WwbRAOOI2o2BaQEGzz5Lu2e4Z5eDnEo+/aVEDMIXywoJitJ7xWd641wrGLZdtwRyw==}
    dev: true

  /@types/shelljs@0.8.12:
    resolution: {integrity: sha512-ZA8U81/gldY+rR5zl/7HSHrG2KDfEb3lzG6uCUDhW1DTQE9yC/VBQ45fXnXq8f3CgInfhZmjtdu/WOUlrXRQUg==}
    dependencies:
      '@types/glob': 7.2.0
      '@types/node': 18.18.0
    dev: true

  /@types/ssri@7.1.5:
    resolution: {integrity: sha512-odD/56S3B51liILSk5aXJlnYt99S6Rt9EFDDqGtJM26rKHApHcwyU/UoYHrzKkdkHMAIquGWCuHtQTbes+FRQw==}
    dependencies:
      '@types/node': 18.18.0
    dev: false

  /@typescript-eslint/eslint-plugin@6.7.3(@typescript-eslint/parser@6.7.3)(eslint@8.50.0)(typescript@4.8.3):
    resolution: {integrity: sha512-vntq452UHNltxsaaN+L9WyuMch8bMd9CqJ3zhzTPXXidwbf5mqqKCVXEuvRZUqLJSTLeWE65lQwyXsRGnXkCTA==}
    engines: {node: ^16.0.0 || >=18.0.0}
    peerDependencies:
      '@typescript-eslint/parser': ^6.0.0 || ^6.0.0-alpha
      eslint: ^7.0.0 || ^8.0.0
      typescript: '*'
    peerDependenciesMeta:
      typescript:
        optional: true
    dependencies:
      '@eslint-community/regexpp': 4.9.0
      '@typescript-eslint/parser': 6.7.3(eslint@8.50.0)(typescript@4.8.3)
      '@typescript-eslint/scope-manager': 6.7.3
      '@typescript-eslint/type-utils': 6.7.3(eslint@8.50.0)(typescript@4.8.3)
      '@typescript-eslint/utils': 6.7.3(eslint@8.50.0)(typescript@4.8.3)
      '@typescript-eslint/visitor-keys': 6.7.3
      debug: 4.3.4
      eslint: 8.50.0
      graphemer: 1.4.0
      ignore: 5.2.4
      natural-compare: 1.4.0
      semver: 7.5.4
      ts-api-utils: 1.0.3(typescript@4.8.3)
      typescript: 4.8.3
    transitivePeerDependencies:
      - supports-color
    dev: true

  /@typescript-eslint/parser@5.62.0(eslint@8.45.0)(typescript@5.1.6):
    resolution: {integrity: sha512-VlJEV0fOQ7BExOsHYAGrgbEiZoi8D+Bl2+f6V2RrXerRSylnp+ZBHmPvaIa8cz0Ajx7WO7Z5RqfgYg7ED1nRhA==}
    engines: {node: ^12.22.0 || ^14.17.0 || >=16.0.0}
    peerDependencies:
      eslint: ^6.0.0 || ^7.0.0 || ^8.0.0
      typescript: '*'
    peerDependenciesMeta:
      typescript:
        optional: true
    dependencies:
      '@typescript-eslint/scope-manager': 5.62.0
      '@typescript-eslint/types': 5.62.0
      '@typescript-eslint/typescript-estree': 5.62.0(typescript@5.1.6)
      debug: 4.3.4
      eslint: 8.45.0
      typescript: 5.1.6
    transitivePeerDependencies:
      - supports-color
    dev: true

  /@typescript-eslint/parser@6.7.3(eslint@8.50.0)(typescript@4.8.3):
    resolution: {integrity: sha512-TlutE+iep2o7R8Lf+yoer3zU6/0EAUc8QIBB3GYBc1KGz4c4TRm83xwXUZVPlZ6YCLss4r77jbu6j3sendJoiQ==}
    engines: {node: ^16.0.0 || >=18.0.0}
    peerDependencies:
      eslint: ^7.0.0 || ^8.0.0
      typescript: '*'
    peerDependenciesMeta:
      typescript:
        optional: true
    dependencies:
      '@typescript-eslint/scope-manager': 6.7.3
      '@typescript-eslint/types': 6.7.3
      '@typescript-eslint/typescript-estree': 6.7.3(typescript@4.8.3)
      '@typescript-eslint/visitor-keys': 6.7.3
      debug: 4.3.4
      eslint: 8.50.0
      typescript: 4.8.3
    transitivePeerDependencies:
      - supports-color
    dev: true

  /@typescript-eslint/scope-manager@5.62.0:
    resolution: {integrity: sha512-VXuvVvZeQCQb5Zgf4HAxc04q5j+WrNAtNh9OwCsCgpKqESMTu3tF/jhZ3xG6T4NZwWl65Bg8KuS2uEvhSfLl0w==}
    engines: {node: ^12.22.0 || ^14.17.0 || >=16.0.0}
    dependencies:
      '@typescript-eslint/types': 5.62.0
      '@typescript-eslint/visitor-keys': 5.62.0
    dev: true

  /@typescript-eslint/scope-manager@6.7.3:
    resolution: {integrity: sha512-wOlo0QnEou9cHO2TdkJmzF7DFGvAKEnB82PuPNHpT8ZKKaZu6Bm63ugOTn9fXNJtvuDPanBc78lGUGGytJoVzQ==}
    engines: {node: ^16.0.0 || >=18.0.0}
    dependencies:
      '@typescript-eslint/types': 6.7.3
      '@typescript-eslint/visitor-keys': 6.7.3
    dev: true

  /@typescript-eslint/type-utils@6.7.3(eslint@8.50.0)(typescript@4.8.3):
    resolution: {integrity: sha512-Fc68K0aTDrKIBvLnKTZ5Pf3MXK495YErrbHb1R6aTpfK5OdSFj0rVN7ib6Tx6ePrZ2gsjLqr0s98NG7l96KSQw==}
    engines: {node: ^16.0.0 || >=18.0.0}
    peerDependencies:
      eslint: ^7.0.0 || ^8.0.0
      typescript: '*'
    peerDependenciesMeta:
      typescript:
        optional: true
    dependencies:
      '@typescript-eslint/typescript-estree': 6.7.3(typescript@4.8.3)
      '@typescript-eslint/utils': 6.7.3(eslint@8.50.0)(typescript@4.8.3)
      debug: 4.3.4
      eslint: 8.50.0
      ts-api-utils: 1.0.3(typescript@4.8.3)
      typescript: 4.8.3
    transitivePeerDependencies:
      - supports-color
    dev: true

  /@typescript-eslint/types@5.62.0:
    resolution: {integrity: sha512-87NVngcbVXUahrRTqIK27gD2t5Cu1yuCXxbLcFtCzZGlfyVWWh8mLHkoxzjsB6DDNnvdL+fW8MiwPEJyGJQDgQ==}
    engines: {node: ^12.22.0 || ^14.17.0 || >=16.0.0}
    dev: true

  /@typescript-eslint/types@6.7.3:
    resolution: {integrity: sha512-4g+de6roB2NFcfkZb439tigpAMnvEIg3rIjWQ+EM7IBaYt/CdJt6em9BJ4h4UpdgaBWdmx2iWsafHTrqmgIPNw==}
    engines: {node: ^16.0.0 || >=18.0.0}
    dev: true

  /@typescript-eslint/typescript-estree@5.62.0(typescript@4.8.3):
    resolution: {integrity: sha512-CmcQ6uY7b9y694lKdRB8FEel7JbU/40iSAPomu++SjLMntB+2Leay2LO6i8VnJk58MtE9/nQSFIH6jpyRWyYzA==}
    engines: {node: ^12.22.0 || ^14.17.0 || >=16.0.0}
    peerDependencies:
      typescript: '*'
    peerDependenciesMeta:
      typescript:
        optional: true
    dependencies:
      '@typescript-eslint/types': 5.62.0
      '@typescript-eslint/visitor-keys': 5.62.0
      debug: 4.3.4
      globby: 11.1.0
      is-glob: 4.0.3
      semver: 7.5.4
      tsutils: 3.21.0(typescript@4.8.3)
      typescript: 4.8.3
    transitivePeerDependencies:
      - supports-color
    dev: true

  /@typescript-eslint/typescript-estree@5.62.0(typescript@5.1.6):
    resolution: {integrity: sha512-CmcQ6uY7b9y694lKdRB8FEel7JbU/40iSAPomu++SjLMntB+2Leay2LO6i8VnJk58MtE9/nQSFIH6jpyRWyYzA==}
    engines: {node: ^12.22.0 || ^14.17.0 || >=16.0.0}
    peerDependencies:
      typescript: '*'
    peerDependenciesMeta:
      typescript:
        optional: true
    dependencies:
      '@typescript-eslint/types': 5.62.0
      '@typescript-eslint/visitor-keys': 5.62.0
      debug: 4.3.4
      globby: 11.1.0
      is-glob: 4.0.3
      semver: 7.5.4
      tsutils: 3.21.0(typescript@5.1.6)
      typescript: 5.1.6
    transitivePeerDependencies:
      - supports-color
    dev: true

  /@typescript-eslint/typescript-estree@6.7.3(typescript@4.8.3):
    resolution: {integrity: sha512-YLQ3tJoS4VxLFYHTw21oe1/vIZPRqAO91z6Uv0Ss2BKm/Ag7/RVQBcXTGcXhgJMdA4U+HrKuY5gWlJlvoaKZ5g==}
    engines: {node: ^16.0.0 || >=18.0.0}
    peerDependencies:
      typescript: '*'
    peerDependenciesMeta:
      typescript:
        optional: true
    dependencies:
      '@typescript-eslint/types': 6.7.3
      '@typescript-eslint/visitor-keys': 6.7.3
      debug: 4.3.4
      globby: 11.1.0
      is-glob: 4.0.3
      semver: 7.5.4
      ts-api-utils: 1.0.3(typescript@4.8.3)
      typescript: 4.8.3
    transitivePeerDependencies:
      - supports-color
    dev: true

  /@typescript-eslint/utils@5.62.0(eslint@8.50.0)(typescript@4.8.3):
    resolution: {integrity: sha512-n8oxjeb5aIbPFEtmQxQYOLI0i9n5ySBEY/ZEHHZqKQSFnxio1rv6dthascc9dLuwrL0RC5mPCxB7vnAVGAYWAQ==}
    engines: {node: ^12.22.0 || ^14.17.0 || >=16.0.0}
    peerDependencies:
      eslint: ^6.0.0 || ^7.0.0 || ^8.0.0
    dependencies:
      '@eslint-community/eslint-utils': 4.4.0(eslint@8.50.0)
      '@types/json-schema': 7.0.13
      '@types/semver': 7.5.3
      '@typescript-eslint/scope-manager': 5.62.0
      '@typescript-eslint/types': 5.62.0
      '@typescript-eslint/typescript-estree': 5.62.0(typescript@4.8.3)
      eslint: 8.50.0
      eslint-scope: 5.1.1
      semver: 7.5.4
    transitivePeerDependencies:
      - supports-color
      - typescript
    dev: true

  /@typescript-eslint/utils@6.7.3(eslint@8.50.0)(typescript@4.8.3):
    resolution: {integrity: sha512-vzLkVder21GpWRrmSR9JxGZ5+ibIUSudXlW52qeKpzUEQhRSmyZiVDDj3crAth7+5tmN1ulvgKaCU2f/bPRCzg==}
    engines: {node: ^16.0.0 || >=18.0.0}
    peerDependencies:
      eslint: ^7.0.0 || ^8.0.0
    dependencies:
      '@eslint-community/eslint-utils': 4.4.0(eslint@8.50.0)
      '@types/json-schema': 7.0.13
      '@types/semver': 7.5.3
      '@typescript-eslint/scope-manager': 6.7.3
      '@typescript-eslint/types': 6.7.3
      '@typescript-eslint/typescript-estree': 6.7.3(typescript@4.8.3)
      eslint: 8.50.0
      semver: 7.5.4
    transitivePeerDependencies:
      - supports-color
      - typescript
    dev: true

  /@typescript-eslint/visitor-keys@5.62.0:
    resolution: {integrity: sha512-07ny+LHRzQXepkGg6w0mFY41fVUNBrL2Roj/++7V1txKugfjm/Ci/qSND03r2RhlJhJYMcTn9AhhSSqQp0Ysyw==}
    engines: {node: ^12.22.0 || ^14.17.0 || >=16.0.0}
    dependencies:
      '@typescript-eslint/types': 5.62.0
      eslint-visitor-keys: 3.4.3
    dev: true

  /@typescript-eslint/visitor-keys@6.7.3:
    resolution: {integrity: sha512-HEVXkU9IB+nk9o63CeICMHxFWbHWr3E1mpilIQBe9+7L/lH97rleFLVtYsfnWB+JVMaiFnEaxvknvmIzX+CqVg==}
    engines: {node: ^16.0.0 || >=18.0.0}
    dependencies:
      '@typescript-eslint/types': 6.7.3
      eslint-visitor-keys: 3.4.3
    dev: true

  /@vercel/analytics@1.0.1:
    resolution: {integrity: sha512-Ux0c9qUfkcPqng3vrR0GTrlQdqNJ2JREn/2ydrVuKwM3RtMfF2mWX31Ijqo1opSjNAq6rK76PwtANw6kl6TAow==}
    dev: false

  /@vercel/style-guide@5.0.0(eslint@8.50.0)(prettier@3.0.3)(typescript@4.8.3):
    resolution: {integrity: sha512-z8EbEyZm5Zn6AOa+XJ7dOja94m5Hm6cgCuTRK74qxKFWi7qQYUJoEkU27wYgOplZSAYVLB8mHfe51RGZMyqiUw==}
    engines: {node: '>=16'}
    peerDependencies:
      '@next/eslint-plugin-next': ^12.3.0
      eslint: ^8.48.0
      prettier: ^3.0.0
      typescript: ^4.8.0
    peerDependenciesMeta:
      '@next/eslint-plugin-next':
        optional: true
      eslint:
        optional: true
      prettier:
        optional: true
      typescript:
        optional: true
    dependencies:
      '@babel/core': 7.23.0
      '@babel/eslint-parser': 7.22.15(@babel/core@7.23.0)(eslint@8.50.0)
      '@rushstack/eslint-patch': 1.5.0
      '@typescript-eslint/eslint-plugin': 6.7.3(@typescript-eslint/parser@6.7.3)(eslint@8.50.0)(typescript@4.8.3)
      '@typescript-eslint/parser': 6.7.3(eslint@8.50.0)(typescript@4.8.3)
      eslint: 8.50.0
      eslint-config-prettier: 9.0.0(eslint@8.50.0)
      eslint-import-resolver-alias: 1.1.2(eslint-plugin-import@2.28.1)
      eslint-import-resolver-typescript: 3.6.1(@typescript-eslint/parser@6.7.3)(eslint-plugin-import@2.28.1)(eslint@8.50.0)
      eslint-plugin-eslint-comments: 3.2.0(eslint@8.50.0)
      eslint-plugin-import: 2.28.1(@typescript-eslint/parser@6.7.3)(eslint-import-resolver-typescript@3.6.1)(eslint@8.50.0)
      eslint-plugin-jest: 27.4.2(@typescript-eslint/eslint-plugin@6.7.3)(eslint@8.50.0)(typescript@4.8.3)
      eslint-plugin-jsx-a11y: 6.7.1(eslint@8.50.0)
      eslint-plugin-playwright: 0.16.0(eslint-plugin-jest@27.4.2)(eslint@8.50.0)
      eslint-plugin-react: 7.33.2(eslint@8.50.0)
      eslint-plugin-react-hooks: 4.6.0(eslint@8.50.0)
      eslint-plugin-testing-library: 6.0.2(eslint@8.50.0)(typescript@4.8.3)
      eslint-plugin-tsdoc: 0.2.17
      eslint-plugin-unicorn: 48.0.1(eslint@8.50.0)
      prettier: 3.0.3
      prettier-plugin-packagejson: 2.4.6(prettier@3.0.3)
      typescript: 4.8.3
    transitivePeerDependencies:
      - eslint-import-resolver-node
      - eslint-import-resolver-webpack
      - jest
      - supports-color
    dev: true

  /@vitest/expect@0.34.6:
    resolution: {integrity: sha512-QUzKpUQRc1qC7qdGo7rMK3AkETI7w18gTCUrsNnyjjJKYiuUB9+TQK3QnR1unhCnWRC0AbKv2omLGQDF/mIjOw==}
    dependencies:
      '@vitest/spy': 0.34.6
      '@vitest/utils': 0.34.6
      chai: 4.3.10
    dev: true

  /@vitest/runner@0.34.6:
    resolution: {integrity: sha512-1CUQgtJSLF47NnhN+F9X2ycxUP0kLHQ/JWvNHbeBfwW8CzEGgeskzNnHDyv1ieKTltuR6sdIHV+nmR6kPxQqzQ==}
    dependencies:
      '@vitest/utils': 0.34.6
      p-limit: 4.0.0
      pathe: 1.1.1
    dev: true

  /@vitest/snapshot@0.34.6:
    resolution: {integrity: sha512-B3OZqYn6k4VaN011D+ve+AA4whM4QkcwcrwaKwAbyyvS/NB1hCWjFIBQxAQQSQir9/RtyAAGuq+4RJmbn2dH4w==}
    dependencies:
      magic-string: 0.30.4
      pathe: 1.1.1
      pretty-format: 29.7.0
    dev: true

  /@vitest/spy@0.34.6:
    resolution: {integrity: sha512-xaCvneSaeBw/cz8ySmF7ZwGvL0lBjfvqc1LpQ/vcdHEvpLn3Ff1vAvjw+CoGn0802l++5L/pxb7whwcWAw+DUQ==}
    dependencies:
      tinyspy: 2.1.1
    dev: true

  /@vitest/utils@0.34.6:
    resolution: {integrity: sha512-IG5aDD8S6zlvloDsnzHw0Ut5xczlF+kv2BOTo+iXfPr54Yhi5qbVOgGB1hZaVq4iJ4C/MZ2J0y15IlsV/ZcI0A==}
    dependencies:
      diff-sequences: 29.6.3
      loupe: 2.3.6
      pretty-format: 29.7.0
    dev: true

  /@zkochan/which@2.0.3:
    resolution: {integrity: sha512-C1ReN7vt2/2O0fyTsx5xnbQuxBrmG5NMSbcIkPKCCfCTJgpZBsuRYzFXHj3nVq8vTfK7vxHUmzfCpSHgO7j4rg==}
    engines: {node: '>= 8'}
    hasBin: true
    dependencies:
      isexe: 2.0.0
    dev: false

  /abbrev@1.1.1:
    resolution: {integrity: sha512-nne9/IiQ/hzIhY6pdDnbBtz7DjPTKrY00P/zvPSm5pOFkl6xuGrGnXn/VtTNNfNtAfZ9/1RtehkszU9qcTii0Q==}
    dev: false

  /acorn-jsx@5.3.2(acorn@8.10.0):
    resolution: {integrity: sha512-rq9s+JNhf0IChjtDXxllJ7g41oZk5SlXtp0LHwyA5cejwn7vKmKp4pPri6YEePv2PU65sAsegbXtIinmDFDXgQ==}
    peerDependencies:
      acorn: ^6.0.0 || ^7.0.0 || ^8.0.0
    dependencies:
      acorn: 8.10.0
    dev: true

  /acorn-walk@8.2.0:
    resolution: {integrity: sha512-k+iyHEuPgSw6SbuDpGQM+06HQUa04DZ3o+F6CSzXMvvI5KMvnaEqXe+YVe555R9nn6GPt404fos4wcgpw12SDA==}
    engines: {node: '>=0.4.0'}
    dev: true

  /acorn@8.10.0:
    resolution: {integrity: sha512-F0SAmZ8iUtS//m8DmCTA0jlh6TDKkHQyK6xc6V4KDTyZKA9dnvX9/3sRTVQrWm79glUAZbnmmNcdYwUIHWVybw==}
    engines: {node: '>=0.4.0'}
    hasBin: true
    dev: true

  /ajv@6.12.6:
    resolution: {integrity: sha512-j3fVLgvTo527anyYyJOGTYJbG+vnnQYvE0m5mmkc1TK+nxAppkCLMIL0aZ4dblVCNoGShhm+kzE4ZUykBoMg4g==}
    dependencies:
      fast-deep-equal: 3.1.3
      fast-json-stable-stringify: 2.1.0
      json-schema-traverse: 0.4.1
      uri-js: 4.4.1
    dev: true

  /ansi-align@3.0.1:
    resolution: {integrity: sha512-IOfwwBF5iczOjp/WeY4YxyjqAFMQoZufdQWDd19SEExbVLNXqvpzSJ/M7Za4/sCPmQ0+GRquoA7bGcINcxew6w==}
    dependencies:
      string-width: 4.2.3
    dev: false

  /ansi-diff@1.1.1:
    resolution: {integrity: sha512-XnTdFDQzbEewrDx8epWXdw7oqHMvv315vEtfqDiEhhWghIf4++h26c3/FMz7iTLhNrnj56DNIXpbxHZq+3s6qw==}
    dependencies:
      ansi-split: 1.0.1
    dev: false

  /ansi-regex@3.0.1:
    resolution: {integrity: sha512-+O9Jct8wf++lXxxFc4hc8LsjaSq0HFzzL7cVsw8pRDIPdjKD2mT4ytDZlLuSBZ4cLKZFXIrMGO7DbQCtMJJMKw==}
    engines: {node: '>=4'}
    dev: false

  /ansi-regex@5.0.1:
    resolution: {integrity: sha512-quJQXlTSUGL2LH9SUXo8VwsY4soanhgo6LNSm84E1LBcE8s3O0wpdiRzyR9z/ZZJMlMWv37qOOb9pdJlMUEKFQ==}
    engines: {node: '>=8'}

  /ansi-regex@6.0.1:
    resolution: {integrity: sha512-n5M855fKb2SsfMIiFFoVrABHJC8QtHwVx+mHWP3QcEqBHYienj5dHSgjbxtC0WEZXYt4wcD6zrQElDPhFuZgfA==}
    engines: {node: '>=12'}
    dev: false

  /ansi-split@1.0.1:
    resolution: {integrity: sha512-RRxQym4DFtDNmHIkW6aeFVvrXURb11lGAEPXNiryjCe8bK8RsANjzJ0M2aGOkvBYwP4Bl/xZ8ijtr6D3j1x/eg==}
    dependencies:
      ansi-regex: 3.0.1
    dev: false

  /ansi-styles@3.2.1:
    resolution: {integrity: sha512-VT0ZI6kZRdTh8YyJw3SMbYm/u+NqfsAxEpWO0Pf9sq8/e94WxxOpPKx9FR1FlyCtOVDNOQ+8ntlqFxiRc+r5qA==}
    engines: {node: '>=4'}
    dependencies:
      color-convert: 1.9.3

  /ansi-styles@4.3.0:
    resolution: {integrity: sha512-zbB9rCJAT1rbjiVDb2hqKFHNYLxgtk8NURxZ3IZwD3F6NtxbXZQCnnSi1Lkx+IDohdPlFp222wVALIheZJQSEg==}
    engines: {node: '>=8'}
    dependencies:
      color-convert: 2.0.1

  /ansi-styles@5.2.0:
    resolution: {integrity: sha512-Cxwpt2SfTzTtXcfOlzGEee8O+c+MmUgGrNiBcXnuWxuFJHe6a5Hz7qwhwe5OgaSYI0IJvkLqWX1ASG+cJOkEiA==}
    engines: {node: '>=10'}
    dev: true

  /ansi-styles@6.2.1:
    resolution: {integrity: sha512-bN798gFfQX+viw3R7yrGWRqnrN2oRkEkUjjl4JNn4E8GxxbjtG3FbrEIIY3l8/hrwUwIeCZvi4QuOTP4MErVug==}
    engines: {node: '>=12'}
    dev: false

  /any-promise@1.3.0:
    resolution: {integrity: sha512-7UvmKalWRt1wgjL1RrGxoSJW/0QZFIegpeGvZG9kjp8vrRu55XTHbwnqq2GpXm9uLbcuhxm3IqX9OB4MZR1b2A==}

  /anymatch@3.1.3:
    resolution: {integrity: sha512-KMReFUr0B4t+D+OBkjR3KYqvocp2XaSzO55UcB6mgQMd3KbcE+mWTyvVV7D/zsdEbNnV6acZUutkiHQXvTr1Rw==}
    engines: {node: '>= 8'}
    dependencies:
      normalize-path: 3.0.0
      picomatch: 2.3.1

  /archy@1.0.0:
    resolution: {integrity: sha512-Xg+9RwCg/0p32teKdGMPTPnVXKD0w3DfHnFTficozsAgsvq2XenPJq/MYpzzQ/v8zrOyJn6Ds39VA4JIDwFfqw==}
    dev: false

  /arg@5.0.2:
    resolution: {integrity: sha512-PYjyFOLKQ9y57JvQ6QLo8dAgNqswh8M1RMJYdQduT6xbWSgK36P/Z/v+p888pM69jMMfS8Xd8F6I1kQ/I9HUGg==}

  /argparse@1.0.10:
    resolution: {integrity: sha512-o5Roy6tNG4SL/FOkCAN6RzjiakZS25RLYFrcMttJqbdd8BWrnA+fGz57iN5Pb06pvBGvl5gQ0B48dJlslXvoTg==}
    dependencies:
      sprintf-js: 1.0.3
    dev: false

  /argparse@2.0.1:
    resolution: {integrity: sha512-8+9WqebbFzpX9OR+Wa6O29asIogeRMzcGtAINdpMHHyAg10f05aSFVBbcEqGf/PXw1EjAZ+q2/bEBg3DvurK3Q==}

  /aria-hidden@1.2.3:
    resolution: {integrity: sha512-xcLxITLe2HYa1cnYnwCjkOO1PqUHQpozB8x9AR0OgWN2woOBi5kSDVxKfd0b7sb1hw5qFeJhXm9H1nu3xSfLeQ==}
    engines: {node: '>=10'}
    dependencies:
      tslib: 2.6.2
    dev: false

  /aria-query@5.1.3:
    resolution: {integrity: sha512-R5iJ5lkuHybztUfuOAznmboyjWq8O6sqNqtK7CLOqdydi54VNbORp49mb14KbWgG1QD3JFO9hJdZ+y4KutfdOQ==}
    dependencies:
      deep-equal: 2.2.2
    dev: true

  /aria-query@5.3.0:
    resolution: {integrity: sha512-b0P0sZPKtyu8HkeRAfCq0IfURZK+SuwMjY1UXGBU27wpAiTwQAIlq56IbIO+ytk/JjS1fMR14ee5WBBfKi5J6A==}
    dependencies:
      dequal: 2.0.3
    dev: true

  /array-buffer-byte-length@1.0.0:
    resolution: {integrity: sha512-LPuwb2P+NrQw3XhxGc36+XSvuBPopovXYTR9Ew++Du9Yb/bx5AzBfrIsBoj0EZUifjQU+sHL21sseZ3jerWO/A==}
    dependencies:
      call-bind: 1.0.2
      is-array-buffer: 3.0.2
    dev: true

  /array-includes@3.1.7:
    resolution: {integrity: sha512-dlcsNBIiWhPkHdOEEKnehA+RNUWDc4UqFtnIXU4uuYDPtA4LDkr7qip2p0VvFAEXNDr0yWZ9PJyIRiGjRLQzwQ==}
    engines: {node: '>= 0.4'}
    dependencies:
      call-bind: 1.0.2
      define-properties: 1.2.1
      es-abstract: 1.22.2
      get-intrinsic: 1.2.1
      is-string: 1.0.7
    dev: true

  /array-union@2.1.0:
    resolution: {integrity: sha512-HGyxoOTYUyCM6stUe6EJgnd4EoewAI7zMdfqO+kGjnlZmBDz/cR5pf8r/cR4Wq60sL/p0IkcjUEEPwS3GFrIyw==}
    engines: {node: '>=8'}

  /array.prototype.findlastindex@1.2.3:
    resolution: {integrity: sha512-LzLoiOMAxvy+Gd3BAq3B7VeIgPdo+Q8hthvKtXybMvRV0jrXfJM/t8mw7nNlpEcVlVUnCnM2KSX4XU5HmpodOA==}
    engines: {node: '>= 0.4'}
    dependencies:
      call-bind: 1.0.2
      define-properties: 1.2.1
      es-abstract: 1.22.2
      es-shim-unscopables: 1.0.0
      get-intrinsic: 1.2.1
    dev: true

  /array.prototype.flat@1.3.2:
    resolution: {integrity: sha512-djYB+Zx2vLewY8RWlNCUdHjDXs2XOgm602S9E7P/UpHgfeHL00cRiIF+IN/G/aUJ7kGPb6yO/ErDI5V2s8iycA==}
    engines: {node: '>= 0.4'}
    dependencies:
      call-bind: 1.0.2
      define-properties: 1.2.1
      es-abstract: 1.22.2
      es-shim-unscopables: 1.0.0
    dev: true

  /array.prototype.flatmap@1.3.2:
    resolution: {integrity: sha512-Ewyx0c9PmpcsByhSW4r+9zDU7sGjFc86qf/kKtuSCRdhfbk0SNLLkaT5qvcHnRGgc5NP/ly/y+qkXkqONX54CQ==}
    engines: {node: '>= 0.4'}
    dependencies:
      call-bind: 1.0.2
      define-properties: 1.2.1
      es-abstract: 1.22.2
      es-shim-unscopables: 1.0.0
    dev: true

  /array.prototype.tosorted@1.1.2:
    resolution: {integrity: sha512-HuQCHOlk1Weat5jzStICBCd83NxiIMwqDg/dHEsoefabn/hJRj5pVdWcPUSpRrwhwxZOsQassMpgN/xRYFBMIg==}
    dependencies:
      call-bind: 1.0.2
      define-properties: 1.2.1
      es-abstract: 1.22.2
      es-shim-unscopables: 1.0.0
      get-intrinsic: 1.2.1
    dev: true

  /arraybuffer.prototype.slice@1.0.2:
    resolution: {integrity: sha512-yMBKppFur/fbHu9/6USUe03bZ4knMYiwFBcyiaXB8Go0qNehwX6inYPzK9U0NeQvGxKthcmHcaR8P5MStSRBAw==}
    engines: {node: '>= 0.4'}
    dependencies:
      array-buffer-byte-length: 1.0.0
      call-bind: 1.0.2
      define-properties: 1.2.1
      es-abstract: 1.22.2
      get-intrinsic: 1.2.1
      is-array-buffer: 3.0.2
      is-shared-array-buffer: 1.0.2
    dev: true

  /as-table@1.0.55:
    resolution: {integrity: sha512-xvsWESUJn0JN421Xb9MQw6AsMHRCUknCe0Wjlxvjud80mU4E6hQf1A6NzQKcYNmYw62MfzEtXc+badstZP3JpQ==}
    dependencies:
      printable-characters: 1.0.42
    dev: false

  /assertion-error@1.1.0:
    resolution: {integrity: sha512-jgsaNduz+ndvGyFt3uSuWqvy4lCnIJiovtouQN5JZHOKCS2QuhEdbcQHFhVksz2N2U9hXJo8odG7ETyWlEeuDw==}
    dev: true

  /ast-types-flow@0.0.7:
    resolution: {integrity: sha512-eBvWn1lvIApYMhzQMsu9ciLfkBY499mFZlNqG+/9WR7PVlroQw0vG30cOQQbaKz3sCEc44TAOu2ykzqXSNnwag==}
    dev: true

  /astral-regex@2.0.0:
    resolution: {integrity: sha512-Z7tMw1ytTXt5jqMcOP+OQteU1VuNK9Y02uuJtKQ1Sv69jXQKKg5cibLwGJow8yzZP+eAc18EmLGPal0bp36rvQ==}
    engines: {node: '>=8'}
    dev: false

  /asynciterator.prototype@1.0.0:
    resolution: {integrity: sha512-wwHYEIS0Q80f5mosx3L/dfG5t5rjEa9Ft51GTaNt862EnpyGHpgz2RkZvLPp1oF5TnAiTohkEKVEu8pQPJI7Vg==}
    dependencies:
      has-symbols: 1.0.3
    dev: true

  /autoprefixer@10.4.14(postcss@8.4.26):
    resolution: {integrity: sha512-FQzyfOsTlwVzjHxKEqRIAdJx9niO6VCBCoEwax/VLSoQF29ggECcPuBqUMZ+u8jCZOPSy8b8/8KnuFbp0SaFZQ==}
    engines: {node: ^10 || ^12 || >=14}
    hasBin: true
    peerDependencies:
      postcss: ^8.1.0
    dependencies:
      browserslist: 4.22.1
      caniuse-lite: 1.0.30001541
      fraction.js: 4.3.6
      normalize-range: 0.1.2
      picocolors: 1.0.0
      postcss: 8.4.26
      postcss-value-parser: 4.2.0
    dev: true

  /available-typed-arrays@1.0.5:
    resolution: {integrity: sha512-DMD0KiN46eipeziST1LPP/STfDU0sufISXmjSgvVsoU2tqxctQeASejWcfNtxYKqETM1UxQ8sp2OrSBWpHY6sw==}
    engines: {node: '>= 0.4'}
    dev: true

  /axe-core@4.8.2:
    resolution: {integrity: sha512-/dlp0fxyM3R8YW7MFzaHWXrf4zzbr0vaYb23VBFCl83R7nWNPg/yaQw2Dc8jzCMmDVLhSdzH8MjrsuIUuvX+6g==}
    engines: {node: '>=4'}
    dev: true

  /axobject-query@3.2.1:
    resolution: {integrity: sha512-jsyHu61e6N4Vbz/v18DHwWYKK0bSWLqn47eeDSKPB7m8tqMHF9YJ+mhIk2lVteyZrY8tnSj/jHOv4YiTCuCJgg==}
    dependencies:
      dequal: 2.0.3
    dev: true

  /balanced-match@1.0.2:
    resolution: {integrity: sha512-3oSeUO0TMV67hN1AmbXsK4yaqU7tjiHlbxRDZOpH0KW9+CeX4bRAaX0Anxt0tx2MrpRpWwQaPwIlISEJhYU5Pw==}

  /base64-js@1.5.1:
    resolution: {integrity: sha512-AKpaYlHn8t4SVbOHCy+b5+KKgvR4vrsD8vbvrbiQJps7fKDTkjkDry6ji0rUJjC0kzbNePLwzxq8iypo41qeWA==}
    dev: false

  /before-after-hook@2.2.3:
    resolution: {integrity: sha512-NzUnlZexiaH/46WDhANlyR2bXRopNg4F/zuSA3OpZnllCUgRaOF2znDioDWrmbNVsuZk6l9pMquQB38cfBZwkQ==}
    dev: false

  /better-path-resolve@1.0.0:
    resolution: {integrity: sha512-pbnl5XzGBdrFU/wT4jqmJVPn2B6UHPBOhzMQkY/SPUPB6QtUXtmBHBIwCbXJol93mOpGMnQyP/+BB19q04xj7g==}
    engines: {node: '>=4'}
    dependencies:
      is-windows: 1.0.2
    dev: false

  /big-integer@1.6.51:
    resolution: {integrity: sha512-GPEid2Y9QU1Exl1rpO9B2IPJGHPSupF5GnVIP0blYvNOMer2bTvSWs1jGOUg04hTmu67nmLsQ9TBo1puaotBHg==}
    engines: {node: '>=0.6'}

  /binary-extensions@2.2.0:
    resolution: {integrity: sha512-jDctJ/IVQbZoJykoeHbhXpOlNBqGNcwXJKJog42E5HDPUwQTSdjCHdihjj0DlnheQ7blbT6dHOafNAiS8ooQKA==}
    engines: {node: '>=8'}

  /binary@0.3.0:
    resolution: {integrity: sha512-D4H1y5KYwpJgK8wk1Cue5LLPgmwHKYSChkbspQg5JtVuR5ulGckxfR62H3AE9UDkdMC8yyXlqYihuz3Aqg2XZg==}
    dependencies:
      buffers: 0.1.1
      chainsaw: 0.1.0
    dev: false

  /bl@4.1.0:
    resolution: {integrity: sha512-1W07cM9gS6DcLperZfFSj+bWLtaPGSOHWhPiGzXmvVJbRLdG82sH/Kn8EtW1VqWVA54AKf2h5k5BbnIbwF3h6w==}
    dependencies:
      buffer: 5.7.1
      inherits: 2.0.4
      readable-stream: 3.6.2
    dev: false

  /bl@5.1.0:
    resolution: {integrity: sha512-tv1ZJHLfTDnXE6tMHv73YgSJaWR2AFuPwMntBe7XL/GBFHnT0CLnsHMogfk5+GzCDC5ZWarSCYaIGATZt9dNsQ==}
    dependencies:
      buffer: 6.0.3
      inherits: 2.0.4
      readable-stream: 3.6.2
    dev: false

  /bluebird@3.4.7:
    resolution: {integrity: sha512-iD3898SR7sWVRHbiQv+sHUtHnMvC1o3nW5rAcqnq3uOn07DSAppZYUkIGslDz6gXC7HfunPe7YVBgoEJASPcHA==}
    dev: false

  /bole@5.0.9:
    resolution: {integrity: sha512-35GeBG6T7GW9VmLDF2IoKAtFCqMjmmq1uICbsICI0pID7ZAyUKlf7dg1wpXmn9GcMKHtg0S19CPMU5yfY3tv+g==}
    dependencies:
      fast-safe-stringify: 2.1.1
      individual: 3.0.0
    dev: false

  /boxen@5.1.2:
    resolution: {integrity: sha512-9gYgQKXx+1nP8mP7CzFyaUARhg7D3n1dF/FnErWmu9l6JvGpNUN278h0aSb+QjoiKSWG+iZ3uHrcqk0qrY9RQQ==}
    engines: {node: '>=10'}
    dependencies:
      ansi-align: 3.0.1
      camelcase: 6.3.0
      chalk: 4.1.2
      cli-boxes: 2.2.1
      string-width: 4.2.3
      type-fest: 0.20.2
      widest-line: 3.1.0
      wrap-ansi: 7.0.0
    dev: false

  /bplist-parser@0.2.0:
    resolution: {integrity: sha512-z0M+byMThzQmD9NILRniCUXYsYpjwnlO8N5uCFaCqIOpqRsJCrQL9NK3JsD67CN5a08nF5oIL2bD6loTdHOuKw==}
    engines: {node: '>= 5.10.0'}
    dependencies:
      big-integer: 1.6.51
    dev: true

  /brace-expansion@1.1.11:
    resolution: {integrity: sha512-iCuPHDFgrHX7H2vEI/5xpz07zSHB00TpugqhmYtVmMO6518mCuRMoOYFldEBl0g187ufozdaHgWKcYFb61qGiA==}
    dependencies:
      balanced-match: 1.0.2
      concat-map: 0.0.1

  /brace-expansion@2.0.1:
    resolution: {integrity: sha512-XnAIvQ8eM+kC6aULx6wuQiwVsnzsi9d3WxzV3FpWTGA19F621kwdbsAcFKXgKUHZWsy+mY6iL1sHTxWEFCytDA==}
    dependencies:
      balanced-match: 1.0.2
    dev: false

  /braces@3.0.2:
    resolution: {integrity: sha512-b8um+L1RzM3WDSzvhm6gIz1yfTbBt6YTlcEKAvsmqCZZFw46z626lVj9j1yEPW33H5H+lBQpZMP1k8l+78Ha0A==}
    engines: {node: '>=8'}
    dependencies:
      fill-range: 7.0.1

  /browserslist@4.22.1:
    resolution: {integrity: sha512-FEVc202+2iuClEhZhrWy6ZiAcRLvNMyYcxZ8raemul1DYVOVdFsbqckWLdsixQZCpJlwe77Z3UTalE7jsjnKfQ==}
    engines: {node: ^6 || ^7 || ^8 || ^9 || ^10 || ^11 || ^12 || >=13.7}
    hasBin: true
    dependencies:
      caniuse-lite: 1.0.30001541
      electron-to-chromium: 1.4.537
      node-releases: 2.0.13
      update-browserslist-db: 1.0.13(browserslist@4.22.1)
    dev: true

  /buffer-from@1.1.2:
    resolution: {integrity: sha512-E+XQCRwSbaaiChtv6k6Dwgc+bx+Bs6vuKJHHl5kox/BaKbhiXzqQOwK4cO22yElGp2OCmjwVhT3HmxgyPGnJfQ==}
    dev: true

  /buffer-indexof-polyfill@1.0.2:
    resolution: {integrity: sha512-I7wzHwA3t1/lwXQh+A5PbNvJxgfo5r3xulgpYDB5zckTu/Z9oUK9biouBKQUjEqzaz3HnAT6TYoovmE+GqSf7A==}
    engines: {node: '>=0.10'}
    dev: false

  /buffer@5.7.1:
    resolution: {integrity: sha512-EHcyIPBQ4BSGlvjB16k5KgAJ27CIsHY/2JBmCRReo48y9rQ3MaUzWX3KVlBa4U7MyX02HdVj0K7C3WaB3ju7FQ==}
    dependencies:
      base64-js: 1.5.1
      ieee754: 1.2.1
    dev: false

  /buffer@6.0.3:
    resolution: {integrity: sha512-FTiCpNxtwiZZHEZbcbTIcZjERVICn9yq/pDFkTl95/AxzD1naBctN7YO68riM/gLSDY7sdrMby8hofADYuuqOA==}
    dependencies:
      base64-js: 1.5.1
      ieee754: 1.2.1
    dev: false

  /buffers@0.1.1:
    resolution: {integrity: sha512-9q/rDEGSb/Qsvv2qvzIzdluL5k7AaJOTrw23z9reQthrbF7is4CtlT0DXyO1oei2DCp4uojjzQ7igaSHp1kAEQ==}
    engines: {node: '>=0.2.0'}
    dev: false

  /builtin-modules@3.3.0:
    resolution: {integrity: sha512-zhaCDicdLuWN5UbN5IMnFqNMhNfo919sH85y2/ea+5Yg9TsTkeZxpL+JLbp6cgYFS4sRLp3YV4S6yDuqVWHYOw==}
    engines: {node: '>=6'}
    dev: true

  /bundle-name@3.0.0:
    resolution: {integrity: sha512-PKA4BeSvBpQKQ8iPOGCSiell+N8P+Tf1DlwqmYhpe2gAhKPHn8EYOxVT+ShuGmhg8lN8XiSlS80yiExKXrURlw==}
    engines: {node: '>=12'}
    dependencies:
      run-applescript: 5.0.0
    dev: true

  /bundle-require@4.0.2(esbuild@0.18.20):
    resolution: {integrity: sha512-jwzPOChofl67PSTW2SGubV9HBQAhhR2i6nskiOThauo9dzwDUgOWQScFVaJkjEfYX+UXiD+LEx8EblQMc2wIag==}
    engines: {node: ^12.20.0 || ^14.13.1 || >=16.0.0}
    peerDependencies:
      esbuild: '>=0.17'
    dependencies:
      esbuild: 0.18.20
      load-tsconfig: 0.2.5
    dev: true

  /busboy@1.6.0:
    resolution: {integrity: sha512-8SFQbg/0hQ9xy3UNTB0YEnsNBbWfhf7RtnzpL7TkBiTBRfrQ9Fxcnz7VJsleJpyp6rVLvXiuORqjlHi5q+PYuA==}
    engines: {node: '>=10.16.0'}
    dependencies:
      streamsearch: 1.1.0
    dev: false

  /cac@6.7.14:
    resolution: {integrity: sha512-b6Ilus+c3RrdDk+JhLKUAQfzzgLEPy6wcXqS7f/xe1EETvsDP6GORG7SFuOs6cID5YkqchW/LXZbX5bc8j7ZcQ==}
    engines: {node: '>=8'}
    dev: true

  /call-bind@1.0.2:
    resolution: {integrity: sha512-7O+FbCihrB5WGbFYesctwmTKae6rOiIzmz1icreWJ+0aA7LJfuqhEso2T9ncpcFtzMQtzXf2QGGueWJGTYsqrA==}
    dependencies:
      function-bind: 1.1.1
      get-intrinsic: 1.2.1
    dev: true

  /callsites@3.1.0:
    resolution: {integrity: sha512-P8BjAsXvZS+VIDUI11hHCQEv74YT67YUi5JJFNWIqL235sBmjX4+qx9Muvls5ivyNENctx46xQLQ3aTuE7ssaQ==}
    engines: {node: '>=6'}
    dev: true

  /camelcase-css@2.0.1:
    resolution: {integrity: sha512-QOSvevhslijgYwRx6Rv7zKdMF8lbRmx+uQGx2+vDc+KI/eBnsy9kit5aj23AgGu3pa4t9AgwbnXWqS+iOY+2aA==}
    engines: {node: '>= 6'}

  /camelcase-keys@6.2.2:
    resolution: {integrity: sha512-YrwaA0vEKazPBkn0ipTiMpSajYDSe+KjQfrjhcBMxJt/znbvlHd8Pw/Vamaz5EB4Wfhs3SUR3Z9mwRu/P3s3Yg==}
    engines: {node: '>=8'}
    dependencies:
      camelcase: 5.3.1
      map-obj: 4.3.0
      quick-lru: 4.0.1
    dev: false

  /camelcase@5.3.1:
    resolution: {integrity: sha512-L28STB170nwWS63UjtlEOE3dldQApaJXZkOI1uMFfzf3rRuPegHaHesyee+YxQ+W6SvRDQV6UrdOdRiR153wJg==}
    engines: {node: '>=6'}
    dev: false

  /camelcase@6.3.0:
    resolution: {integrity: sha512-Gmy6FhYlCY7uOElZUSbxo2UCDH8owEk996gkbrpsgGtrJLM3J7jGxl9Ic7Qwwj4ivOE5AWZWRMecDdF7hqGjFA==}
    engines: {node: '>=10'}
    dev: false

  /can-write-to-dir@1.1.1:
    resolution: {integrity: sha512-eOgiEWqjppB+3DN/5E82EQ8dTINus8d9GXMCbEsUnp2hcUIcXmBvzWmD3tXMk3CuBK0v+ddK9qw0EAF+JVRMjQ==}
    engines: {node: '>=10.13'}
    dependencies:
      path-temp: 2.1.0
    dev: false

  /caniuse-lite@1.0.30001541:
    resolution: {integrity: sha512-bLOsqxDgTqUBkzxbNlSBt8annkDpQB9NdzdTbO2ooJ+eC/IQcvDspDc058g84ejCelF7vHUx57KIOjEecOHXaw==}

  /chai@4.3.10:
    resolution: {integrity: sha512-0UXG04VuVbruMUYbJ6JctvH0YnC/4q3/AkT18q4NaITo91CUm0liMS9VqzT9vZhVQ/1eqPanMWjBM+Juhfb/9g==}
    engines: {node: '>=4'}
    dependencies:
      assertion-error: 1.1.0
      check-error: 1.0.3
      deep-eql: 4.1.3
      get-func-name: 2.0.2
      loupe: 2.3.6
      pathval: 1.1.1
      type-detect: 4.0.8
    dev: true

  /chainsaw@0.1.0:
    resolution: {integrity: sha512-75kWfWt6MEKNC8xYXIdRpDehRYY/tNSgwKaJq+dbbDcxORuVrrQ+SEHoWsniVn9XPYfP4gmdWIeDk/4YNp1rNQ==}
    dependencies:
      traverse: 0.3.9
    dev: false

  /chalk@2.4.2:
    resolution: {integrity: sha512-Mti+f9lpJNcwF4tWV8/OrTTtF1gZi+f8FqlyAdouralcFWFQWF2+NgCHShjkCb+IFBLq9buZwE1xckQU4peSuQ==}
    engines: {node: '>=4'}
    dependencies:
      ansi-styles: 3.2.1
      escape-string-regexp: 1.0.5
      supports-color: 5.5.0

  /chalk@4.1.2:
    resolution: {integrity: sha512-oKnbhFyRIXpUuez8iBMmyEa4nbj4IOQyuhc/wy9kY7/WVPcwIO9VA668Pu8RkO7+0G76SLROeyw9CpQ061i4mA==}
    engines: {node: '>=10'}
    dependencies:
      ansi-styles: 4.3.0
      supports-color: 7.2.0

  /chalk@5.3.0:
    resolution: {integrity: sha512-dLitG79d+GV1Nb/VYcCDFivJeK1hiukt9QjRNVOsUtTy1rR1YJsmpGGTZ3qJos+uw7WmWF4wUwBd9jxjocFC2w==}
    engines: {node: ^12.17.0 || ^14.13 || >=16.0.0}
    dev: false

  /char-regex@1.0.2:
    resolution: {integrity: sha512-kWWXztvZ5SBQV+eRgKFeh8q5sLuZY2+8WUIzlxWVTg+oGwY14qylx1KbKzHd8P6ZYkAg0xyIDU9JMHhyJMZ1jw==}
    engines: {node: '>=10'}
    dev: false

  /check-error@1.0.3:
    resolution: {integrity: sha512-iKEoDYaRmd1mxM90a2OEfWhjsjPpYPuQ+lMYsoxB126+t8fw7ySEO48nmDg5COTjxDI65/Y2OWpeEHk3ZOe8zg==}
    dependencies:
      get-func-name: 2.0.2
    dev: true

  /chokidar@3.5.3:
    resolution: {integrity: sha512-Dr3sfKRP6oTcjf2JmUmFJfeVMvXBdegxB0iVQ5eb2V10uFJUCAS8OByZdVAyVb8xXNz3GjjTgj9kLWsZTqE6kw==}
    engines: {node: '>= 8.10.0'}
    dependencies:
      anymatch: 3.1.3
      braces: 3.0.2
      glob-parent: 5.1.2
      is-binary-path: 2.1.0
      is-glob: 4.0.3
      normalize-path: 3.0.0
      readdirp: 3.6.0
    optionalDependencies:
      fsevents: 2.3.3

  /ci-info@3.8.0:
    resolution: {integrity: sha512-eXTggHWSooYhq49F2opQhuHWgzucfF2YgODK4e1566GQs5BIfP30B0oenwBJHfWxAs2fyPB1s7Mg949zLf61Yw==}
    engines: {node: '>=8'}
    dev: true

  /classnames@2.3.2:
    resolution: {integrity: sha512-CSbhY4cFEJRe6/GQzIk5qXZ4Jeg5pcsP7b5peFSDpffpe1cqjASH/n9UTjBwOp6XpMSTwQ8Za2K5V02ueA7Tmw==}

  /clean-regexp@1.0.0:
    resolution: {integrity: sha512-GfisEZEJvzKrmGWkvfhgzcz/BllN1USeqD2V6tg14OAOgaCD2Z/PUEuxnAZ/nPvmaHRG7a8y77p1T/IRQ4D1Hw==}
    engines: {node: '>=4'}
    dependencies:
      escape-string-regexp: 1.0.5
    dev: true

  /cli-boxes@2.2.1:
    resolution: {integrity: sha512-y4coMcylgSCdVinjiDBuR8PCC2bLjyGTwEmPb9NHR/QaNU6EUOXcTY/s6VjGMD6ENSEaeQYHCY0GNGS5jfMwPw==}
    engines: {node: '>=6'}
    dev: false

  /cli-columns@4.0.0:
    resolution: {integrity: sha512-XW2Vg+w+L9on9wtwKpyzluIPCWXjaBahI7mTcYjx+BVIYD9c3yqcv/yKC7CmdCZat4rq2yiE1UMSJC5ivKfMtQ==}
    engines: {node: '>= 10'}
    dependencies:
      string-width: 4.2.3
      strip-ansi: 6.0.1
    dev: false

  /cli-cursor@3.1.0:
    resolution: {integrity: sha512-I/zHAwsKf9FqGoXM4WWRACob9+SNukZTd94DWF57E4toouRulbCxcUh6RKUEOQlYTHJnzkPMySvPNaaSLNfLZw==}
    engines: {node: '>=8'}
    dependencies:
      restore-cursor: 3.1.0
    dev: false

  /cli-cursor@4.0.0:
    resolution: {integrity: sha512-VGtlMu3x/4DOtIUwEkRezxUZ2lBacNJCHash0N0WeZDBS+7Ux1dm3XWAgWYxLJFMMdOeXMHXorshEFhbMSGelg==}
    engines: {node: ^12.20.0 || ^14.13.1 || >=16.0.0}
    dependencies:
      restore-cursor: 4.0.0
    dev: false

  /cli-spinners@2.9.1:
    resolution: {integrity: sha512-jHgecW0pxkonBJdrKsqxgRX9AcG+u/5k0Q7WPDfi8AogLAdwxEkyYYNWwZ5GvVFoFx2uiY1eNcSK00fh+1+FyQ==}
    engines: {node: '>=6'}
    dev: false

  /cli-truncate@2.1.0:
    resolution: {integrity: sha512-n8fOixwDD6b/ObinzTrp1ZKFzbgvKZvuz/TvejnLn1aQfC6r52XEx85FmuC+3HI+JM7coBRXUvNqEU2PHVrHpg==}
    engines: {node: '>=8'}
    dependencies:
      slice-ansi: 3.0.0
      string-width: 4.2.3
    dev: false

  /client-only@0.0.1:
    resolution: {integrity: sha512-IV3Ou0jSMzZrd3pZ48nLkT9DA7Ag1pnPzaiQhpW7c3RbcqqzvzzVu+L8gfqMp/8IM2MQtSiqaCxrrcfu8I8rMA==}
    dev: false

  /clone@1.0.4:
    resolution: {integrity: sha512-JQHZ2QMW6l3aH/j6xCqQThY/9OH4D/9ls34cgkUBiEeocRTU04tHfKPBsUK1PqZCUQM7GiA0IIXJSuXHI64Kbg==}
    engines: {node: '>=0.8'}
    dev: false

  /clsx@1.2.1:
    resolution: {integrity: sha512-EcR6r5a8bj6pu3ycsa/E/cKVGuTgZJZdsyUYHOksG/UHIiKfjxzRxYJpyVBwYaQeOvghal9fcc4PidlgzugAQg==}
    engines: {node: '>=6'}
    dev: false

  /color-convert@1.9.3:
    resolution: {integrity: sha512-QfAUtd+vFdAtFQcC8CCyYt1fYWxSqAiK2cSD6zDB8N3cpsEBAvRxp9zOGg6G/SHHJYAT88/az/IuDGALsNVbGg==}
    dependencies:
      color-name: 1.1.3

  /color-convert@2.0.1:
    resolution: {integrity: sha512-RRECPsj7iu/xb5oKYcsFHSppFNnsj/52OVTRKb4zP5onXwVF3zVmmToNcOfGC+CRDpfK/U584fMg38ZHCaElKQ==}
    engines: {node: '>=7.0.0'}
    dependencies:
      color-name: 1.1.4

  /color-name@1.1.3:
    resolution: {integrity: sha512-72fSenhMw2HZMTVHeCA9KCmpEIbzWiQsjN+BHcBbS9vr1mtt+vJjPdksIBNUmKAW8TFUDPJK5SUU3QhE9NEXDw==}

  /color-name@1.1.4:
    resolution: {integrity: sha512-dOy+3AuW3a2wNbZHIuMZpTcgjGuLU/uBL/ubcZF9OXbDo8ff4O8yVp5Bf0efS8uEoYo5q4Fx7dY9OgQGXgAsQA==}

  /commander@10.0.1:
    resolution: {integrity: sha512-y4Mg2tXshplEbSGzx7amzPwKKOCGuoSRP/CjEdwwk0FOGlUbq6lKuoyDZTNZkmxHdJtp54hdfY/JUrdL7Xfdug==}
    engines: {node: '>=14'}
    dev: false

  /commander@4.1.1:
    resolution: {integrity: sha512-NOKm8xhkzAjzFx8B2v5OAHT+u5pRQc2UCa2Vq9jYL/31o2wi9mxBA7LIFs3sV5VSC49z6pEhfbMULvShKj26WA==}
    engines: {node: '>= 6'}

  /commander@5.1.0:
    resolution: {integrity: sha512-P0CysNDQ7rtVw4QIQtm+MRxV66vKFSvlsQvGYXZWR3qFU0jlMKHZZZgw8e+8DSah4UDKMqnknRDQz+xuQXQ/Zg==}
    engines: {node: '>= 6'}
    dev: false

  /commander@9.4.1:
    resolution: {integrity: sha512-5EEkTNyHNGFPD2H+c/dXXfQZYa/scCKasxWcXJaWnNJ99pnQN9Vnmqow+p+PlFPE63Q6mThaZws1T+HxfpgtPw==}
    engines: {node: ^12.20.0 || >=14}
    dev: false

  /concat-map@0.0.1:
    resolution: {integrity: sha512-/Srv4dswyQNBfohGpz9o6Yb3Gz3SrUDqBH5rTuhGR7ahtlbYKnVxw2bCFMRljaA7EXHaXZ8wsHdodFvbkhKmqg==}

  /concat-stream@1.6.2:
    resolution: {integrity: sha512-27HBghJxjiZtIk3Ycvn/4kbJk/1uZuJFfuPEns6LaEvpvG1f0hTea8lilrouyo9mVc2GWdcEZ8OLoGmSADlrCw==}
    engines: {'0': node >= 0.8}
    dependencies:
      buffer-from: 1.1.2
      inherits: 2.0.4
      readable-stream: 2.3.8
      typedarray: 0.0.6
    dev: true

  /condense-newlines@0.2.1:
    resolution: {integrity: sha512-P7X+QL9Hb9B/c8HI5BFFKmjgBu2XpQuF98WZ9XkO+dBGgk5XgwiQz7o1SmpglNWId3581UcS0SFAWfoIhMHPfg==}
    engines: {node: '>=0.10.0'}
    dependencies:
      extend-shallow: 2.0.1
      is-whitespace: 0.3.0
      kind-of: 3.2.2
    dev: false

  /config-chain@1.1.13:
    resolution: {integrity: sha512-qj+f8APARXHrM0hraqXYb2/bOVSV4PvJQlNZ/DVj0QrmNM2q2euizkeuVckQ57J+W0mRH6Hvi+k50M4Jul2VRQ==}
    dependencies:
      ini: 1.3.8
      proto-list: 1.2.4
    dev: false

  /convert-source-map@1.9.0:
    resolution: {integrity: sha512-ASFBup0Mz1uyiIjANan1jzLQami9z1PoYSZCiiYW2FczPbenXc45FZdBZLzOT+r6+iciuEModtmCti+hjaAk0A==}
    dev: true

  /convert-source-map@2.0.0:
    resolution: {integrity: sha512-Kvp459HrV2FEJ1CAsi1Ku+MY3kasH19TFykTz2xWmMeq6bk2NU3XXvfJ+Q61m0xktWwt+1HSYf3JZsTms3aRJg==}
    dev: true

  /core-util-is@1.0.3:
    resolution: {integrity: sha512-ZQBvi1DcpJ4GDqanjucZ2Hj3wEO5pZDS89BWbkcrvdxksJorwUDDZamX9ldFkp9aw2lmBDLgkObEA4DWNJ9FYQ==}

  /cross-spawn@7.0.3:
    resolution: {integrity: sha512-iRDPJKUPVEND7dHPO8rkbOnPpyDygcDFtWjpeWNCgy8WP2rXcxXL8TskReQl6OrB2G7+UJrags1q15Fudc7G6w==}
    engines: {node: '>= 8'}
    dependencies:
      path-key: 3.1.1
      shebang-command: 2.0.0
      which: 2.0.2

  /crypto-random-string@2.0.0:
    resolution: {integrity: sha512-v1plID3y9r/lPhviJ1wrXpLeyUIGAZ2SHNYTEapm7/8A9nLPoyvVp3RK/EPFqn5kEznyWgYZNsRtYYIWbuG8KA==}
    engines: {node: '>=8'}
    dev: false

  /css.escape@1.5.1:
    resolution: {integrity: sha512-YUifsXXuknHlUsmlgyY0PKzgPOr7/FjCePfHNt0jxm83wHZi44VDMQ7/fGNkjY3/jV1MC+1CmZbaHzugyeRtpg==}
    dev: true

  /cssesc@3.0.0:
    resolution: {integrity: sha512-/Tb/JcjK111nNScGob5MNtsntNM1aCNUDipB/TkwZFhyDrrE47SOx/18wF2bbjgc3ZzCSKW1T5nt5EbFoAz/Vg==}
    engines: {node: '>=4'}
    hasBin: true

  /csstype@3.1.2:
    resolution: {integrity: sha512-I7K1Uu0MBPzaFKg4nI5Q7Vs2t+3gWWW648spaF+Rg7pI9ds18Ugn+lvg4SHczUdKlHI5LWBXyqfS8+DufyBsgQ==}

  /damerau-levenshtein@1.0.8:
    resolution: {integrity: sha512-sdQSFB7+llfUcQHUQO3+B8ERRj0Oa4w9POWMI/puGtuf7gFywGmkaLCElnudfTiKZV+NvHqL0ifzdrI8Ro7ESA==}
    dev: true

  /data-uri-to-buffer@2.0.2:
    resolution: {integrity: sha512-ND9qDTLc6diwj+Xe5cdAgVTbLVdXbtxTJRXRhli8Mowuaan+0EJOtdqJ0QCHNSSPyoXGx9HX2/VMnKeC34AChA==}
    dev: false

  /debug@3.2.7:
    resolution: {integrity: sha512-CFjzYYAi4ThfiQvizrFQevTTXHtnCqWfe7x1AhgEscTz6ZbLbfoLRLPugTQyBth6f8ZERVUSyWHFD/7Wu4t1XQ==}
    peerDependencies:
      supports-color: '*'
    peerDependenciesMeta:
      supports-color:
        optional: true
    dependencies:
      ms: 2.1.3
    dev: true

  /debug@4.3.4:
    resolution: {integrity: sha512-PRWFHuSU3eDtQJPvnNY7Jcket1j0t5OuOsFzPPzsekD52Zl8qUfFIPEiswXqIvHWGVHOgX+7G/vCNNhehwxfkQ==}
    engines: {node: '>=6.0'}
    peerDependencies:
      supports-color: '*'
    peerDependenciesMeta:
      supports-color:
        optional: true
    dependencies:
      ms: 2.1.2
    dev: true

  /deep-eql@4.1.3:
    resolution: {integrity: sha512-WaEtAOpRA1MQ0eohqZjpGD8zdI0Ovsm8mmFhaDN8dvDZzyoUMcYDnf5Y6iu7HTXxf8JDS23qWa4a+hKCDyOPzw==}
    engines: {node: '>=6'}
    dependencies:
      type-detect: 4.0.8
    dev: true

  /deep-equal@2.2.2:
    resolution: {integrity: sha512-xjVyBf0w5vH0I42jdAZzOKVldmPgSulmiyPRywoyq7HXC9qdgo17kxJE+rdnif5Tz6+pIrpJI8dCpMNLIGkUiA==}
    dependencies:
      array-buffer-byte-length: 1.0.0
      call-bind: 1.0.2
      es-get-iterator: 1.1.3
      get-intrinsic: 1.2.1
      is-arguments: 1.1.1
      is-array-buffer: 3.0.2
      is-date-object: 1.0.5
      is-regex: 1.1.4
      is-shared-array-buffer: 1.0.2
      isarray: 2.0.5
      object-is: 1.1.5
      object-keys: 1.1.1
      object.assign: 4.1.4
      regexp.prototype.flags: 1.5.1
      side-channel: 1.0.4
      which-boxed-primitive: 1.0.2
      which-collection: 1.0.1
      which-typed-array: 1.1.11
    dev: true

  /deep-is@0.1.4:
    resolution: {integrity: sha512-oIPzksmTg4/MriiaYGO+okXDT7ztn/w3Eptv/+gSIdMdKsJo0u4CfYNFJPy+4SKMuCqGw2wxnA+URMg3t8a/bQ==}
    dev: true

  /deepmerge@4.3.1:
    resolution: {integrity: sha512-3sUqbMEc77XqpdNO7FRyRog+eW3ph+GYCbj+rK+uYyRMuwsVy0rMiVtPn+QJlKFvWP/1PYpapqYn0Me2knFn+A==}
    engines: {node: '>=0.10.0'}
    dev: false

  /default-browser-id@3.0.0:
    resolution: {integrity: sha512-OZ1y3y0SqSICtE8DE4S8YOE9UZOJ8wO16fKWVP5J1Qz42kV9jcnMVFrEE/noXb/ss3Q4pZIH79kxofzyNNtUNA==}
    engines: {node: '>=12'}
    dependencies:
      bplist-parser: 0.2.0
      untildify: 4.0.0
    dev: true

  /default-browser@4.0.0:
    resolution: {integrity: sha512-wX5pXO1+BrhMkSbROFsyxUm0i/cJEScyNhA4PPxc41ICuv05ZZB/MX28s8aZx6xjmatvebIapF6hLEKEcpneUA==}
    engines: {node: '>=14.16'}
    dependencies:
      bundle-name: 3.0.0
      default-browser-id: 3.0.0
      execa: 7.2.0
      titleize: 3.0.0
    dev: true

  /defaults@1.0.4:
    resolution: {integrity: sha512-eFuaLoy/Rxalv2kr+lqMlUnrDWV+3j4pljOIJgLIhI058IQfWJ7vXhyEIHu+HtC738klGALYxOKDO0bQP3tg8A==}
    dependencies:
      clone: 1.0.4
    dev: false

  /define-data-property@1.1.0:
    resolution: {integrity: sha512-UzGwzcjyv3OtAvolTj1GoyNYzfFR+iqbGjcnBEENZVCpM4/Ng1yhGNvS3lR/xDS74Tb2wGG9WzNSNIOS9UVb2g==}
    engines: {node: '>= 0.4'}
    dependencies:
      get-intrinsic: 1.2.1
      gopd: 1.0.1
      has-property-descriptors: 1.0.0
    dev: true

  /define-lazy-prop@3.0.0:
    resolution: {integrity: sha512-N+MeXYoqr3pOgn8xfyRPREN7gHakLYjhsHhWGT3fWAiL4IkAt0iDw14QiiEm2bE30c5XX5q0FtAA3CK5f9/BUg==}
    engines: {node: '>=12'}
    dev: true

  /define-properties@1.2.1:
    resolution: {integrity: sha512-8QmQKqEASLd5nx0U1B1okLElbUuuttJ/AnYmRXbbbGDWh6uS208EjD4Xqq/I9wK7u0v6O08XhTWnt5XtEbR6Dg==}
    engines: {node: '>= 0.4'}
    dependencies:
      define-data-property: 1.1.0
      has-property-descriptors: 1.0.0
      object-keys: 1.1.1
    dev: true

  /deprecation@2.3.1:
    resolution: {integrity: sha512-xmHIy4F3scKVwMsQ4WnVaS8bHOx0DmVwRywosKhaILI0ywMDWPtBSku2HNxRvF7jtwDRsoEwYQSfbxj8b7RlJQ==}
    dev: false

  /dequal@2.0.3:
    resolution: {integrity: sha512-0je+qPKHEMohvfRTCEo3CrPG6cAzAYgmzKyxRiYSSDkS6eGJdyVJm7WaYA5ECaAD9wLB2T4EEeymA5aFVcYXCA==}
    engines: {node: '>=6'}
    dev: true

  /detect-indent@7.0.1:
    resolution: {integrity: sha512-Mc7QhQ8s+cLrnUfU/Ji94vG/r8M26m8f++vyres4ZoojaRDpZ1eSIh/EpzLNwlWuvzSZ3UbDFspjFvTDXe6e/g==}
    engines: {node: '>=12.20'}
    dev: true

  /detect-libc@2.0.2:
    resolution: {integrity: sha512-UX6sGumvvqSaXgdKGUsgZWqcUyIXZ/vZTrlRT/iobiKhGL0zL4d3osHj3uqllWJK+i+sixDS/3COVEOFbupFyw==}
    engines: {node: '>=8'}
    dev: false

  /detect-newline@4.0.1:
    resolution: {integrity: sha512-qE3Veg1YXzGHQhlA6jzebZN2qVf6NX+A7m7qlhCGG30dJixrAQhYOsJjsnBjJkCSmuOPpCk30145fr8FV0bzog==}
    engines: {node: ^12.20.0 || ^14.13.1 || >=16.0.0}
    dev: true

  /detect-node-es@1.1.0:
    resolution: {integrity: sha512-ypdmJU/TbBby2Dxibuv7ZLW3Bs1QEmM7nHjEANfohJLvE0XVujisn1qPJcZxg+qDucsr+bP6fLD1rPS3AhJ7EQ==}
    dev: false

  /detect-package-manager@2.0.1:
    resolution: {integrity: sha512-j/lJHyoLlWi6G1LDdLgvUtz60Zo5GEj+sVYtTVXnYLDPuzgC3llMxonXym9zIwhhUII8vjdw0LXxavpLqTbl1A==}
    engines: {node: '>=12'}
    dependencies:
      execa: 5.1.1
    dev: false

  /didyoumean@1.2.2:
    resolution: {integrity: sha512-gxtyfqMg7GKyhQmb056K7M3xszy/myH8w+B4RT+QXBQsvAOdc3XymqDDPHx1BgPgsdAA5SIifona89YtRATDzw==}

  /diff-sequences@29.6.3:
    resolution: {integrity: sha512-EjePK1srD3P08o2j4f0ExnylqRs5B9tJjcp9t1krH2qRi8CCdsYfwe9JgSLurFBWwq4uOlipzfk5fHNvwFKr8Q==}
    engines: {node: ^14.15.0 || ^16.10.0 || >=18.0.0}
    dev: true

  /dir-glob@3.0.1:
    resolution: {integrity: sha512-WkrWp9GR4KXfKGYzOLmTuGVi1UWFfws377n9cc55/tb6DuqyF6pcQ5AbiHEshaDpY9v6oaSr2XCDidGmMwdzIA==}
    engines: {node: '>=8'}
    dependencies:
      path-type: 4.0.0

  /dlv@1.1.3:
    resolution: {integrity: sha512-+HlytyjlPKnIG8XuRG8WvmBP8xs8P71y+SKKS6ZXWoEgLuePxtDoUEiH7WkdePWrQ5JBpE6aoVqfZfJUQkjXwA==}

  /doctrine@2.1.0:
    resolution: {integrity: sha512-35mSku4ZXK0vfCuHEDAwt55dg2jNajHZ1odvF+8SSr82EsZY4QmXfuWso8oEd8zRhVObSN18aM0CjSdoBX7zIw==}
    engines: {node: '>=0.10.0'}
    dependencies:
      esutils: 2.0.3
    dev: true

  /doctrine@3.0.0:
    resolution: {integrity: sha512-yS+Q5i3hBf7GBkd4KG8a7eBNNWNGLTaEwwYWUijIYM7zrlYDM0BFXHjjPWlWZ1Rg7UaddZeIDmi9jF3HmqiQ2w==}
    engines: {node: '>=6.0.0'}
    dependencies:
      esutils: 2.0.3
    dev: true

  /dom-accessibility-api@0.5.16:
    resolution: {integrity: sha512-X7BJ2yElsnOJ30pZF4uIIDfBEVgF4XEBxL9Bxhy6dnrm5hkzqmsWHGTiHqRiITNhMyFLyAiWndIJP7Z1NTteDg==}
    dev: true

  /dom-serializer@2.0.0:
    resolution: {integrity: sha512-wIkAryiqt/nV5EQKqQpo3SToSOV9J0DnbJqwK7Wv/Trc92zIAYZ4FlMu+JPFW1DfGFt81ZTCGgDEabffXeLyJg==}
    dependencies:
      domelementtype: 2.3.0
      domhandler: 5.0.3
      entities: 4.5.0
    dev: false

  /domelementtype@2.3.0:
    resolution: {integrity: sha512-OLETBj6w0OsagBwdXnPdN0cnMfF9opN69co+7ZrbfPGrdpPVNBUj02spi6B1N7wChLQiPn4CSH/zJvXw56gmHw==}
    dev: false

  /domhandler@5.0.3:
    resolution: {integrity: sha512-cgwlv/1iFQiFnU96XXgROh8xTeetsnJiDsTc7TYCLFd9+/WNkIqPTxiM/8pSd8VIrhXGTf1Ny1q1hquVqDJB5w==}
    engines: {node: '>= 4'}
    dependencies:
      domelementtype: 2.3.0
    dev: false

  /domutils@3.1.0:
    resolution: {integrity: sha512-H78uMmQtI2AhgDJjWeQmHwJJ2bLPD3GMmO7Zja/ZZh84wkm+4ut+IUnUdRa8uCGX88DiVx1j6FRe1XfxEgjEZA==}
    dependencies:
      dom-serializer: 2.0.0
      domelementtype: 2.3.0
      domhandler: 5.0.3
    dev: false

  /dotenv@16.0.3:
    resolution: {integrity: sha512-7GO6HghkA5fYG9TYnNxi14/7K9f5occMlp3zXAuSxn7CKCxt9xbNWG7yF8hTCSUchlfWSe3uLmlPfigevRItzQ==}
    engines: {node: '>=12'}
    dev: true

  /duplexer2@0.1.4:
    resolution: {integrity: sha512-asLFVfWWtJ90ZyOUHMqk7/S2w2guQKxUI2itj3d92ADHhxUSbCMGi1f1cBcJ7xM1To+pE/Khbwo1yuNbMEPKeA==}
    dependencies:
      readable-stream: 2.3.8
    dev: false

  /eastasianwidth@0.2.0:
    resolution: {integrity: sha512-I88TYZWc9XiYHRQ4/3c5rjjfgkjhLyW2luGIheGERbNQ6OY7yTybanSpDXZa8y7VUP9YmDcYa+eyq4ca7iLqWA==}
    dev: false

  /editorconfig@1.0.4:
    resolution: {integrity: sha512-L9Qe08KWTlqYMVvMcTIvMAdl1cDUubzRNYL+WfA4bLDMHe4nemKkpmYzkznE1FwLKu0EEmy6obgQKzMJrg4x9Q==}
    engines: {node: '>=14'}
    hasBin: true
    dependencies:
      '@one-ini/wasm': 0.1.1
      commander: 10.0.1
      minimatch: 9.0.1
      semver: 7.5.4
    dev: false

  /electron-to-chromium@1.4.537:
    resolution: {integrity: sha512-W1+g9qs9hviII0HAwOdehGYkr+zt7KKdmCcJcjH0mYg6oL8+ioT3Skjmt7BLoAQqXhjf40AXd+HlR4oAWMlXjA==}
    dev: true

  /emoji-regex@8.0.0:
    resolution: {integrity: sha512-MSjYzcWNOA0ewAHpz0MxpYFvwg6yjy1NG3xteoqz644VCo/RPgnr1/GGt+ic3iJTzQ8Eu3TdM14SawnVUmGE6A==}
    dev: false

  /emoji-regex@9.2.2:
    resolution: {integrity: sha512-L18DaJsXSUk2+42pv8mLs5jJT2hqFkFE4j21wOmgbUqsZ2hL72NsUU785g9RXgo3s0ZNgVl42TiHp3ZtOv/Vyg==}

  /enhanced-resolve@5.15.0:
    resolution: {integrity: sha512-LXYT42KJ7lpIKECr2mAXIaMldcNCh/7E0KBKOu4KSfkHmP+mZmSs+8V5gBAqisWBy0OO4W5Oyys0GO1Y8KtdKg==}
    engines: {node: '>=10.13.0'}
    dependencies:
      graceful-fs: 4.2.11
      tapable: 2.2.1
    dev: true

  /entities@4.5.0:
    resolution: {integrity: sha512-V0hjH4dGPh9Ao5p0MoRY6BVqtwCjhz6vI5LT8AJ55H+4g9/4vbHx1I54fS0XuclLhDHArPQCiMjDxjaL8fPxhw==}
    engines: {node: '>=0.12'}

  /error-ex@1.3.2:
    resolution: {integrity: sha512-7dFHNmqeFSEt2ZBsCriorKnn3Z2pj+fd9kmI6QoWw4//DL+icEBfc0U7qJCisqrTsKTjw4fNFy2pW9OqStD84g==}
    dependencies:
      is-arrayish: 0.2.1

  /es-abstract@1.22.2:
    resolution: {integrity: sha512-YoxfFcDmhjOgWPWsV13+2RNjq1F6UQnfs+8TftwNqtzlmFzEXvlUwdrNrYeaizfjQzRMxkZ6ElWMOJIFKdVqwA==}
    engines: {node: '>= 0.4'}
    dependencies:
      array-buffer-byte-length: 1.0.0
      arraybuffer.prototype.slice: 1.0.2
      available-typed-arrays: 1.0.5
      call-bind: 1.0.2
      es-set-tostringtag: 2.0.1
      es-to-primitive: 1.2.1
      function.prototype.name: 1.1.6
      get-intrinsic: 1.2.1
      get-symbol-description: 1.0.0
      globalthis: 1.0.3
      gopd: 1.0.1
      has: 1.0.3
      has-property-descriptors: 1.0.0
      has-proto: 1.0.1
      has-symbols: 1.0.3
      internal-slot: 1.0.5
      is-array-buffer: 3.0.2
      is-callable: 1.2.7
      is-negative-zero: 2.0.2
      is-regex: 1.1.4
      is-shared-array-buffer: 1.0.2
      is-string: 1.0.7
      is-typed-array: 1.1.12
      is-weakref: 1.0.2
      object-inspect: 1.12.3
      object-keys: 1.1.1
      object.assign: 4.1.4
      regexp.prototype.flags: 1.5.1
      safe-array-concat: 1.0.1
      safe-regex-test: 1.0.0
      string.prototype.trim: 1.2.8
      string.prototype.trimend: 1.0.7
      string.prototype.trimstart: 1.0.7
      typed-array-buffer: 1.0.0
      typed-array-byte-length: 1.0.0
      typed-array-byte-offset: 1.0.0
      typed-array-length: 1.0.4
      unbox-primitive: 1.0.2
      which-typed-array: 1.1.11
    dev: true

  /es-get-iterator@1.1.3:
    resolution: {integrity: sha512-sPZmqHBe6JIiTfN5q2pEi//TwxmAFHwj/XEuYjTuse78i8KxaqMTTzxPoFKuzRpDpTJ+0NAbpfenkmH2rePtuw==}
    dependencies:
      call-bind: 1.0.2
      get-intrinsic: 1.2.1
      has-symbols: 1.0.3
      is-arguments: 1.1.1
      is-map: 2.0.2
      is-set: 2.0.2
      is-string: 1.0.7
      isarray: 2.0.5
      stop-iteration-iterator: 1.0.0
    dev: true

  /es-iterator-helpers@1.0.15:
    resolution: {integrity: sha512-GhoY8uYqd6iwUl2kgjTm4CZAf6oo5mHK7BPqx3rKgx893YSsy0LGHV6gfqqQvZt/8xM8xeOnfXBCfqclMKkJ5g==}
    dependencies:
      asynciterator.prototype: 1.0.0
      call-bind: 1.0.2
      define-properties: 1.2.1
      es-abstract: 1.22.2
      es-set-tostringtag: 2.0.1
      function-bind: 1.1.1
      get-intrinsic: 1.2.1
      globalthis: 1.0.3
      has-property-descriptors: 1.0.0
      has-proto: 1.0.1
      has-symbols: 1.0.3
      internal-slot: 1.0.5
      iterator.prototype: 1.1.2
      safe-array-concat: 1.0.1
    dev: true

  /es-set-tostringtag@2.0.1:
    resolution: {integrity: sha512-g3OMbtlwY3QewlqAiMLI47KywjWZoEytKr8pf6iTC8uJq5bIAH52Z9pnQ8pVL6whrCto53JZDuUIsifGeLorTg==}
    engines: {node: '>= 0.4'}
    dependencies:
      get-intrinsic: 1.2.1
      has: 1.0.3
      has-tostringtag: 1.0.0
    dev: true

  /es-shim-unscopables@1.0.0:
    resolution: {integrity: sha512-Jm6GPcCdC30eMLbZ2x8z2WuRwAws3zTBBKuusffYVUrNj/GVSUAZ+xKMaUpfNDR5IbyNA5LJbaecoUVbmUcB1w==}
    dependencies:
      has: 1.0.3
    dev: true

  /es-to-primitive@1.2.1:
    resolution: {integrity: sha512-QCOllgZJtaUo9miYBcLChTUaHNjJF3PYs1VidD7AwiEj1kYxKeQTctLAezAOH5ZKRH0g2IgPn6KwB4IT8iRpvA==}
    engines: {node: '>= 0.4'}
    dependencies:
      is-callable: 1.2.7
      is-date-object: 1.0.5
      is-symbol: 1.0.4
    dev: true

  /esbuild@0.16.4:
    resolution: {integrity: sha512-qQrPMQpPTWf8jHugLWHoGqZjApyx3OEm76dlTXobHwh/EBbavbRdjXdYi/GWr43GyN0sfpap14GPkb05NH3ROA==}
    engines: {node: '>=12'}
    hasBin: true
    requiresBuild: true
    optionalDependencies:
      '@esbuild/android-arm': 0.16.4
      '@esbuild/android-arm64': 0.16.4
      '@esbuild/android-x64': 0.16.4
      '@esbuild/darwin-arm64': 0.16.4
      '@esbuild/darwin-x64': 0.16.4
      '@esbuild/freebsd-arm64': 0.16.4
      '@esbuild/freebsd-x64': 0.16.4
      '@esbuild/linux-arm': 0.16.4
      '@esbuild/linux-arm64': 0.16.4
      '@esbuild/linux-ia32': 0.16.4
      '@esbuild/linux-loong64': 0.16.4
      '@esbuild/linux-mips64el': 0.16.4
      '@esbuild/linux-ppc64': 0.16.4
      '@esbuild/linux-riscv64': 0.16.4
      '@esbuild/linux-s390x': 0.16.4
      '@esbuild/linux-x64': 0.16.4
      '@esbuild/netbsd-x64': 0.16.4
      '@esbuild/openbsd-x64': 0.16.4
      '@esbuild/sunos-x64': 0.16.4
      '@esbuild/win32-arm64': 0.16.4
      '@esbuild/win32-ia32': 0.16.4
      '@esbuild/win32-x64': 0.16.4
    dev: false

  /esbuild@0.18.20:
    resolution: {integrity: sha512-ceqxoedUrcayh7Y7ZX6NdbbDzGROiyVBgC4PriJThBKSVPWnnFHZAkfI1lJT8QFkOwH4qOS2SJkS4wvpGl8BpA==}
    engines: {node: '>=12'}
    hasBin: true
    requiresBuild: true
    optionalDependencies:
      '@esbuild/android-arm': 0.18.20
      '@esbuild/android-arm64': 0.18.20
      '@esbuild/android-x64': 0.18.20
      '@esbuild/darwin-arm64': 0.18.20
      '@esbuild/darwin-x64': 0.18.20
      '@esbuild/freebsd-arm64': 0.18.20
      '@esbuild/freebsd-x64': 0.18.20
      '@esbuild/linux-arm': 0.18.20
      '@esbuild/linux-arm64': 0.18.20
      '@esbuild/linux-ia32': 0.18.20
      '@esbuild/linux-loong64': 0.18.20
      '@esbuild/linux-mips64el': 0.18.20
      '@esbuild/linux-ppc64': 0.18.20
      '@esbuild/linux-riscv64': 0.18.20
      '@esbuild/linux-s390x': 0.18.20
      '@esbuild/linux-x64': 0.18.20
      '@esbuild/netbsd-x64': 0.18.20
      '@esbuild/openbsd-x64': 0.18.20
      '@esbuild/sunos-x64': 0.18.20
      '@esbuild/win32-arm64': 0.18.20
      '@esbuild/win32-ia32': 0.18.20
      '@esbuild/win32-x64': 0.18.20
    dev: true

  /escalade@3.1.1:
    resolution: {integrity: sha512-k0er2gUkLf8O0zKJiAhmkTnJlTvINGv7ygDNPbeIsX/TJjGJZHuh9B2UxbsaEkmlEo9MfhrSzmhIlhRlI2GXnw==}
    engines: {node: '>=6'}
    dev: true

  /escape-string-regexp@1.0.5:
    resolution: {integrity: sha512-vbRorB5FUQWvla16U8R/qgaFIya2qGzwDrNmCZuYKrbdSUMG6I1ZCGQRefkRVhuOkIGVne7BQ35DSfo1qvJqFg==}
    engines: {node: '>=0.8.0'}

  /escape-string-regexp@4.0.0:
    resolution: {integrity: sha512-TtpcNJ3XAzx3Gq8sWRzJaVajRs0uVxA2YAkdb1jm2YkPz4G6egUFAyA3n5vtEIZefPk5Wa4UXbKuS5fKkJWdgA==}
    engines: {node: '>=10'}

  /eslint-config-next@13.4.10(eslint@8.45.0)(typescript@5.1.6):
    resolution: {integrity: sha512-+JjcM6lQmFR5Mw0ORm9o1CR29+z/uajgSfYAPEGIBxOhTHBgCMs7ysuwi72o7LkMmA8E3N7/h09pSGZxs0s85g==}
    peerDependencies:
      eslint: ^7.23.0 || ^8.0.0
      typescript: '>=3.3.1'
    peerDependenciesMeta:
      typescript:
        optional: true
    dependencies:
      '@next/eslint-plugin-next': 13.4.10
      '@rushstack/eslint-patch': 1.5.0
      '@typescript-eslint/parser': 5.62.0(eslint@8.45.0)(typescript@5.1.6)
      eslint: 8.45.0
      eslint-import-resolver-node: 0.3.9
      eslint-import-resolver-typescript: 3.6.1(@typescript-eslint/parser@5.62.0)(eslint-import-resolver-node@0.3.9)(eslint-plugin-import@2.28.1)(eslint@8.45.0)
      eslint-plugin-import: 2.28.1(@typescript-eslint/parser@5.62.0)(eslint-import-resolver-typescript@3.6.1)(eslint@8.45.0)
      eslint-plugin-jsx-a11y: 6.7.1(eslint@8.45.0)
      eslint-plugin-react: 7.33.2(eslint@8.45.0)
      eslint-plugin-react-hooks: 5.0.0-canary-7118f5dd7-20230705(eslint@8.45.0)
      typescript: 5.1.6
    transitivePeerDependencies:
      - eslint-import-resolver-webpack
      - supports-color
    dev: true

  /eslint-config-prettier@8.8.0(eslint@8.45.0):
    resolution: {integrity: sha512-wLbQiFre3tdGgpDv67NQKnJuTlcUVYHas3k+DZCc2U2BadthoEY4B7hLPvAxaqdyOGCzuLfii2fqGph10va7oA==}
    hasBin: true
    peerDependencies:
      eslint: '>=7.0.0'
    dependencies:
      eslint: 8.45.0
    dev: true

  /eslint-config-prettier@9.0.0(eslint@8.50.0):
    resolution: {integrity: sha512-IcJsTkJae2S35pRsRAwoCE+925rJJStOdkKnLVgtE+tEpqU0EVVM7OqrwxqgptKdX29NUwC82I5pXsGFIgSevw==}
    hasBin: true
    peerDependencies:
      eslint: '>=7.0.0'
    dependencies:
      eslint: 8.50.0
    dev: true

  /eslint-config-turbo@1.10.12(eslint@8.50.0):
    resolution: {integrity: sha512-z3jfh+D7UGYlzMWGh+Kqz++hf8LOE96q3o5R8X4HTjmxaBWlLAWG+0Ounr38h+JLR2TJno0hU9zfzoPNkR9BdA==}
    peerDependencies:
      eslint: '>6.6.0'
    dependencies:
      eslint: 8.50.0
      eslint-plugin-turbo: 1.10.12(eslint@8.50.0)
    dev: true

  /eslint-import-resolver-alias@1.1.2(eslint-plugin-import@2.28.1):
    resolution: {integrity: sha512-WdviM1Eu834zsfjHtcGHtGfcu+F30Od3V7I9Fi57uhBEwPkjDcii7/yW8jAT+gOhn4P/vOxxNAXbFAKsrrc15w==}
    engines: {node: '>= 4'}
    peerDependencies:
      eslint-plugin-import: '>=1.4.0'
    dependencies:
      eslint-plugin-import: 2.28.1(@typescript-eslint/parser@6.7.3)(eslint-import-resolver-typescript@3.6.1)(eslint@8.50.0)
    dev: true

  /eslint-import-resolver-node@0.3.9:
    resolution: {integrity: sha512-WFj2isz22JahUv+B788TlO3N6zL3nNJGU8CcZbPZvVEkBPaJdCV4vy5wyghty5ROFbCRnm132v8BScu5/1BQ8g==}
    dependencies:
      debug: 3.2.7
      is-core-module: 2.13.0
      resolve: 1.22.6
    transitivePeerDependencies:
      - supports-color
    dev: true

  /eslint-import-resolver-typescript@3.6.1(@typescript-eslint/parser@5.62.0)(eslint-import-resolver-node@0.3.9)(eslint-plugin-import@2.28.1)(eslint@8.45.0):
    resolution: {integrity: sha512-xgdptdoi5W3niYeuQxKmzVDTATvLYqhpwmykwsh7f6HIOStGWEIL9iqZgQDF9u9OEzrRwR8no5q2VT+bjAujTg==}
    engines: {node: ^14.18.0 || >=16.0.0}
    peerDependencies:
      eslint: '*'
      eslint-plugin-import: '*'
    dependencies:
      debug: 4.3.4
      enhanced-resolve: 5.15.0
      eslint: 8.45.0
      eslint-module-utils: 2.8.0(@typescript-eslint/parser@5.62.0)(eslint-import-resolver-node@0.3.9)(eslint-import-resolver-typescript@3.6.1)(eslint@8.45.0)
      eslint-plugin-import: 2.28.1(@typescript-eslint/parser@5.62.0)(eslint-import-resolver-typescript@3.6.1)(eslint@8.45.0)
      fast-glob: 3.3.1
      get-tsconfig: 4.7.2
      is-core-module: 2.13.0
      is-glob: 4.0.3
    transitivePeerDependencies:
      - '@typescript-eslint/parser'
      - eslint-import-resolver-node
      - eslint-import-resolver-webpack
      - supports-color
    dev: true

  /eslint-import-resolver-typescript@3.6.1(@typescript-eslint/parser@6.7.3)(eslint-plugin-import@2.28.1)(eslint@8.50.0):
    resolution: {integrity: sha512-xgdptdoi5W3niYeuQxKmzVDTATvLYqhpwmykwsh7f6HIOStGWEIL9iqZgQDF9u9OEzrRwR8no5q2VT+bjAujTg==}
    engines: {node: ^14.18.0 || >=16.0.0}
    peerDependencies:
      eslint: '*'
      eslint-plugin-import: '*'
    dependencies:
      debug: 4.3.4
      enhanced-resolve: 5.15.0
      eslint: 8.50.0
      eslint-module-utils: 2.8.0(@typescript-eslint/parser@6.7.3)(eslint-import-resolver-node@0.3.9)(eslint-import-resolver-typescript@3.6.1)(eslint@8.50.0)
      eslint-plugin-import: 2.28.1(@typescript-eslint/parser@6.7.3)(eslint-import-resolver-typescript@3.6.1)(eslint@8.50.0)
      fast-glob: 3.3.1
      get-tsconfig: 4.7.2
      is-core-module: 2.13.0
      is-glob: 4.0.3
    transitivePeerDependencies:
      - '@typescript-eslint/parser'
      - eslint-import-resolver-node
      - eslint-import-resolver-webpack
      - supports-color
    dev: true

  /eslint-module-utils@2.8.0(@typescript-eslint/parser@5.62.0)(eslint-import-resolver-node@0.3.9)(eslint-import-resolver-typescript@3.6.1)(eslint@8.45.0):
    resolution: {integrity: sha512-aWajIYfsqCKRDgUfjEXNN/JlrzauMuSEy5sbd7WXbtW3EH6A6MpwEh42c7qD+MqQo9QMJ6fWLAeIJynx0g6OAw==}
    engines: {node: '>=4'}
    peerDependencies:
      '@typescript-eslint/parser': '*'
      eslint: '*'
      eslint-import-resolver-node: '*'
      eslint-import-resolver-typescript: '*'
      eslint-import-resolver-webpack: '*'
    peerDependenciesMeta:
      '@typescript-eslint/parser':
        optional: true
      eslint:
        optional: true
      eslint-import-resolver-node:
        optional: true
      eslint-import-resolver-typescript:
        optional: true
      eslint-import-resolver-webpack:
        optional: true
    dependencies:
      '@typescript-eslint/parser': 5.62.0(eslint@8.45.0)(typescript@5.1.6)
      debug: 3.2.7
      eslint: 8.45.0
      eslint-import-resolver-node: 0.3.9
      eslint-import-resolver-typescript: 3.6.1(@typescript-eslint/parser@5.62.0)(eslint-import-resolver-node@0.3.9)(eslint-plugin-import@2.28.1)(eslint@8.45.0)
    transitivePeerDependencies:
      - supports-color
    dev: true

  /eslint-module-utils@2.8.0(@typescript-eslint/parser@6.7.3)(eslint-import-resolver-node@0.3.9)(eslint-import-resolver-typescript@3.6.1)(eslint@8.50.0):
    resolution: {integrity: sha512-aWajIYfsqCKRDgUfjEXNN/JlrzauMuSEy5sbd7WXbtW3EH6A6MpwEh42c7qD+MqQo9QMJ6fWLAeIJynx0g6OAw==}
    engines: {node: '>=4'}
    peerDependencies:
      '@typescript-eslint/parser': '*'
      eslint: '*'
      eslint-import-resolver-node: '*'
      eslint-import-resolver-typescript: '*'
      eslint-import-resolver-webpack: '*'
    peerDependenciesMeta:
      '@typescript-eslint/parser':
        optional: true
      eslint:
        optional: true
      eslint-import-resolver-node:
        optional: true
      eslint-import-resolver-typescript:
        optional: true
      eslint-import-resolver-webpack:
        optional: true
    dependencies:
      '@typescript-eslint/parser': 6.7.3(eslint@8.50.0)(typescript@4.8.3)
      debug: 3.2.7
      eslint: 8.50.0
      eslint-import-resolver-node: 0.3.9
      eslint-import-resolver-typescript: 3.6.1(@typescript-eslint/parser@6.7.3)(eslint-plugin-import@2.28.1)(eslint@8.50.0)
    transitivePeerDependencies:
      - supports-color
    dev: true

  /eslint-plugin-eslint-comments@3.2.0(eslint@8.50.0):
    resolution: {integrity: sha512-0jkOl0hfojIHHmEHgmNdqv4fmh7300NdpA9FFpF7zaoLvB/QeXOGNLIo86oAveJFrfB1p05kC8hpEMHM8DwWVQ==}
    engines: {node: '>=6.5.0'}
    peerDependencies:
      eslint: '>=4.19.1'
    dependencies:
      escape-string-regexp: 1.0.5
      eslint: 8.50.0
      ignore: 5.2.4
    dev: true

  /eslint-plugin-import@2.28.1(@typescript-eslint/parser@5.62.0)(eslint-import-resolver-typescript@3.6.1)(eslint@8.45.0):
    resolution: {integrity: sha512-9I9hFlITvOV55alzoKBI+K9q74kv0iKMeY6av5+umsNwayt59fz692daGyjR+oStBQgx6nwR9rXldDev3Clw+A==}
    engines: {node: '>=4'}
    peerDependencies:
      '@typescript-eslint/parser': '*'
      eslint: ^2 || ^3 || ^4 || ^5 || ^6 || ^7.2.0 || ^8
    peerDependenciesMeta:
      '@typescript-eslint/parser':
        optional: true
    dependencies:
      '@typescript-eslint/parser': 5.62.0(eslint@8.45.0)(typescript@5.1.6)
      array-includes: 3.1.7
      array.prototype.findlastindex: 1.2.3
      array.prototype.flat: 1.3.2
      array.prototype.flatmap: 1.3.2
      debug: 3.2.7
      doctrine: 2.1.0
      eslint: 8.45.0
      eslint-import-resolver-node: 0.3.9
      eslint-module-utils: 2.8.0(@typescript-eslint/parser@5.62.0)(eslint-import-resolver-node@0.3.9)(eslint-import-resolver-typescript@3.6.1)(eslint@8.45.0)
      has: 1.0.3
      is-core-module: 2.13.0
      is-glob: 4.0.3
      minimatch: 3.1.2
      object.fromentries: 2.0.7
      object.groupby: 1.0.1
      object.values: 1.1.7
      semver: 6.3.1
      tsconfig-paths: 3.14.2
    transitivePeerDependencies:
      - eslint-import-resolver-typescript
      - eslint-import-resolver-webpack
      - supports-color
    dev: true

  /eslint-plugin-import@2.28.1(@typescript-eslint/parser@6.7.3)(eslint-import-resolver-typescript@3.6.1)(eslint@8.50.0):
    resolution: {integrity: sha512-9I9hFlITvOV55alzoKBI+K9q74kv0iKMeY6av5+umsNwayt59fz692daGyjR+oStBQgx6nwR9rXldDev3Clw+A==}
    engines: {node: '>=4'}
    peerDependencies:
      '@typescript-eslint/parser': '*'
      eslint: ^2 || ^3 || ^4 || ^5 || ^6 || ^7.2.0 || ^8
    peerDependenciesMeta:
      '@typescript-eslint/parser':
        optional: true
    dependencies:
      '@typescript-eslint/parser': 6.7.3(eslint@8.50.0)(typescript@4.8.3)
      array-includes: 3.1.7
      array.prototype.findlastindex: 1.2.3
      array.prototype.flat: 1.3.2
      array.prototype.flatmap: 1.3.2
      debug: 3.2.7
      doctrine: 2.1.0
      eslint: 8.50.0
      eslint-import-resolver-node: 0.3.9
      eslint-module-utils: 2.8.0(@typescript-eslint/parser@6.7.3)(eslint-import-resolver-node@0.3.9)(eslint-import-resolver-typescript@3.6.1)(eslint@8.50.0)
      has: 1.0.3
      is-core-module: 2.13.0
      is-glob: 4.0.3
      minimatch: 3.1.2
      object.fromentries: 2.0.7
      object.groupby: 1.0.1
      object.values: 1.1.7
      semver: 6.3.1
      tsconfig-paths: 3.14.2
    transitivePeerDependencies:
      - eslint-import-resolver-typescript
      - eslint-import-resolver-webpack
      - supports-color
    dev: true

  /eslint-plugin-jest@27.4.2(@typescript-eslint/eslint-plugin@6.7.3)(eslint@8.50.0)(typescript@4.8.3):
    resolution: {integrity: sha512-3Nfvv3wbq2+PZlRTf2oaAWXWwbdBejFRBR2O8tAO67o+P8zno+QGbcDYaAXODlreXVg+9gvWhKKmG2rgfb8GEg==}
    engines: {node: ^14.15.0 || ^16.10.0 || >=18.0.0}
    peerDependencies:
      '@typescript-eslint/eslint-plugin': ^5.0.0 || ^6.0.0
      eslint: ^7.0.0 || ^8.0.0
      jest: '*'
    peerDependenciesMeta:
      '@typescript-eslint/eslint-plugin':
        optional: true
      jest:
        optional: true
    dependencies:
      '@typescript-eslint/eslint-plugin': 6.7.3(@typescript-eslint/parser@6.7.3)(eslint@8.50.0)(typescript@4.8.3)
      '@typescript-eslint/utils': 5.62.0(eslint@8.50.0)(typescript@4.8.3)
      eslint: 8.50.0
    transitivePeerDependencies:
      - supports-color
      - typescript
    dev: true

  /eslint-plugin-jsx-a11y@6.7.1(eslint@8.45.0):
    resolution: {integrity: sha512-63Bog4iIethyo8smBklORknVjB0T2dwB8Mr/hIC+fBS0uyHdYYpzM/Ed+YC8VxTjlXHEWFOdmgwcDn1U2L9VCA==}
    engines: {node: '>=4.0'}
    peerDependencies:
      eslint: ^3 || ^4 || ^5 || ^6 || ^7 || ^8
    dependencies:
      '@babel/runtime': 7.23.1
      aria-query: 5.3.0
      array-includes: 3.1.7
      array.prototype.flatmap: 1.3.2
      ast-types-flow: 0.0.7
      axe-core: 4.8.2
      axobject-query: 3.2.1
      damerau-levenshtein: 1.0.8
      emoji-regex: 9.2.2
      eslint: 8.45.0
      has: 1.0.3
      jsx-ast-utils: 3.3.5
      language-tags: 1.0.5
      minimatch: 3.1.2
      object.entries: 1.1.7
      object.fromentries: 2.0.7
      semver: 6.3.1
    dev: true

  /eslint-plugin-jsx-a11y@6.7.1(eslint@8.50.0):
    resolution: {integrity: sha512-63Bog4iIethyo8smBklORknVjB0T2dwB8Mr/hIC+fBS0uyHdYYpzM/Ed+YC8VxTjlXHEWFOdmgwcDn1U2L9VCA==}
    engines: {node: '>=4.0'}
    peerDependencies:
      eslint: ^3 || ^4 || ^5 || ^6 || ^7 || ^8
    dependencies:
      '@babel/runtime': 7.23.1
      aria-query: 5.3.0
      array-includes: 3.1.7
      array.prototype.flatmap: 1.3.2
      ast-types-flow: 0.0.7
      axe-core: 4.8.2
      axobject-query: 3.2.1
      damerau-levenshtein: 1.0.8
      emoji-regex: 9.2.2
      eslint: 8.50.0
      has: 1.0.3
      jsx-ast-utils: 3.3.5
      language-tags: 1.0.5
      minimatch: 3.1.2
      object.entries: 1.1.7
      object.fromentries: 2.0.7
      semver: 6.3.1
    dev: true

  /eslint-plugin-playwright@0.16.0(eslint-plugin-jest@27.4.2)(eslint@8.50.0):
    resolution: {integrity: sha512-DcHpF0SLbNeh9MT4pMzUGuUSnJ7q5MWbP8sSEFIMS6j7Ggnduq8ghNlfhURgty4c1YFny7Ge9xYTO1FSAoV2Vw==}
    peerDependencies:
      eslint: '>=7'
      eslint-plugin-jest: '>=25'
    peerDependenciesMeta:
      eslint-plugin-jest:
        optional: true
    dependencies:
      eslint: 8.50.0
      eslint-plugin-jest: 27.4.2(@typescript-eslint/eslint-plugin@6.7.3)(eslint@8.50.0)(typescript@4.8.3)
    dev: true

  /eslint-plugin-react-hooks@4.6.0(eslint@8.50.0):
    resolution: {integrity: sha512-oFc7Itz9Qxh2x4gNHStv3BqJq54ExXmfC+a1NjAta66IAN87Wu0R/QArgIS9qKzX3dXKPI9H5crl9QchNMY9+g==}
    engines: {node: '>=10'}
    peerDependencies:
      eslint: ^3.0.0 || ^4.0.0 || ^5.0.0 || ^6.0.0 || ^7.0.0 || ^8.0.0-0
    dependencies:
      eslint: 8.50.0
    dev: true

  /eslint-plugin-react-hooks@5.0.0-canary-7118f5dd7-20230705(eslint@8.45.0):
    resolution: {integrity: sha512-AZYbMo/NW9chdL7vk6HQzQhT+PvTAEVqWk9ziruUoW2kAOcN5qNyelv70e0F1VNQAbvutOC9oc+xfWycI9FxDw==}
    engines: {node: '>=10'}
    peerDependencies:
      eslint: ^3.0.0 || ^4.0.0 || ^5.0.0 || ^6.0.0 || ^7.0.0 || ^8.0.0-0
    dependencies:
      eslint: 8.45.0
    dev: true

  /eslint-plugin-react@7.33.2(eslint@8.45.0):
    resolution: {integrity: sha512-73QQMKALArI8/7xGLNI/3LylrEYrlKZSb5C9+q3OtOewTnMQi5cT+aE9E41sLCmli3I9PGGmD1yiZydyo4FEPw==}
    engines: {node: '>=4'}
    peerDependencies:
      eslint: ^3 || ^4 || ^5 || ^6 || ^7 || ^8
    dependencies:
      array-includes: 3.1.7
      array.prototype.flatmap: 1.3.2
      array.prototype.tosorted: 1.1.2
      doctrine: 2.1.0
      es-iterator-helpers: 1.0.15
      eslint: 8.45.0
      estraverse: 5.3.0
      jsx-ast-utils: 3.3.5
      minimatch: 3.1.2
      object.entries: 1.1.7
      object.fromentries: 2.0.7
      object.hasown: 1.1.3
      object.values: 1.1.7
      prop-types: 15.8.1
      resolve: 2.0.0-next.4
      semver: 6.3.1
      string.prototype.matchall: 4.0.10
    dev: true

  /eslint-plugin-react@7.33.2(eslint@8.50.0):
    resolution: {integrity: sha512-73QQMKALArI8/7xGLNI/3LylrEYrlKZSb5C9+q3OtOewTnMQi5cT+aE9E41sLCmli3I9PGGmD1yiZydyo4FEPw==}
    engines: {node: '>=4'}
    peerDependencies:
      eslint: ^3 || ^4 || ^5 || ^6 || ^7 || ^8
    dependencies:
      array-includes: 3.1.7
      array.prototype.flatmap: 1.3.2
      array.prototype.tosorted: 1.1.2
      doctrine: 2.1.0
      es-iterator-helpers: 1.0.15
      eslint: 8.50.0
      estraverse: 5.3.0
      jsx-ast-utils: 3.3.5
      minimatch: 3.1.2
      object.entries: 1.1.7
      object.fromentries: 2.0.7
      object.hasown: 1.1.3
      object.values: 1.1.7
      prop-types: 15.8.1
      resolve: 2.0.0-next.4
      semver: 6.3.1
      string.prototype.matchall: 4.0.10
    dev: true

<<<<<<< HEAD
  /eslint-plugin-simple-import-sort@10.0.0(eslint@8.45.0):
    resolution: {integrity: sha512-AeTvO9UCMSNzIHRkg8S6c3RPy5YEwKWSQPx3DYghLedo2ZQxowPFLGDN1AZ2evfg6r6mjBSZSLxLFsWSu3acsw==}
    peerDependencies:
      eslint: '>=5.0.0'
    dependencies:
      eslint: 8.45.0
=======
  /eslint-plugin-regex@1.10.0(eslint@8.50.0):
    resolution: {integrity: sha512-C8/qYKkkbIb0epxKzaz4aw7oVAOmm19fJpR/moUrUToq/vc4xW4sEKMlTQqH6EtNGpvLjYsbbZRlWNWwQGeTSA==}
    engines: {node: '>=6.0.0'}
    peerDependencies:
      eslint: '>=4.0.0'
    dependencies:
      eslint: 8.50.0
>>>>>>> 3be21ad8
    dev: true

  /eslint-plugin-testing-library@6.0.2(eslint@8.50.0)(typescript@4.8.3):
    resolution: {integrity: sha512-3BV6FWtLbpKFb4Y1obSdt8PC9xSqz6T+7EHB/6pSCXqVjKPoS67ck903feKMKQphd5VhrX+N51yHuVaPa7elsw==}
    engines: {node: ^12.22.0 || ^14.17.0 || >=16.0.0, npm: '>=6'}
    peerDependencies:
      eslint: ^7.5.0 || ^8.0.0
    dependencies:
      '@typescript-eslint/utils': 5.62.0(eslint@8.50.0)(typescript@4.8.3)
      eslint: 8.50.0
    transitivePeerDependencies:
      - supports-color
      - typescript
    dev: true

  /eslint-plugin-tsdoc@0.2.17:
    resolution: {integrity: sha512-xRmVi7Zx44lOBuYqG8vzTXuL6IdGOeF9nHX17bjJ8+VE6fsxpdGem0/SBTmAwgYMKYB1WBkqRJVQ+n8GK041pA==}
    dependencies:
      '@microsoft/tsdoc': 0.14.2
      '@microsoft/tsdoc-config': 0.16.2
    dev: true

  /eslint-plugin-turbo@1.10.12(eslint@8.50.0):
    resolution: {integrity: sha512-uNbdj+ohZaYo4tFJ6dStRXu2FZigwulR1b3URPXe0Q8YaE7thuekKNP+54CHtZPH9Zey9dmDx5btAQl9mfzGOw==}
    peerDependencies:
      eslint: '>6.6.0'
    dependencies:
      dotenv: 16.0.3
      eslint: 8.50.0
    dev: true

  /eslint-plugin-unicorn@48.0.1(eslint@8.50.0):
    resolution: {integrity: sha512-FW+4r20myG/DqFcCSzoumaddKBicIPeFnTrifon2mWIzlfyvzwyqZjqVP7m4Cqr/ZYisS2aiLghkUWaPg6vtCw==}
    engines: {node: '>=16'}
    peerDependencies:
      eslint: '>=8.44.0'
    dependencies:
      '@babel/helper-validator-identifier': 7.22.20
      '@eslint-community/eslint-utils': 4.4.0(eslint@8.50.0)
      ci-info: 3.8.0
      clean-regexp: 1.0.0
      eslint: 8.50.0
      esquery: 1.5.0
      indent-string: 4.0.0
      is-builtin-module: 3.2.1
      jsesc: 3.0.2
      lodash: 4.17.21
      pluralize: 8.0.0
      read-pkg-up: 7.0.1
      regexp-tree: 0.1.27
      regjsparser: 0.10.0
      semver: 7.5.4
      strip-indent: 3.0.0
    dev: true

  /eslint-plugin-unused-imports@3.0.0(eslint@8.45.0):
    resolution: {integrity: sha512-sduiswLJfZHeeBJ+MQaG+xYzSWdRXoSw61DpU13mzWumCkR0ufD0HmO4kdNokjrkluMHpj/7PJeN35pgbhW3kw==}
    engines: {node: ^12.22.0 || ^14.17.0 || >=16.0.0}
    peerDependencies:
      '@typescript-eslint/eslint-plugin': ^6.0.0
      eslint: ^8.0.0
    peerDependenciesMeta:
      '@typescript-eslint/eslint-plugin':
        optional: true
    dependencies:
      eslint: 8.45.0
      eslint-rule-composer: 0.3.0
    dev: true

  /eslint-rule-composer@0.3.0:
    resolution: {integrity: sha512-bt+Sh8CtDmn2OajxvNO+BX7Wn4CIWMpTRm3MaiKPCQcnnlm0CS2mhui6QaoeQugs+3Kj2ESKEEGJUdVafwhiCg==}
    engines: {node: '>=4.0.0'}
    dev: true

  /eslint-scope@5.1.1:
    resolution: {integrity: sha512-2NxwbF/hZ0KpepYN0cNbo+FN6XoK7GaHlQhgx/hIZl6Va0bF45RQOOwhLIy8lQDbuCiadSLCBnH2CFYquit5bw==}
    engines: {node: '>=8.0.0'}
    dependencies:
      esrecurse: 4.3.0
      estraverse: 4.3.0
    dev: true

  /eslint-scope@7.2.2:
    resolution: {integrity: sha512-dOt21O7lTMhDM+X9mB4GX+DZrZtCUJPL/wlcTqxyrx5IvO0IYtILdtrQGQp+8n5S0gwSVmOf9NQrjMOgfQZlIg==}
    engines: {node: ^12.22.0 || ^14.17.0 || >=16.0.0}
    dependencies:
      esrecurse: 4.3.0
      estraverse: 5.3.0
    dev: true

  /eslint-visitor-keys@2.1.0:
    resolution: {integrity: sha512-0rSmRBzXgDzIsD6mGdJgevzgezI534Cer5L/vyMX0kHzT/jiB43jRhd9YUlMGYLQy2zprNmoT8qasCGtY+QaKw==}
    engines: {node: '>=10'}
    dev: true

  /eslint-visitor-keys@3.4.3:
    resolution: {integrity: sha512-wpc+LXeiyiisxPlEkUzU6svyS1frIO3Mgxj1fdy7Pm8Ygzguax2N3Fa/D/ag1WqbOprdI+uY6wMUl8/a2G+iag==}
    engines: {node: ^12.22.0 || ^14.17.0 || >=16.0.0}
    dev: true

  /eslint@8.45.0:
    resolution: {integrity: sha512-pd8KSxiQpdYRfYa9Wufvdoct3ZPQQuVuU5O6scNgMuOMYuxvH0IGaYK0wUFjo4UYYQQCUndlXiMbnxopwvvTiw==}
    engines: {node: ^12.22.0 || ^14.17.0 || >=16.0.0}
    hasBin: true
    dependencies:
      '@eslint-community/eslint-utils': 4.4.0(eslint@8.45.0)
      '@eslint-community/regexpp': 4.9.0
      '@eslint/eslintrc': 2.1.2
      '@eslint/js': 8.44.0
      '@humanwhocodes/config-array': 0.11.11
      '@humanwhocodes/module-importer': 1.0.1
      '@nodelib/fs.walk': 1.2.8
      ajv: 6.12.6
      chalk: 4.1.2
      cross-spawn: 7.0.3
      debug: 4.3.4
      doctrine: 3.0.0
      escape-string-regexp: 4.0.0
      eslint-scope: 7.2.2
      eslint-visitor-keys: 3.4.3
      espree: 9.6.1
      esquery: 1.5.0
      esutils: 2.0.3
      fast-deep-equal: 3.1.3
      file-entry-cache: 6.0.1
      find-up: 5.0.0
      glob-parent: 6.0.2
      globals: 13.22.0
      graphemer: 1.4.0
      ignore: 5.2.4
      imurmurhash: 0.1.4
      is-glob: 4.0.3
      is-path-inside: 3.0.3
      js-yaml: 4.1.0
      json-stable-stringify-without-jsonify: 1.0.1
      levn: 0.4.1
      lodash.merge: 4.6.2
      minimatch: 3.1.2
      natural-compare: 1.4.0
      optionator: 0.9.3
      strip-ansi: 6.0.1
      text-table: 0.2.0
    transitivePeerDependencies:
      - supports-color
    dev: true

  /eslint@8.50.0:
    resolution: {integrity: sha512-FOnOGSuFuFLv/Sa+FDVRZl4GGVAAFFi8LecRsI5a1tMO5HIE8nCm4ivAlzt4dT3ol/PaaGC0rJEEXQmHJBGoOg==}
    engines: {node: ^12.22.0 || ^14.17.0 || >=16.0.0}
    hasBin: true
    dependencies:
      '@eslint-community/eslint-utils': 4.4.0(eslint@8.50.0)
      '@eslint-community/regexpp': 4.9.0
      '@eslint/eslintrc': 2.1.2
      '@eslint/js': 8.50.0
      '@humanwhocodes/config-array': 0.11.11
      '@humanwhocodes/module-importer': 1.0.1
      '@nodelib/fs.walk': 1.2.8
      ajv: 6.12.6
      chalk: 4.1.2
      cross-spawn: 7.0.3
      debug: 4.3.4
      doctrine: 3.0.0
      escape-string-regexp: 4.0.0
      eslint-scope: 7.2.2
      eslint-visitor-keys: 3.4.3
      espree: 9.6.1
      esquery: 1.5.0
      esutils: 2.0.3
      fast-deep-equal: 3.1.3
      file-entry-cache: 6.0.1
      find-up: 5.0.0
      glob-parent: 6.0.2
      globals: 13.22.0
      graphemer: 1.4.0
      ignore: 5.2.4
      imurmurhash: 0.1.4
      is-glob: 4.0.3
      is-path-inside: 3.0.3
      js-yaml: 4.1.0
      json-stable-stringify-without-jsonify: 1.0.1
      levn: 0.4.1
      lodash.merge: 4.6.2
      minimatch: 3.1.2
      natural-compare: 1.4.0
      optionator: 0.9.3
      strip-ansi: 6.0.1
      text-table: 0.2.0
    transitivePeerDependencies:
      - supports-color
    dev: true

  /espree@9.6.1:
    resolution: {integrity: sha512-oruZaFkjorTpF32kDSI5/75ViwGeZginGGy2NoOSg3Q9bnwlnmDm4HLnkl0RE3n+njDXR037aY1+x58Z/zFdwQ==}
    engines: {node: ^12.22.0 || ^14.17.0 || >=16.0.0}
    dependencies:
      acorn: 8.10.0
      acorn-jsx: 5.3.2(acorn@8.10.0)
      eslint-visitor-keys: 3.4.3
    dev: true

  /esprima@4.0.1:
    resolution: {integrity: sha512-eGuFFw7Upda+g4p+QHvnW0RyTX/SVeJBDM/gCtMARO0cLuT2HcEKnTPvhjV6aGeqrCB/sbNop0Kszm0jsaWU4A==}
    engines: {node: '>=4'}
    hasBin: true
    dev: false

  /esquery@1.5.0:
    resolution: {integrity: sha512-YQLXUplAwJgCydQ78IMJywZCceoqk1oH01OERdSAJc/7U2AylwjhSCLDEtqwg811idIS/9fIU5GjG73IgjKMVg==}
    engines: {node: '>=0.10'}
    dependencies:
      estraverse: 5.3.0
    dev: true

  /esrecurse@4.3.0:
    resolution: {integrity: sha512-KmfKL3b6G+RXvP8N1vr3Tq1kL/oCFgn2NYXEtqP8/L3pKapUA4G8cFVaoF3SU323CD4XypR/ffioHmkti6/Tag==}
    engines: {node: '>=4.0'}
    dependencies:
      estraverse: 5.3.0
    dev: true

  /estraverse@4.3.0:
    resolution: {integrity: sha512-39nnKffWz8xN1BU/2c79n9nB9HDzo0niYUqx6xyqUnyoAnQyyWpOTdZEeiCch8BBu515t4wp9ZmgVfVhn9EBpw==}
    engines: {node: '>=4.0'}
    dev: true

  /estraverse@5.3.0:
    resolution: {integrity: sha512-MMdARuVEQziNTeJD8DgMqmhwR11BRQ/cBP+pLtYdSTnf3MIO8fFeiINEbX36ZdNlfU/7A9f3gUw49B3oQsvwBA==}
    engines: {node: '>=4.0'}
    dev: true

  /esutils@2.0.3:
    resolution: {integrity: sha512-kVscqXk4OCp68SZ0dkgEKVi6/8ij300KBWTJq32P/dYeWTSwK41WyTxalN1eRmA5Z9UU/LX9D7FWSmV9SAYx6g==}
    engines: {node: '>=0.10.0'}
    dev: true

  /execa@5.1.1:
    resolution: {integrity: sha512-8uSpZZocAZRBAPIEINJj3Lo9HyGitllczc27Eh5YYojjMFMn8yHMDMaUHE2Jqfq05D/wucwI4JGURyXt1vchyg==}
    engines: {node: '>=10'}
    dependencies:
      cross-spawn: 7.0.3
      get-stream: 6.0.1
      human-signals: 2.1.0
      is-stream: 2.0.1
      merge-stream: 2.0.0
      npm-run-path: 4.0.1
      onetime: 5.1.2
      signal-exit: 3.0.7
      strip-final-newline: 2.0.0

  /execa@7.2.0:
    resolution: {integrity: sha512-UduyVP7TLB5IcAQl+OzLyLcS/l32W/GLg+AhHJ+ow40FOk2U3SAllPwR44v4vmdFwIWqpdwxxpQbF1n5ta9seA==}
    engines: {node: ^14.18.0 || ^16.14.0 || >=18.0.0}
    dependencies:
      cross-spawn: 7.0.3
      get-stream: 6.0.1
      human-signals: 4.3.1
      is-stream: 3.0.0
      merge-stream: 2.0.0
      npm-run-path: 5.1.0
      onetime: 6.0.0
      signal-exit: 3.0.7
      strip-final-newline: 3.0.0
    dev: true

  /extend-shallow@2.0.1:
    resolution: {integrity: sha512-zCnTtlxNoAiDc3gqY2aYAWFx7XWWiasuF2K8Me5WbN8otHKTUKBwjPtNpRs/rbUZm7KxWAaNj7P1a/p52GbVug==}
    engines: {node: '>=0.10.0'}
    dependencies:
      is-extendable: 0.1.1
    dev: false

  /extend@3.0.2:
    resolution: {integrity: sha512-fjquC59cD7CyW6urNXK0FBufkZcoiGG80wTuPujX590cB5Ttln20E2UB4S/WARVqhXffZl2LNgS+gQdPIIim/g==}
    dev: false

  /fast-deep-equal@3.1.3:
    resolution: {integrity: sha512-f3qQ9oQy9j2AhBe/H9VC91wLmKBCCU/gDOnKNAYG5hswO7BLKj09Hc5HYNz9cGI++xlpDCIgDaitVs03ATR84Q==}

  /fast-folder-size@1.6.1:
    resolution: {integrity: sha512-F3tRpfkAzb7TT2JNKaJUglyuRjRa+jelQD94s9OSqkfEeytLmupCqQiD+H2KoIXGtp4pB5m4zNmv5m2Ktcr+LA==}
    hasBin: true
    requiresBuild: true
    dependencies:
      unzipper: 0.10.14
    dev: false

  /fast-glob@3.3.1:
    resolution: {integrity: sha512-kNFPyjhh5cKjrUltxs+wFx+ZkbRaxxmZ+X0ZU31SOsxCEtP9VPgtq2teZw1DebupL5GmDaNQ6yKMMVcM41iqDg==}
    engines: {node: '>=8.6.0'}
    dependencies:
      '@nodelib/fs.stat': 2.0.5
      '@nodelib/fs.walk': 1.2.8
      glob-parent: 5.1.2
      merge2: 1.4.1
      micromatch: 4.0.5

  /fast-json-stable-stringify@2.1.0:
    resolution: {integrity: sha512-lhd/wF+Lk98HZoTCtlVraHtfh5XYijIjalXck7saUtuanSDyLMxnHhSXEDJqHxD7msR8D0uCmqlkwjCV8xvwHw==}
    dev: true

  /fast-levenshtein@2.0.6:
    resolution: {integrity: sha512-DCXu6Ifhqcks7TZKY3Hxp3y6qphY5SJZmrWMDrKcERSOXWQdMhU9Ig/PYrzyw/ul9jOIyh0N4M0tbC5hodg8dw==}
    dev: true

  /fast-safe-stringify@2.1.1:
    resolution: {integrity: sha512-W+KJc2dmILlPplD/H4K9l9LcAHAfPtP6BY84uVLXQ6Evcz9Lcg33Y2z1IVblT6xdY54PXYVHEv+0Wpq8Io6zkA==}
    dev: false

  /fastq@1.15.0:
    resolution: {integrity: sha512-wBrocU2LCXXa+lWBt8RoIRD89Fi8OdABODa/kEnyeyjS5aZO5/GNvI5sEINADqP/h8M29UHTHUb53sUu5Ihqdw==}
    dependencies:
      reusify: 1.0.4

  /file-entry-cache@6.0.1:
    resolution: {integrity: sha512-7Gps/XWymbLk2QLYK4NzpMOrYjMhdIxXuIvy2QBsLE6ljuodKvdkWs/cpyJJ3CVIVpH0Oi1Hvg1ovbMzLdFBBg==}
    engines: {node: ^10.12.0 || >=12.0.0}
    dependencies:
      flat-cache: 3.1.0
    dev: true

  /fill-range@7.0.1:
    resolution: {integrity: sha512-qOo9F+dMUmC2Lcb4BbVvnKJxTPjCm+RRpe4gDuGrzkL7mEVl/djYSu2OdQ2Pa302N4oqkSg9ir6jaLWJ2USVpQ==}
    engines: {node: '>=8'}
    dependencies:
      to-regex-range: 5.0.1

  /find-up@4.1.0:
    resolution: {integrity: sha512-PpOwAdQ/YlXQ2vj8a3h8IipDuYRi3wceVQQGYWxNINccq40Anw7BlsEXCMbt1Zt+OLA6Fq9suIpIWD0OsnISlw==}
    engines: {node: '>=8'}
    dependencies:
      locate-path: 5.0.0
      path-exists: 4.0.0

  /find-up@5.0.0:
    resolution: {integrity: sha512-78/PXT1wlLLDgTzDs7sjq9hzz0vXD+zn+7wypEe4fXQxCmdmqfGsEPQxmiCSQI3ajFV91bVSsvNtrJRiW6nGng==}
    engines: {node: '>=10'}
    dependencies:
      locate-path: 6.0.0
      path-exists: 4.0.0

  /flamebearer@1.1.3:
    resolution: {integrity: sha512-3AEti4HwtsVRQTHTB47kQZvXkenSn5YfmpGGZX/mRW8R+9ZDFO+iqgEC4W7Nb8PQvUceYVfbM7nqQxI/m6DeDA==}
    engines: {node: '>=8.5.0'}
    hasBin: true
    dependencies:
      concat-stream: 1.6.2
      opn: 5.5.0
    dev: true

  /flat-cache@3.1.0:
    resolution: {integrity: sha512-OHx4Qwrrt0E4jEIcI5/Xb+f+QmJYNj2rrK8wiIdQOIrB9WrrJL8cjZvXdXuBTkkEwEqLycb5BeZDV1o2i9bTew==}
    engines: {node: '>=12.0.0'}
    dependencies:
      flatted: 3.2.9
      keyv: 4.5.3
      rimraf: 3.0.2
    dev: true

  /flatted@3.2.9:
    resolution: {integrity: sha512-36yxDn5H7OFZQla0/jFJmbIKTdZAQHngCedGxiMmpNfEZM0sdEeT+WczLQrjK6D7o2aiyLYDnkw0R3JK0Qv1RQ==}
    dev: true

  /for-each@0.3.3:
    resolution: {integrity: sha512-jqYfLp7mo9vIyQf8ykW2v7A+2N4QjeCeI5+Dz9XraiO1ign81wjiH7Fb9vSOWvQfNtmSa4H2RoQTrrXivdUZmw==}
    dependencies:
      is-callable: 1.2.7
    dev: true

  /foreground-child@3.1.1:
    resolution: {integrity: sha512-TMKDUnIte6bfb5nWv7V/caI169OHgvwjb7V4WkeUvbQQdjr5rWKqHFiKWb/fcOwB+CzBT+qbWjvj+DVwRskpIg==}
    engines: {node: '>=14'}
    dependencies:
      cross-spawn: 7.0.3
      signal-exit: 4.1.0
    dev: false

  /fraction.js@4.3.6:
    resolution: {integrity: sha512-n2aZ9tNfYDwaHhvFTkhFErqOMIb8uyzSQ+vGJBjZyanAKZVbGUQ1sngfk9FdkBw7G26O7AgNjLcecLffD1c7eg==}
    dev: true

  /framer-motion@8.5.5(react-dom@18.2.0)(react@18.2.0):
    resolution: {integrity: sha512-5IDx5bxkjWHWUF3CVJoSyUVOtrbAxtzYBBowRE2uYI/6VYhkEBD+rbTHEGuUmbGHRj6YqqSfoG7Aa1cLyWCrBA==}
    peerDependencies:
      react: ^18.0.0
      react-dom: ^18.0.0
    dependencies:
      '@motionone/dom': 10.16.4
      hey-listen: 1.0.8
      react: 18.2.0
      react-dom: 18.2.0(react@18.2.0)
      tslib: 2.6.2
    optionalDependencies:
      '@emotion/is-prop-valid': 0.8.8
    dev: false

  /fs-extra@11.1.1:
    resolution: {integrity: sha512-MGIE4HOvQCeUCzmlHs0vXpih4ysz4wg9qiSAu6cd42lVwPbTM1TjV7RusoyQqMmk/95gdQZX72u+YW+c3eEpFQ==}
    engines: {node: '>=14.14'}
    dependencies:
      graceful-fs: 4.2.11
      jsonfile: 6.1.0
      universalify: 2.0.0
    dev: false

  /fs-extra@8.1.0:
    resolution: {integrity: sha512-yhlQgA6mnOJUKOsRUFsgJdQCvkKhcz8tlZG5HBQfReYZy46OwLcY+Zia0mtdHsOo9y/hP+CxMN0TU9QxoOtG4g==}
    engines: {node: '>=6 <7 || >=8'}
    dependencies:
      graceful-fs: 4.2.11
      jsonfile: 4.0.0
      universalify: 0.1.2
    dev: false

  /fs.realpath@1.0.0:
    resolution: {integrity: sha512-OO0pH2lK6a0hZnAdau5ItzHPI6pUlvI7jMVnxUQRtw4owF2wk8lOSabtGDCTP4Ggrg2MbGnWO9X8K1t4+fGMDw==}

  /fsevents@2.3.3:
    resolution: {integrity: sha512-5xoDfX+fL7faATnagmWPpbFtwh/R77WmMMqqHGS65C3vvB0YHrgF+B1YmZ3441tMj5n63k0212XNoJwzlhffQw==}
    engines: {node: ^8.16.0 || ^10.6.0 || >=11.0.0}
    os: [darwin]
    requiresBuild: true
    optional: true

  /fstream@1.0.12:
    resolution: {integrity: sha512-WvJ193OHa0GHPEL+AycEJgxvBEwyfRkN1vhjca23OaPVMCaLCXTd5qAu82AjTcgP1UJmytkOKb63Ypde7raDIg==}
    engines: {node: '>=0.6'}
    dependencies:
      graceful-fs: 4.2.11
      inherits: 2.0.4
      mkdirp: 0.5.6
      rimraf: 2.7.1
    dev: false

  /function-bind@1.1.1:
    resolution: {integrity: sha512-yIovAzMX49sF8Yl58fSCWJ5svSLuaibPxXQJFLmBObTuCr0Mf1KiPopGM9NiFjiYBCbfaa2Fh6breQ6ANVTI0A==}

  /function.prototype.name@1.1.6:
    resolution: {integrity: sha512-Z5kx79swU5P27WEayXM1tBi5Ze/lbIyiNgU3qyXUOf9b2rgXYyF9Dy9Cx+IQv/Lc8WCG6L82zwUPpSS9hGehIg==}
    engines: {node: '>= 0.4'}
    dependencies:
      call-bind: 1.0.2
      define-properties: 1.2.1
      es-abstract: 1.22.2
      functions-have-names: 1.2.3
    dev: true

  /functions-have-names@1.2.3:
    resolution: {integrity: sha512-xckBUXyTIqT97tq2x2AMb+g163b5JFysYk0x4qxNFwbfQkmNZoiRHb6sPzI9/QV33WeuvVYBUIiD4NzNIyqaRQ==}
    dev: true

  /gensync@1.0.0-beta.2:
    resolution: {integrity: sha512-3hN7NaskYvMDLQY55gnW3NQ+mesEAepTqlg+VEbj7zzqEMBVNhzcGYYeqFo/TlYz6eQiFcp1HcsCZO+nGgS8zg==}
    engines: {node: '>=6.9.0'}
    dev: true

  /get-func-name@2.0.2:
    resolution: {integrity: sha512-8vXOvuE167CtIc3OyItco7N/dpRtBbYOsPsXCz7X/PMnlGjYjSGuZJgM1Y7mmew7BKf9BqvLX2tnOVy1BBUsxQ==}
    dev: true

  /get-intrinsic@1.2.1:
    resolution: {integrity: sha512-2DcsyfABl+gVHEfCOaTrWgyt+tb6MSEGmKq+kI5HwLbIYgjgmMcV8KQ41uaKz1xxUcn9tJtgFbQUEVcEbd0FYw==}
    dependencies:
      function-bind: 1.1.1
      has: 1.0.3
      has-proto: 1.0.1
      has-symbols: 1.0.3
    dev: true

  /get-nonce@1.0.1:
    resolution: {integrity: sha512-FJhYRoDaiatfEkUK8HKlicmu/3SGFD51q3itKDGoSTysQJBnfOcxU5GxnhE1E6soB76MbT0MBtnKJuXyAx+96Q==}
    engines: {node: '>=6'}
    dev: false

  /get-source@2.0.12:
    resolution: {integrity: sha512-X5+4+iD+HoSeEED+uwrQ07BOQr0kEDFMVqqpBuI+RaZBpBpHCuXxo70bjar6f0b0u/DQJsJ7ssurpP0V60Az+w==}
    dependencies:
      data-uri-to-buffer: 2.0.2
      source-map: 0.6.1
    dev: false

  /get-stdin@9.0.0:
    resolution: {integrity: sha512-dVKBjfWisLAicarI2Sf+JuBE/DghV4UzNAVe9yhEJuzeREd3JhOTE9cUaJTeSa77fsbQUK3pcOpJfM59+VKZaA==}
    engines: {node: '>=12'}
    dev: true

  /get-stream@6.0.1:
    resolution: {integrity: sha512-ts6Wi+2j3jQjqi70w5AlN8DFnkSwC+MqmxEzdEALB2qXZYV3X/b1CTfgPLGJNMeAWxdPfU8FO1ms3NUfaHCPYg==}
    engines: {node: '>=10'}

  /get-symbol-description@1.0.0:
    resolution: {integrity: sha512-2EmdH1YvIQiZpltCNgkuiUnyukzxM/R6NDJX31Ke3BG1Nq5b0S2PhX59UKi9vZpPDQVdqn+1IcaAwnzTT5vCjw==}
    engines: {node: '>= 0.4'}
    dependencies:
      call-bind: 1.0.2
      get-intrinsic: 1.2.1
    dev: true

  /get-tsconfig@4.7.2:
    resolution: {integrity: sha512-wuMsz4leaj5hbGgg4IvDU0bqJagpftG5l5cXIAvo8uZrqn0NJqwtfupTN00VnkQJPcIRrxYrm1Ue24btpCha2A==}
    dependencies:
      resolve-pkg-maps: 1.0.0
    dev: true

  /git-hooks-list@3.1.0:
    resolution: {integrity: sha512-LF8VeHeR7v+wAbXqfgRlTSX/1BJR9Q1vEMR8JAz1cEg6GX07+zyj3sAdDvYjj/xnlIfVuGgj4qBei1K3hKH+PA==}
    dev: true

  /glob-parent@5.1.2:
    resolution: {integrity: sha512-AOIgSQCepiJYwP3ARnGx+5VnTu2HBYdzbGP45eLw1vr3zB3vZLeyed1sC9hnbcOc9/SrMyM5RPQrkGz4aS9Zow==}
    engines: {node: '>= 6'}
    dependencies:
      is-glob: 4.0.3

  /glob-parent@6.0.2:
    resolution: {integrity: sha512-XxwI8EOhVQgWp6iDL+3b0r86f4d6AX6zSU55HfB4ydCEuXLXc5FcYeOu+nnGftS4TEju/11rt4KJPTMgbfmv4A==}
    engines: {node: '>=10.13.0'}
    dependencies:
      is-glob: 4.0.3

  /glob-to-regexp@0.4.1:
    resolution: {integrity: sha512-lkX1HJXwyMcprw/5YUZc2s7DrpAiHB21/V+E1rHUrVNokkvB6bqMzT0VfV6/86ZNabt1k14YOIaT7nDvOX3Iiw==}
    dev: false

  /glob@10.3.4:
    resolution: {integrity: sha512-6LFElP3A+i/Q8XQKEvZjkEWEOTgAIALR9AO2rwT8bgPhDd1anmqDJDZ6lLddI4ehxxxR1S5RIqKe1uapMQfYaQ==}
    engines: {node: '>=16 || 14 >=14.17'}
    hasBin: true
    dependencies:
      foreground-child: 3.1.1
      jackspeak: 2.3.6
      minimatch: 9.0.1
      minipass: 7.0.4
      path-scurry: 1.10.1
    dev: false

  /glob@7.1.6:
    resolution: {integrity: sha512-LwaxwyZ72Lk7vZINtNNrywX0ZuLyStrdDtabefZKAY5ZGJhVtgdznluResxNmPitE0SAO+O26sWTHeKSI2wMBA==}
    dependencies:
      fs.realpath: 1.0.0
      inflight: 1.0.6
      inherits: 2.0.4
      minimatch: 3.1.2
      once: 1.4.0
      path-is-absolute: 1.0.1

  /glob@7.1.7:
    resolution: {integrity: sha512-OvD9ENzPLbegENnYP5UUfJIirTg4+XwMWGaQfQTY0JenxNvvIKP3U3/tAQSPIu/lHxXYSZmpXlUHeqAIdKzBLQ==}
    dependencies:
      fs.realpath: 1.0.0
      inflight: 1.0.6
      inherits: 2.0.4
      minimatch: 3.1.2
      once: 1.4.0
      path-is-absolute: 1.0.1
    dev: true

  /glob@7.2.3:
    resolution: {integrity: sha512-nFR0zLpU2YCaRxwoCJvL6UvCH2JFyFVIvwTLsIf21AuHlMskA1hhTdk+LlYJtOlYt9v6dvszD2BGRqBL+iQK9Q==}
    dependencies:
      fs.realpath: 1.0.0
      inflight: 1.0.6
      inherits: 2.0.4
      minimatch: 3.1.2
      once: 1.4.0
      path-is-absolute: 1.0.1

  /glob@8.1.0:
    resolution: {integrity: sha512-r8hpEjiQEYlF2QU0df3dS+nxxSIreXQS1qRhMJM0Q5NDdR386C7jb7Hwwod8Fgiuex+k0GFjgft18yvxm5XoCQ==}
    engines: {node: '>=12'}
    dependencies:
      fs.realpath: 1.0.0
      inflight: 1.0.6
      inherits: 2.0.4
      minimatch: 5.1.6
      once: 1.4.0
    dev: false

  /globals@11.12.0:
    resolution: {integrity: sha512-WOBp/EEGUiIsJSp7wcv/y6MO+lV9UoncWqxuFfm8eBwzWNgyfBd6Gz+IeKQ9jCmyhoH99g15M3T+QaVHFjizVA==}
    engines: {node: '>=4'}
    dev: true

  /globals@13.22.0:
    resolution: {integrity: sha512-H1Ddc/PbZHTDVJSnj8kWptIRSD6AM3pK+mKytuIVF4uoBV7rshFlhhvA58ceJ5wp3Er58w6zj7bykMpYXt3ETw==}
    engines: {node: '>=8'}
    dependencies:
      type-fest: 0.20.2
    dev: true

  /globalthis@1.0.3:
    resolution: {integrity: sha512-sFdI5LyBiNTHjRd7cGPWapiHWMOXKyuBNX/cWJ3NfzrZQVa8GI/8cofCl74AOVqq9W5kNmguTIzJ/1s2gyI9wA==}
    engines: {node: '>= 0.4'}
    dependencies:
      define-properties: 1.2.1
    dev: true

  /globby@11.1.0:
    resolution: {integrity: sha512-jhIXaOzy1sb8IyocaruWSn1TjmnBVs8Ayhcy83rmxNJ8q2uWKCAj3CnJY+KpGSXCueAPc0i05kVvVKtP1t9S3g==}
    engines: {node: '>=10'}
    dependencies:
      array-union: 2.1.0
      dir-glob: 3.0.1
      fast-glob: 3.3.1
      ignore: 5.2.4
      merge2: 1.4.1
      slash: 3.0.0

  /globby@13.2.2:
    resolution: {integrity: sha512-Y1zNGV+pzQdh7H39l9zgB4PJqjRNqydvdYCDG4HFXM4XuvSaQQlEc91IU1yALL8gUTDomgBAfz3XJdmUS+oo0w==}
    engines: {node: ^12.20.0 || ^14.13.1 || >=16.0.0}
    dependencies:
      dir-glob: 3.0.1
      fast-glob: 3.3.1
      ignore: 5.2.4
      merge2: 1.4.1
      slash: 4.0.0
    dev: true

  /gopd@1.0.1:
    resolution: {integrity: sha512-d65bNlIadxvpb/A2abVdlqKqV563juRnZ1Wtk6s1sIR8uNsXR70xqIzVqxVf1eTqDunwT2MkczEeaezCKTZhwA==}
    dependencies:
      get-intrinsic: 1.2.1
    dev: true

  /graceful-fs@4.2.10:
    resolution: {integrity: sha512-9ByhssR2fPVsNZj478qUUbKfmL0+t5BDVyjShtyZZLiK7ZDAArFFfopyOTj0M05wE2tJPisA4iTnnXl2YoPvOA==}
    dev: false

  /graceful-fs@4.2.11:
    resolution: {integrity: sha512-RbJ5/jmFcNNCcDV5o9eTnBLJ/HszWV0P73bc+Ff4nS/rJj+YaS6IGyiOL0VoBYX+l1Wrl3k63h/KrH+nhJ0XvQ==}

  /graphemer@1.4.0:
    resolution: {integrity: sha512-EtKwoO6kxCL9WO5xipiHTZlSzBm7WLT627TqC/uVRd0HKmq8NXyebnNYxDoBi7wt8eTWrUrKXCOVaFq9x1kgag==}
    dev: true

  /happy-dom@12.2.2:
    resolution: {integrity: sha512-9ADD0d99BgRX/mZEu2yYD44ecfq2wZpPCfK+bUIvnbjJoLjxhYD962GvSMda5nIXNG4wMBoINLbhTPvWr5rKdg==}
    dependencies:
      css.escape: 1.5.1
      entities: 4.5.0
      iconv-lite: 0.6.3
      webidl-conversions: 7.0.0
      whatwg-encoding: 2.0.0
      whatwg-mimetype: 3.0.0
    dev: true

  /has-bigints@1.0.2:
    resolution: {integrity: sha512-tSvCKtBr9lkF0Ex0aQiP9N+OpV4zi2r/Nee5VkRDbaqv35RLYMzbwQfFSZZH0kR+Rd6302UJZ2p/bJCEoR3VoQ==}
    dev: true

  /has-flag@3.0.0:
    resolution: {integrity: sha512-sKJf1+ceQBr4SMkvQnBDNDtf4TXpVhVGateu0t918bl30FnbE2m4vNLX+VWe/dpjlb+HugGYzW7uQXH98HPEYw==}
    engines: {node: '>=4'}

  /has-flag@4.0.0:
    resolution: {integrity: sha512-EykJT/Q1KjTWctppgIAgfSO0tKVuZUjhgMr17kqTumMl6Afv3EISleU7qZUzoXDFTAHTDC4NOoG/ZxU3EvlMPQ==}
    engines: {node: '>=8'}

  /has-property-descriptors@1.0.0:
    resolution: {integrity: sha512-62DVLZGoiEBDHQyqG4w9xCuZ7eJEwNmJRWw2VY84Oedb7WFcA27fiEVe8oUQx9hAUJ4ekurquucTGwsyO1XGdQ==}
    dependencies:
      get-intrinsic: 1.2.1
    dev: true

  /has-proto@1.0.1:
    resolution: {integrity: sha512-7qE+iP+O+bgF9clE5+UoBFzE65mlBiVj3tKCrlNQ0Ogwm0BjpT/gK4SlLYDMybDh5I3TCTKnPPa0oMG7JDYrhg==}
    engines: {node: '>= 0.4'}
    dev: true

  /has-symbols@1.0.3:
    resolution: {integrity: sha512-l3LCuF6MgDNwTDKkdYGEihYjt5pRPbEg46rtlmnSPlUbgmB8LOIrKJbYYFBSbnPaJexMKtiPO8hmeRjRz2Td+A==}
    engines: {node: '>= 0.4'}
    dev: true

  /has-tostringtag@1.0.0:
    resolution: {integrity: sha512-kFjcSNhnlGV1kyoGk7OXKSawH5JOb/LzUc5w9B02hOTO0dfFRjbHQKvg1d6cf3HbeUmtU9VbbV3qzZ2Teh97WQ==}
    engines: {node: '>= 0.4'}
    dependencies:
      has-symbols: 1.0.3
    dev: true

  /has@1.0.3:
    resolution: {integrity: sha512-f2dvO0VU6Oej7RkWJGrehjbzMAjFp5/VKPp5tTpWIV4JHHZK1/BxbFRtf/siA2SWTe09caDmVtYYzWEIbBS4zw==}
    engines: {node: '>= 0.4.0'}
    dependencies:
      function-bind: 1.1.1

  /hey-listen@1.0.8:
    resolution: {integrity: sha512-COpmrF2NOg4TBWUJ5UVyaCU2A88wEMkUPK4hNqyCkqHbxT92BbvfjoSozkAIIm6XhicGlJHhFdullInrdhwU8Q==}
    dev: false

  /hosted-git-info@2.8.9:
    resolution: {integrity: sha512-mxIDAb9Lsm6DoOJ7xH+5+X4y1LU/4Hi50L9C5sIswK3JzULS4bwk1FvjdBgvYR4bzT4tuUQiC15FE2f5HbLvYw==}

  /html-to-text@9.0.3:
    resolution: {integrity: sha512-hxDF1kVCF2uw4VUJ3vr2doc91pXf2D5ngKcNviSitNkhP9OMOaJkDrFIFL6RMvko7NisWTEiqGpQ9LAxcVok1w==}
    engines: {node: '>=14'}
    dependencies:
      '@selderee/plugin-htmlparser2': 0.10.0
      deepmerge: 4.3.1
      dom-serializer: 2.0.0
      htmlparser2: 8.0.2
      selderee: 0.10.0
    dev: false

  /html-to-text@9.0.5:
    resolution: {integrity: sha512-qY60FjREgVZL03vJU6IfMV4GDjGBIoOyvuFdpBDIX9yTlDw0TjxVBQp+P8NvpdIXNJvfWBTNul7fsAQJq2FNpg==}
    engines: {node: '>=14'}
    dependencies:
      '@selderee/plugin-htmlparser2': 0.11.0
      deepmerge: 4.3.1
      dom-serializer: 2.0.0
      htmlparser2: 8.0.2
      selderee: 0.11.0
    dev: false

  /htmlparser2@8.0.2:
    resolution: {integrity: sha512-GYdjWKDkbRLkZ5geuHs5NY1puJ+PXwP7+fHPRz06Eirsb9ugf6d8kkXav6ADhcODhFFPMIXyxkxSuMf3D6NCFA==}
    dependencies:
      domelementtype: 2.3.0
      domhandler: 5.0.3
      domutils: 3.1.0
      entities: 4.5.0
    dev: false

  /human-signals@2.1.0:
    resolution: {integrity: sha512-B4FFZ6q/T2jhhksgkbEW3HBvWIfDW85snkQgawt07S7J5QXTk6BkNV+0yAeZrM5QpMAdYlocGoljn0sJ/WQkFw==}
    engines: {node: '>=10.17.0'}

  /human-signals@4.3.1:
    resolution: {integrity: sha512-nZXjEF2nbo7lIw3mgYjItAfgQXog3OjJogSbKa2CQIIvSGWcKgeJnQlNXip6NglNzYH45nSRiEVimMvYL8DDqQ==}
    engines: {node: '>=14.18.0'}
    dev: true

  /iconv-lite@0.6.3:
    resolution: {integrity: sha512-4fCk79wshMdzMp2rH06qWrJE4iolqLhCUH+OiuIgU++RB0+94NlDL81atO7GX55uUKueo0txHNtvEyI6D7WdMw==}
    engines: {node: '>=0.10.0'}
    dependencies:
      safer-buffer: 2.1.2
    dev: true

  /ieee754@1.2.1:
    resolution: {integrity: sha512-dcyqhDvX1C46lXZcVqCpK+FtMRQVdIMN6/Df5js2zouUsqG7I6sFxitIC+7KYK29KdXOLHdu9zL4sFnoVQnqaA==}
    dev: false

  /ignore@5.2.4:
    resolution: {integrity: sha512-MAb38BcSbH0eHNBxn7ql2NH/kX33OkB3lZ1BNdh7ENeRChHTYsTvWrMubiIAMNS2llXEEgZ1MUOBtXChP3kaFQ==}
    engines: {node: '>= 4'}

  /import-fresh@3.3.0:
    resolution: {integrity: sha512-veYYhQa+D1QBKznvhUHxb8faxlrwUnxseDAbAp457E0wLNio2bOSKnjYDhMj+YiAq61xrMGhQk9iXVk5FzgQMw==}
    engines: {node: '>=6'}
    dependencies:
      parent-module: 1.0.1
      resolve-from: 4.0.0
    dev: true

  /imurmurhash@0.1.4:
    resolution: {integrity: sha512-JmXMZ6wuvDmLiHEml9ykzqO6lwFbof0GG4IkcGaENdCRDDmMVnny7s5HsIgHCbaq0w2MyPhDqkhTUgS2LU2PHA==}
    engines: {node: '>=0.8.19'}

  /indent-string@4.0.0:
    resolution: {integrity: sha512-EdDDZu4A2OyIK7Lr/2zG+w5jmbuk1DVBnEwREQvBzspBJkCEbRa8GxU1lghYcaGJCnRWibjDXlq779X1/y5xwg==}
    engines: {node: '>=8'}
    dev: true

  /individual@3.0.0:
    resolution: {integrity: sha512-rUY5vtT748NMRbEMrTNiFfy29BgGZwGXUi2NFUVMWQrogSLzlJvQV9eeMWi+g1aVaQ53tpyLAQtd5x/JH0Nh1g==}
    dev: false

  /inflight@1.0.6:
    resolution: {integrity: sha512-k92I/b08q4wvFscXCLvqfsHCrjrF7yiXsQuIVvVE7N82W3+aqpzuUdBbfhWcy/FZR3/4IgflMgKLOsvPDrGCJA==}
    dependencies:
      once: 1.4.0
      wrappy: 1.0.2

  /inherits@2.0.4:
    resolution: {integrity: sha512-k/vGaX4/Yla3WzyMCvTQOXYeIHvqOKtnqBduzTHpzpQZzAskKMhZ2K+EnBiSM9zGSoIFeMpXKxa4dYeZIQqewQ==}

  /ini@1.3.8:
    resolution: {integrity: sha512-JV/yugV2uzW5iMRSiZAyDtQd+nxtUnjeLt0acNdw98kKLrvuRVyB80tsREOE7yvGVgalhZ6RNXCmEHkUKBKxew==}
    dev: false

  /ini@3.0.1:
    resolution: {integrity: sha512-it4HyVAUTKBc6m8e1iXWvXSTdndF7HbdN713+kvLrymxTaU4AUBWrJ4vEooP+V7fexnVD3LKcBshjGGPefSMUQ==}
    engines: {node: ^12.13.0 || ^14.15.0 || >=16.0.0}
    dev: false

  /internal-slot@1.0.5:
    resolution: {integrity: sha512-Y+R5hJrzs52QCG2laLn4udYVnxsfny9CpOhNhUvk/SSSVyF6T27FzRbF0sroPidSu3X8oEAkOn2K804mjpt6UQ==}
    engines: {node: '>= 0.4'}
    dependencies:
      get-intrinsic: 1.2.1
      has: 1.0.3
      side-channel: 1.0.4
    dev: true

  /interpret@1.4.0:
    resolution: {integrity: sha512-agE4QfB2Lkp9uICn7BAqoscw4SZP9kTE2hxiFI3jBPmXJfdqiahTbUuKGsMoN2GtqL9AxhYioAcVvgsb1HvRbA==}
    engines: {node: '>= 0.10'}
    dev: false

  /invariant@2.2.4:
    resolution: {integrity: sha512-phJfQVBuaJM5raOpJjSfkiD6BpbCE4Ns//LaXl6wGYtUBY83nWS6Rf9tXm2e8VaK60JEjYldbPif/A2B1C2gNA==}
    dependencies:
      loose-envify: 1.4.0
    dev: false

  /is-arguments@1.1.1:
    resolution: {integrity: sha512-8Q7EARjzEnKpt/PCD7e1cgUS0a6X8u5tdSiMqXhojOdoV9TsMsiO+9VLC5vAmO8N7/GmXn7yjR8qnA6bVAEzfA==}
    engines: {node: '>= 0.4'}
    dependencies:
      call-bind: 1.0.2
      has-tostringtag: 1.0.0
    dev: true

  /is-array-buffer@3.0.2:
    resolution: {integrity: sha512-y+FyyR/w8vfIRq4eQcM1EYgSTnmHXPqaF+IgzgraytCFq5Xh8lllDVmAZolPJiZttZLeFSINPYMaEJ7/vWUa1w==}
    dependencies:
      call-bind: 1.0.2
      get-intrinsic: 1.2.1
      is-typed-array: 1.1.12
    dev: true

  /is-arrayish@0.2.1:
    resolution: {integrity: sha512-zz06S8t0ozoDXMG+ube26zeCTNXcKIPJZJi8hBrF4idCLms4CG9QtK7qBl1boi5ODzFpjswb5JPmHCbMpjaYzg==}

  /is-async-function@2.0.0:
    resolution: {integrity: sha512-Y1JXKrfykRJGdlDwdKlLpLyMIiWqWvuSd17TvZk68PLAOGOoF4Xyav1z0Xhoi+gCYjZVeC5SI+hYFOfvXmGRCA==}
    engines: {node: '>= 0.4'}
    dependencies:
      has-tostringtag: 1.0.0
    dev: true

  /is-bigint@1.0.4:
    resolution: {integrity: sha512-zB9CruMamjym81i2JZ3UMn54PKGsQzsJeo6xvN3HJJ4CAsQNB6iRutp2To77OfCNuoxspsIhzaPoO1zyCEhFOg==}
    dependencies:
      has-bigints: 1.0.2
    dev: true

  /is-binary-path@2.1.0:
    resolution: {integrity: sha512-ZMERYes6pDydyuGidse7OsHxtbI7WVeUEozgR/g7rd0xUimYNlvZRE/K2MgZTjWy725IfelLeVcEM97mmtRGXw==}
    engines: {node: '>=8'}
    dependencies:
      binary-extensions: 2.2.0

  /is-boolean-object@1.1.2:
    resolution: {integrity: sha512-gDYaKHJmnj4aWxyj6YHyXVpdQawtVLHU5cb+eztPGczf6cjuTdwve5ZIEfgXqH4e57An1D1AKf8CZ3kYrQRqYA==}
    engines: {node: '>= 0.4'}
    dependencies:
      call-bind: 1.0.2
      has-tostringtag: 1.0.0
    dev: true

  /is-buffer@1.1.6:
    resolution: {integrity: sha512-NcdALwpXkTm5Zvvbk7owOUSvVvBKDgKP5/ewfXEznmQFfs4ZRmanOeKBTjRVjka3QFoN6XJ+9F3USqfHqTaU5w==}
    dev: false

  /is-builtin-module@3.2.1:
    resolution: {integrity: sha512-BSLE3HnV2syZ0FK0iMA/yUGplUeMmNz4AW5fnTunbCIqZi4vG3WjJT9FHMy5D69xmAYBHXQhJdALdpwVxV501A==}
    engines: {node: '>=6'}
    dependencies:
      builtin-modules: 3.3.0
    dev: true

  /is-callable@1.2.7:
    resolution: {integrity: sha512-1BC0BVFhS/p0qtw6enp8e+8OD0UrK0oFLztSjNzhcKA3WDuJxxAPXzPuPtKkjEY9UUoEWlX/8fgKeu2S8i9JTA==}
    engines: {node: '>= 0.4'}
    dev: true

  /is-core-module@2.13.0:
    resolution: {integrity: sha512-Z7dk6Qo8pOCp3l4tsX2C5ZVas4V+UxwQodwZhLopL91TX8UyyHEXafPcyoeeWuLrwzHcr3igO78wNLwHJHsMCQ==}
    dependencies:
      has: 1.0.3

  /is-date-object@1.0.5:
    resolution: {integrity: sha512-9YQaSxsAiSwcvS33MBk3wTCVnWK+HhF8VZR2jRxehM16QcVOdHqPn4VPHmRK4lSr38n9JriurInLcP90xsYNfQ==}
    engines: {node: '>= 0.4'}
    dependencies:
      has-tostringtag: 1.0.0
    dev: true

  /is-docker@2.2.1:
    resolution: {integrity: sha512-F+i2BKsFrH66iaUFc0woD8sLy8getkwTwtOBjvs56Cx4CgJDeKQeqfz8wAYiSb8JOprWhHH5p77PbmYCvvUuXQ==}
    engines: {node: '>=8'}
    hasBin: true
    dev: true

  /is-docker@3.0.0:
    resolution: {integrity: sha512-eljcgEDlEns/7AXFosB5K/2nCM4P7FQPkGc/DWLy5rmFEWvZayGrik1d9/QIY5nJ4f9YsVvBkA6kJpHn9rISdQ==}
    engines: {node: ^12.20.0 || ^14.13.1 || >=16.0.0}
    hasBin: true
    dev: true

  /is-extendable@0.1.1:
    resolution: {integrity: sha512-5BMULNob1vgFX6EjQw5izWDxrecWK9AM72rugNr0TFldMOi0fj6Jk+zeKIt0xGj4cEfQIJth4w3OKWOJ4f+AFw==}
    engines: {node: '>=0.10.0'}
    dev: false

  /is-extglob@2.1.1:
    resolution: {integrity: sha512-SbKbANkN603Vi4jEZv49LeVJMn4yGwsbzZworEoyEiutsN3nJYdbO36zfhGJ6QEDpOZIFkDtnq5JRxmvl3jsoQ==}
    engines: {node: '>=0.10.0'}

  /is-finalizationregistry@1.0.2:
    resolution: {integrity: sha512-0by5vtUJs8iFQb5TYUHHPudOR+qXYIMKtiUzvLIZITZUjknFmziyBJuLhVRc+Ds0dREFlskDNJKYIdIzu/9pfw==}
    dependencies:
      call-bind: 1.0.2
    dev: true

  /is-fullwidth-code-point@3.0.0:
    resolution: {integrity: sha512-zymm5+u+sCsSWyD9qNaejV3DFvhCKclKdizYaJUuHA83RLjb7nSuGnddCHGv0hk+KY7BMAlsWeK4Ueg6EV6XQg==}
    engines: {node: '>=8'}
    dev: false

  /is-generator-function@1.0.10:
    resolution: {integrity: sha512-jsEjy9l3yiXEQ+PsXdmBwEPcOxaXWLspKdplFUVI9vq1iZgIekeC0L167qeu86czQaxed3q/Uzuw0swL0irL8A==}
    engines: {node: '>= 0.4'}
    dependencies:
      has-tostringtag: 1.0.0
    dev: true

  /is-glob@4.0.3:
    resolution: {integrity: sha512-xelSayHH36ZgE7ZWhli7pW34hNbNl8Ojv5KVmkJD4hBdD3th8Tfk9vYasLM+mXWOZhFkgZfxhLSnrwRr4elSSg==}
    engines: {node: '>=0.10.0'}
    dependencies:
      is-extglob: 2.1.1

  /is-inside-container@1.0.0:
    resolution: {integrity: sha512-KIYLCCJghfHZxqjYBE7rEy0OBuTd5xCHS7tHVgvCLkx7StIoaxwNW3hCALgEUjFfeRk+MG/Qxmp/vtETEF3tRA==}
    engines: {node: '>=14.16'}
    hasBin: true
    dependencies:
      is-docker: 3.0.0
    dev: true

  /is-interactive@1.0.0:
    resolution: {integrity: sha512-2HvIEKRoqS62guEC+qBjpvRubdX910WCMuJTZ+I9yvqKU2/12eSL549HMwtabb4oupdj2sMP50k+XJfB/8JE6w==}
    engines: {node: '>=8'}
    dev: false

  /is-interactive@2.0.0:
    resolution: {integrity: sha512-qP1vozQRI+BMOPcjFzrjXuQvdak2pHNUMZoeG2eRbiSqyvbEf/wQtEOTOX1guk6E3t36RkaqiSt8A/6YElNxLQ==}
    engines: {node: '>=12'}
    dev: false

  /is-map@2.0.2:
    resolution: {integrity: sha512-cOZFQQozTha1f4MxLFzlgKYPTyj26picdZTx82hbc/Xf4K/tZOOXSCkMvU4pKioRXGDLJRn0GM7Upe7kR721yg==}
    dev: true

  /is-negative-zero@2.0.2:
    resolution: {integrity: sha512-dqJvarLawXsFbNDeJW7zAz8ItJ9cd28YufuuFzh0G8pNHjJMnY08Dv7sYX2uF5UpQOwieAeOExEYAWWfu7ZZUA==}
    engines: {node: '>= 0.4'}
    dev: true

  /is-number-object@1.0.7:
    resolution: {integrity: sha512-k1U0IRzLMo7ZlYIfzRu23Oh6MiIFasgpb9X76eqfFZAqwH44UI4KTBvBYIZ1dSL9ZzChTB9ShHfLkR4pdW5krQ==}
    engines: {node: '>= 0.4'}
    dependencies:
      has-tostringtag: 1.0.0
    dev: true

  /is-number@7.0.0:
    resolution: {integrity: sha512-41Cifkg6e8TylSpdtTpeLVMqvSBEVzTttHvERD741+pnZ8ANv0004MRL43QKPDlK9cGvNp6NZWZUBlbGXYxxng==}
    engines: {node: '>=0.12.0'}

  /is-path-inside@3.0.3:
    resolution: {integrity: sha512-Fd4gABb+ycGAmKou8eMftCupSir5lRxqf4aD/vd0cD2qc4HL07OjCeuHMr8Ro4CoMaeCKDB0/ECBOVWjTwUvPQ==}
    engines: {node: '>=8'}
    dev: true

  /is-plain-obj@2.1.0:
    resolution: {integrity: sha512-YWnfyRwxL/+SsrWYfOpUtz5b3YD+nyfkHvjbcanzk8zgyO4ASD67uVMRt8k5bM4lLMDnXfriRhOpemw+NfT1eA==}
    engines: {node: '>=8'}
    dev: false

  /is-plain-obj@4.1.0:
    resolution: {integrity: sha512-+Pgi+vMuUNkJyExiMBt5IlFoMyKnr5zhJ4Uspz58WOhBF5QoIZkFyNHIbBAtHwzVAgk5RtndVNsDRN61/mmDqg==}
    engines: {node: '>=12'}
    dev: true

  /is-plain-object@5.0.0:
    resolution: {integrity: sha512-VRSzKkbMm5jMDoKLbltAkFQ5Qr7VDiTFGXxYFXXowVj387GeGNOCsOH6Msy00SGZ3Fp84b1Naa1psqgcCIEP5Q==}
    engines: {node: '>=0.10.0'}
    dev: false

  /is-regex@1.1.4:
    resolution: {integrity: sha512-kvRdxDsxZjhzUX07ZnLydzS1TU/TJlTUHHY4YLL87e37oUA49DfkLqgy+VjFocowy29cKvcSiu+kIv728jTTVg==}
    engines: {node: '>= 0.4'}
    dependencies:
      call-bind: 1.0.2
      has-tostringtag: 1.0.0
    dev: true

  /is-set@2.0.2:
    resolution: {integrity: sha512-+2cnTEZeY5z/iXGbLhPrOAaK/Mau5k5eXq9j14CpRTftq0pAJu2MwVRSZhyZWBzx3o6X795Lz6Bpb6R0GKf37g==}
    dev: true

  /is-shared-array-buffer@1.0.2:
    resolution: {integrity: sha512-sqN2UDu1/0y6uvXyStCOzyhAjCSlHceFoMKJW8W9EU9cvic/QdsZ0kEU93HEy3IUEFZIiH/3w+AH/UQbPHNdhA==}
    dependencies:
      call-bind: 1.0.2
    dev: true

  /is-stream@2.0.1:
    resolution: {integrity: sha512-hFoiJiTl63nn+kstHGBtewWSKnQLpyb155KHheA1l39uvtO9nWIop1p3udqPcUd/xbF1VLMO4n7OI6p7RbngDg==}
    engines: {node: '>=8'}

  /is-stream@3.0.0:
    resolution: {integrity: sha512-LnQR4bZ9IADDRSkvpqMGvt/tEJWclzklNgSw48V5EAaAeDd6qGvN8ei6k5p0tvxSR171VmGyHuTiAOfxAbr8kA==}
    engines: {node: ^12.20.0 || ^14.13.1 || >=16.0.0}
    dev: true

  /is-string@1.0.7:
    resolution: {integrity: sha512-tE2UXzivje6ofPW7l23cjDOMa09gb7xlAqG6jG5ej6uPV32TlWP3NKPigtaGeHNu9fohccRYvIiZMfOOnOYUtg==}
    engines: {node: '>= 0.4'}
    dependencies:
      has-tostringtag: 1.0.0
    dev: true

  /is-subdir@1.2.0:
    resolution: {integrity: sha512-2AT6j+gXe/1ueqbW6fLZJiIw3F8iXGJtt0yDrZaBhAZEG1raiTxKWU+IPqMCzQAXOUCKdA4UDMgacKH25XG2Cw==}
    engines: {node: '>=4'}
    dependencies:
      better-path-resolve: 1.0.0
    dev: false

  /is-symbol@1.0.4:
    resolution: {integrity: sha512-C/CPBqKWnvdcxqIARxyOh4v1UUEOCHpgDa0WYgpKDFMszcrPcffg5uhwSgPCLD2WWxmq6isisz87tzT01tuGhg==}
    engines: {node: '>= 0.4'}
    dependencies:
      has-symbols: 1.0.3
    dev: true

  /is-typed-array@1.1.12:
    resolution: {integrity: sha512-Z14TF2JNG8Lss5/HMqt0//T9JeHXttXy5pH/DBU4vi98ozO2btxzq9MwYDZYnKwU8nRsz/+GVFVRDq3DkVuSPg==}
    engines: {node: '>= 0.4'}
    dependencies:
      which-typed-array: 1.1.11
    dev: true

  /is-unicode-supported@0.1.0:
    resolution: {integrity: sha512-knxG2q4UC3u8stRGyAVJCOdxFmv5DZiRcdlIaAQXAbSfJya+OhopNotLQrstBhququ4ZpuKbDc/8S6mgXgPFPw==}
    engines: {node: '>=10'}
    dev: false

  /is-unicode-supported@1.3.0:
    resolution: {integrity: sha512-43r2mRvz+8JRIKnWJ+3j8JtjRKZ6GmjzfaE/qiBJnikNnYv/6bagRJ1kUhNk8R5EX/GkobD+r+sfxCPJsiKBLQ==}
    engines: {node: '>=12'}
    dev: false

  /is-weakmap@2.0.1:
    resolution: {integrity: sha512-NSBR4kH5oVj1Uwvv970ruUkCV7O1mzgVFO4/rev2cLRda9Tm9HrL70ZPut4rOHgY0FNrUu9BCbXA2sdQ+x0chA==}
    dev: true

  /is-weakref@1.0.2:
    resolution: {integrity: sha512-qctsuLZmIQ0+vSSMfoVvyFe2+GSEvnmZ2ezTup1SBse9+twCCeial6EEi3Nc2KFcf6+qz2FBPnjXsk8xhKSaPQ==}
    dependencies:
      call-bind: 1.0.2
    dev: true

  /is-weakset@2.0.2:
    resolution: {integrity: sha512-t2yVvttHkQktwnNNmBQ98AhENLdPUTDTE21uPqAQ0ARwQfGeQKRVS0NNurH7bTf7RrvcVn1OOge45CnBeHCSmg==}
    dependencies:
      call-bind: 1.0.2
      get-intrinsic: 1.2.1
    dev: true

  /is-whitespace@0.3.0:
    resolution: {integrity: sha512-RydPhl4S6JwAyj0JJjshWJEFG6hNye3pZFBRZaTUfZFwGHxzppNaNOVgQuS/E/SlhrApuMXrpnK1EEIXfdo3Dg==}
    engines: {node: '>=0.10.0'}
    dev: false

<<<<<<< HEAD
  /is-windows@1.0.2:
    resolution: {integrity: sha512-eXK1UInq2bPmjyX6e3VHIzMLobc4J94i4AWn+Hpq3OU5KkrRC96OAcR3PRJ/pGu6m8TRnBHP9dkXQVsT/COVIA==}
    engines: {node: '>=0.10.0'}
    dev: false
=======
  /is-wsl@1.1.0:
    resolution: {integrity: sha512-gfygJYZ2gLTDlmbWMI0CE2MwnFzSN/2SZfkMlItC4K/JBlsWVDB0bO6XhqcY13YXE7iMcAJnzTCJjPiTeJJ0Mw==}
    engines: {node: '>=4'}
    dev: true
>>>>>>> 3be21ad8

  /is-wsl@2.2.0:
    resolution: {integrity: sha512-fKzAra0rGJUUBwGBgNkHZuToZcn+TtXHpeCgmkMJMMYx1sQDYaCSyjJBSCa2nH1DGm7s3n1oBnohoVTBaN7Lww==}
    engines: {node: '>=8'}
    dependencies:
      is-docker: 2.2.1
    dev: true

  /isarray@1.0.0:
    resolution: {integrity: sha512-VLghIWNM6ELQzo7zwmcg0NmTVyWKYjvIeM83yjp0wRDTmUnrM678fQbcKBo6n2CJEF0szoG//ytg+TKla89ALQ==}

  /isarray@2.0.5:
    resolution: {integrity: sha512-xHjhDr3cNBK0BzdUJSPXZntQUx/mwMS5Rw4A7lPJ90XGAO6ISP/ePDNuo0vhqOZU+UD5JoodwCAAoZQd3FeAKw==}
    dev: true

  /isexe@2.0.0:
    resolution: {integrity: sha512-RHxMLp9lnKHGHRng9QFhRCMbYAcVpn69smSGcq3f36xjgVVWThj4qqLbTLlq7Ssj8B+fIQ1EuCEGI2lKsyQeIw==}

  /isexe@3.1.1:
    resolution: {integrity: sha512-LpB/54B+/2J5hqQ7imZHfdU31OlgQqx7ZicVlkm9kzg9/w8GKLEcFfJl/t7DCEDueOyBAD6zCCwTO6Fzs0NoEQ==}
    engines: {node: '>=16'}
    dev: false

  /iterator.prototype@1.1.2:
    resolution: {integrity: sha512-DR33HMMr8EzwuRL8Y9D3u2BMj8+RqSE850jfGu59kS7tbmPLzGkZmVSfyCFSDxuZiEY6Rzt3T2NA/qU+NwVj1w==}
    dependencies:
      define-properties: 1.2.1
      get-intrinsic: 1.2.1
      has-symbols: 1.0.3
      reflect.getprototypeof: 1.0.4
      set-function-name: 2.0.1
    dev: true

  /jackspeak@2.3.6:
    resolution: {integrity: sha512-N3yCS/NegsOBokc8GAdM8UcmfsKiSS8cipheD/nivzr700H+nsMOxJjQnvwOcRYVuFkdH0wGUvW2WbXGmrZGbQ==}
    engines: {node: '>=14'}
    dependencies:
      '@isaacs/cliui': 8.0.2
    optionalDependencies:
      '@pkgjs/parseargs': 0.11.0
    dev: false

  /jiti@1.20.0:
    resolution: {integrity: sha512-3TV69ZbrvV6U5DfQimop50jE9Dl6J8O1ja1dvBbMba/sZ3YBEQqJ2VZRoQPVnhlzjNtU1vaXRZVrVjU4qtm8yA==}
    hasBin: true

  /jju@1.4.0:
    resolution: {integrity: sha512-8wb9Yw966OSxApiCt0K3yNJL8pnNeIv+OEq2YMidz4FKP6nonSRoOXc80iXY4JaN2FC11B9qsNmDsm+ZOfMROA==}

  /joycon@3.1.1:
    resolution: {integrity: sha512-34wB/Y7MW7bzjKRjUKTa46I2Z7eV62Rkhva+KkopW7Qvv/OSWBqvkSY7vusOPrNuZcUG3tApvdVgNB8POj3SPw==}
    engines: {node: '>=10'}
    dev: true

  /js-beautify@1.14.9:
    resolution: {integrity: sha512-coM7xq1syLcMyuVGyToxcj2AlzhkDjmfklL8r0JgJ7A76wyGMpJ1oA35mr4APdYNO/o/4YY8H54NQIJzhMbhBg==}
    engines: {node: '>=12'}
    hasBin: true
    dependencies:
      config-chain: 1.1.13
      editorconfig: 1.0.4
      glob: 8.1.0
      nopt: 6.0.0
    dev: false

  /js-tokens@4.0.0:
    resolution: {integrity: sha512-RdJUflcE3cUzKiMqQgsCu06FPu9UdIJO0beYbPhHN4k6apgJtifcoCtT9bcxOpYBtpD2kCM6Sbzg4CausW/PKQ==}

  /js-yaml@3.14.1:
    resolution: {integrity: sha512-okMH7OXXJ7YrN9Ok3/SXrnu4iX9yOk+25nqX4imS2npuvTYDmo/QEZoqwZkYaIDk3jVvBOTOIEgEhaLOynBS9g==}
    hasBin: true
    dependencies:
      argparse: 1.0.10
      esprima: 4.0.1
    dev: false

  /js-yaml@4.1.0:
    resolution: {integrity: sha512-wpxZs9NoxZaJESJGIZTyDEaYpl0FKSA+FB9aJiyemKhMwkxQg63h4T1KJgUGHpTqPDNRcmmYLugrRjJlBtWvRA==}
    hasBin: true
    dependencies:
      argparse: 2.0.1

  /jsesc@0.5.0:
    resolution: {integrity: sha512-uZz5UnB7u4T9LvwmFqXii7pZSouaRPorGs5who1Ip7VO0wxanFvBL7GkM6dTHlgX+jhBApRetaWpnDabOeTcnA==}
    hasBin: true
    dev: true

  /jsesc@2.5.2:
    resolution: {integrity: sha512-OYu7XEzjkCQ3C5Ps3QIZsQfNpqoJyZZA99wd9aWd05NCtC5pWOkShK2mkL6HXQR6/Cy2lbNdPlZBpuQHXE63gA==}
    engines: {node: '>=4'}
    hasBin: true
    dev: true

  /jsesc@3.0.2:
    resolution: {integrity: sha512-xKqzzWXDttJuOcawBt4KnKHHIf5oQ/Cxax+0PWFG+DFDgHNAdi+TXECADI+RYiFUMmx8792xsMbbgXj4CwnP4g==}
    engines: {node: '>=6'}
    hasBin: true
    dev: true

  /json-buffer@3.0.1:
    resolution: {integrity: sha512-4bV5BfR2mqfQTJm+V5tPPdf+ZpuhiIvTuAB5g8kcrXOZpTT/QwwVRWBywX1ozr6lEuPdbHxwaJlm9G6mI2sfSQ==}
    dev: true

  /json-parse-even-better-errors@2.3.1:
    resolution: {integrity: sha512-xyFwyhro/JEof6Ghe2iz2NcXoj2sloNsWr/XsERDK/oiPCfaNhl5ONfp+jQdAZRQQ0IJWNzH9zIZF7li91kh2w==}

  /json-schema-traverse@0.4.1:
    resolution: {integrity: sha512-xbbCH5dCYU5T8LcEhhuh7HJ88HXuW3qsI3Y0zOZFKfZEHcpWiHU/Jxzk629Brsab/mMiHQti9wMP+845RPe3Vg==}
    dev: true

  /json-stable-stringify-without-jsonify@1.0.1:
    resolution: {integrity: sha512-Bdboy+l7tA3OGW6FjyFHWkP5LuByj1Tk33Ljyq0axyzdk9//JSi2u3fP1QSmd1KNwq6VOKYGlAu87CisVir6Pw==}
    dev: true

  /json-stringify-safe@5.0.1:
    resolution: {integrity: sha512-ZClg6AaYvamvYEE82d3Iyd3vSSIjQ+odgjaTzRuO3s7toCdFKczob2i0zCh7JE8kWn17yvAWhUVxvqGwUalsRA==}
    dev: false

  /json5@1.0.2:
    resolution: {integrity: sha512-g1MWMLBiz8FKi1e4w0UyVL3w+iJceWAFBAaBnnGKOpNa5f8TLktkbre1+s6oICydWAm+HRUGTmI+//xv2hvXYA==}
    hasBin: true
    dependencies:
      minimist: 1.2.8
    dev: true

  /json5@2.2.3:
    resolution: {integrity: sha512-XmOWe7eyHYH14cLdVPoyg+GOH3rYX++KpzrylJwSW98t3Nk+U8XOl8FWKOgwtzdb8lXGf6zYwDUzeHMWfxasyg==}
    engines: {node: '>=6'}
    hasBin: true

  /jsonc-parser@3.2.0:
    resolution: {integrity: sha512-gfFQZrcTc8CnKXp6Y4/CBT3fTc0OVuDofpre4aEeEpSBPV5X5v4+Vmx+8snU7RLPrNHPKSgLxGo9YuQzz20o+w==}
    dev: true

  /jsonfile@4.0.0:
    resolution: {integrity: sha512-m6F1R3z8jjlf2imQHS2Qez5sjKWQzbuuhuJ/FKYFRZvPE3PuHcSMVZzfsLhGVOkfd20obL5SWEBew5ShlquNxg==}
    optionalDependencies:
      graceful-fs: 4.2.11
    dev: false

  /jsonfile@6.1.0:
    resolution: {integrity: sha512-5dgndWOriYSm5cnYaJNhalLNDKOqFwyDB/rr1E9ZsGciGvKPs8R2xYGCacuf3z6K1YKDz182fd+fY3cn3pMqXQ==}
    dependencies:
      universalify: 2.0.0
    optionalDependencies:
      graceful-fs: 4.2.11
    dev: false

  /jsx-ast-utils@3.3.5:
    resolution: {integrity: sha512-ZZow9HBI5O6EPgSJLUb8n2NKgmVWTwCvHGwFuJlMjvLFqlGG6pjirPhtdsseaLZjSibD8eegzmYpUZwoIlj2cQ==}
    engines: {node: '>=4.0'}
    dependencies:
      array-includes: 3.1.7
      array.prototype.flat: 1.3.2
      object.assign: 4.1.4
      object.values: 1.1.7
    dev: true

  /keyv@4.5.3:
    resolution: {integrity: sha512-QCiSav9WaX1PgETJ+SpNnx2PRRapJ/oRSXM4VO5OGYGSjrxbKPVFVhB3l2OCbLCk329N8qyAtsJjSjvVBWzEug==}
    dependencies:
      json-buffer: 3.0.1
    dev: true

  /kind-of@3.2.2:
    resolution: {integrity: sha512-NOW9QQXMoZGg/oqnVNoNTTIFEIid1627WCffUBJEdMxYApq7mNE7CpzucIPc+ZQg25Phej7IJSmX3hO+oblOtQ==}
    engines: {node: '>=0.10.0'}
    dependencies:
      is-buffer: 1.1.6
    dev: false

  /language-subtag-registry@0.3.22:
    resolution: {integrity: sha512-tN0MCzyWnoz/4nHS6uxdlFWoUZT7ABptwKPQ52Ea7URk6vll88bWBVhodtnlfEuCcKWNGoc+uGbw1cwa9IKh/w==}
    dev: true

  /language-tags@1.0.5:
    resolution: {integrity: sha512-qJhlO9cGXi6hBGKoxEG/sKZDAHD5Hnu9Hs4WbOY3pCWXDhw0N8x1NenNzm2EnNLkLkk7J2SdxAkDSbb6ftT+UQ==}
    dependencies:
      language-subtag-registry: 0.3.22
    dev: true

  /leac@0.6.0:
    resolution: {integrity: sha512-y+SqErxb8h7nE/fiEX07jsbuhrpO9lL8eca7/Y1nuWV2moNlXhyd59iDGcRf6moVyDMbmTNzL40SUyrFU/yDpg==}
    dev: false

  /levn@0.4.1:
    resolution: {integrity: sha512-+bT2uH4E5LGE7h/n3evcS/sQlJXCpIp6ym8OWJ5eV6+67Dsql/LaaT7qJBAt2rzfoa/5QBGBhxDix1dMt2kQKQ==}
    engines: {node: '>= 0.8.0'}
    dependencies:
      prelude-ls: 1.2.1
      type-check: 0.4.0
    dev: true

  /lilconfig@2.1.0:
    resolution: {integrity: sha512-utWOt/GHzuUxnLKxB6dk81RoOeoNeHgbrXiuGk4yyF5qlRz+iIVWu56E2fqGHFrXz0QNUhLB/8nKqvRH66JKGQ==}
    engines: {node: '>=10'}

  /lines-and-columns@1.2.4:
    resolution: {integrity: sha512-7ylylesZQ/PV29jhEDl3Ufjo6ZX7gCqJr5F7PKrqc93v7fzSymt1BpwEU8nAUXs8qzzvqhbjhK5QZg6Mt/HkBg==}

  /listenercount@1.0.1:
    resolution: {integrity: sha512-3mk/Zag0+IJxeDrxSgaDPy4zZ3w05PRZeJNnlWhzFz5OkX49J4krc+A8X2d2M69vGMBEX0uyl8M+W+8gH+kBqQ==}
    dev: false

  /load-json-file@6.2.0:
    resolution: {integrity: sha512-gUD/epcRms75Cw8RT1pUdHugZYM5ce64ucs2GEISABwkRsOQr0q2wm/MV2TKThycIe5e0ytRweW2RZxclogCdQ==}
    engines: {node: '>=8'}
    dependencies:
      graceful-fs: 4.2.11
      parse-json: 5.2.0
      strip-bom: 4.0.0
      type-fest: 0.6.0
    dev: false

  /load-tsconfig@0.2.5:
    resolution: {integrity: sha512-IXO6OCs9yg8tMKzfPZ1YmheJbZCiEsnBdcB03l0OcfK9prKnJb96siuHCr5Fl37/yo9DnKU+TLpxzTUspw9shg==}
    engines: {node: ^12.20.0 || ^14.13.1 || >=16.0.0}
    dev: true

  /local-pkg@0.4.3:
    resolution: {integrity: sha512-SFppqq5p42fe2qcZQqqEOiVRXl+WCP1MdT6k7BDEW1j++sp5fIY+/fdRQitvKgB5BrBcmrs5m/L0v2FrU5MY1g==}
    engines: {node: '>=14'}
    dev: true

  /locate-path@5.0.0:
    resolution: {integrity: sha512-t7hw9pI+WvuwNJXwk5zVHpyhIqzg2qTlklJOf0mVxGSbe3Fp2VieZcduNYjaLDoy6p9uGpQEGWG87WpMKlNq8g==}
    engines: {node: '>=8'}
    dependencies:
      p-locate: 4.1.0

  /locate-path@6.0.0:
    resolution: {integrity: sha512-iPZK6eYjbxRu3uB4/WZ3EsEIMJFMqAoopl3R+zuq0UjcAm/MO6KCweDgPfP3elTztoKP3KtnVHxTn2NHBSDVUw==}
    engines: {node: '>=10'}
    dependencies:
      p-locate: 5.0.0

  /lodash.clonedeep@4.5.0:
    resolution: {integrity: sha512-H5ZhCF25riFd9uB5UCkVKo61m3S/xZk1x4wA6yp/L3RFP6Z/eHH1ymQcGLo7J3GMPfm0V/7m1tryHuGVxpqEBQ==}
    dev: false

  /lodash.merge@4.6.2:
    resolution: {integrity: sha512-0KpjqXRVvrYyCsX1swR/XTK0va6VQkQM6MNo7PqW77ByjAhoARA8EfrP1N4+KlKj8YS0ZUCtRT/YUuhyYDujIQ==}
    dev: true

  /lodash.sortby@4.7.0:
    resolution: {integrity: sha512-HDWXG8isMntAyRF5vZ7xKuEvOhT4AhlRt/3czTSjvGUxjYCBVRQY48ViDHyfYz9VIoBkW4TMGQNapx+l3RUwdA==}
    dev: true

  /lodash@4.17.21:
    resolution: {integrity: sha512-v2kDEe57lecTulaDIuNTPy3Ry4gLGJ6Z1O3vE1krgXZNrsQ+LFTGHVxVjcXPs17LhbZVGedAJv8XZ1tvj5FvSg==}
    dev: true

  /log-symbols@4.1.0:
    resolution: {integrity: sha512-8XPvpAA8uyhfteu8pIvQxpJZ7SYYdpUivZpGy6sFsBuKRY/7rQGavedeB8aK+Zkyq6upMFVL/9AW6vOYzfRyLg==}
    engines: {node: '>=10'}
    dependencies:
      chalk: 4.1.2
      is-unicode-supported: 0.1.0
    dev: false

  /log-symbols@5.1.0:
    resolution: {integrity: sha512-l0x2DvrW294C9uDCoQe1VSU4gf529FkSZ6leBl4TiqZH/e+0R7hSfHQBNut2mNygDgHwvYHfFLn6Oxb3VWj2rA==}
    engines: {node: '>=12'}
    dependencies:
      chalk: 5.3.0
      is-unicode-supported: 1.3.0
    dev: false

  /loose-envify@1.4.0:
    resolution: {integrity: sha512-lyuxPGr/Wfhrlem2CL/UcnUc1zcqKAImBDzukY7Y5F/yQiNdko6+fRLevlw1HgMySw7f611UIY408EtxRSoK3Q==}
    hasBin: true
    dependencies:
      js-tokens: 4.0.0

  /loupe@2.3.6:
    resolution: {integrity: sha512-RaPMZKiMy8/JruncMU5Bt6na1eftNoo++R4Y+N2FrxkDVTrGvcyzFTsaGif4QTeKESheMGegbhw6iUAq+5A8zA==}
    dependencies:
      get-func-name: 2.0.2
    dev: true

  /lru-cache@10.0.1:
    resolution: {integrity: sha512-IJ4uwUTi2qCccrioU6g9g/5rvvVl13bsdczUUcqbciD9iLr095yj8DQKdObriEvuNSx325N1rV1O0sJFszx75g==}
    engines: {node: 14 || >=16.14}
    dev: false

  /lru-cache@5.1.1:
    resolution: {integrity: sha512-KpNARQA3Iwv+jTA0utUVVbrh+Jlrr1Fv0e56GGzAFOXN7dk/FviaDW8LHmK52DlcH4WP2n6gI8vN1aesBFgo9w==}
    dependencies:
      yallist: 3.1.1
    dev: true

  /lru-cache@6.0.0:
    resolution: {integrity: sha512-Jo6dJ04CmSjuznwJSS3pUeWmd/H0ffTlkXXgwZi+eq1UCmqQwCh+eLsYOYCwY991i2Fah4h1BEMCx4qThGbsiA==}
    engines: {node: '>=10'}
    dependencies:
      yallist: 4.0.0

  /lz-string@1.5.0:
    resolution: {integrity: sha512-h5bgJWpxJNswbU7qCrV0tIKQCaS3blPDrqKWx+QxzuzL1zGUzij9XCWLrSLsJPu5t+eWA/ycetzYAO5IOMcWAQ==}
    hasBin: true
    dev: true

  /magic-string@0.30.4:
    resolution: {integrity: sha512-Q/TKtsC5BPm0kGqgBIF9oXAs/xEf2vRKiIB4wCRQTJOQIByZ1d+NnUOotvJOvNpi5RNIgVOMC3pOuaP1ZTDlVg==}
    engines: {node: '>=12'}
    dependencies:
      '@jridgewell/sourcemap-codec': 1.4.15
    dev: true

  /map-age-cleaner@0.1.3:
    resolution: {integrity: sha512-bJzx6nMoP6PDLPBFmg7+xRKeFZvFboMrGlxmNj9ClvX53KrmvM5bXFXEWjbz4cz1AFn+jWJ9z/DJSz7hrs0w3w==}
    engines: {node: '>=6'}
    dependencies:
      p-defer: 1.0.0
    dev: false

  /map-obj@4.3.0:
    resolution: {integrity: sha512-hdN1wVrZbb29eBGiGjJbeP8JbKjq1urkHJ/LIP/NY48MZ1QVXUsQBV1G1zvYFHn1XE06cwjBsOI2K3Ulnj1YXQ==}
    engines: {node: '>=8'}
    dev: false

  /marked@7.0.4:
    resolution: {integrity: sha512-t8eP0dXRJMtMvBojtkcsA7n48BkauktUKzfkPSCq85ZMTJ0v76Rke4DYz01omYpPTUh4p/f7HePgRo3ebG8+QQ==}
    engines: {node: '>= 16'}
    hasBin: true
    dev: false

  /md-to-react-email@4.1.0(react-email@packages+react-email)(react@18.2.0):
    resolution: {integrity: sha512-aQvj4dCuy0wmBVvSB377qTErlpjN5Pl61+5v+B8Z76KoxOgKhbzvK3qnO94eOsuGSWwI+9n4zb3xD3/MypxM4w==}
    peerDependencies:
      react: 18.x
      react-email: '>1.9.3'
    dependencies:
      marked: 7.0.4
      react: 18.2.0
      react-email: link:packages/react-email
    dev: false

  /mem@8.1.1:
    resolution: {integrity: sha512-qFCFUDs7U3b8mBDPyz5EToEKoAkgCzqquIgi9nkkR9bixxOVOre+09lbuH7+9Kn2NFpm56M3GUWVbU2hQgdACA==}
    engines: {node: '>=10'}
    dependencies:
      map-age-cleaner: 0.1.3
      mimic-fn: 3.1.0
    dev: false

  /merge-stream@2.0.0:
    resolution: {integrity: sha512-abv/qOcuPfk3URPfDzmZU1LKmuw8kT+0nIHvKrKgFrwifol/doWcdA4ZqsWQ8ENrFKkd67Mfpo/LovbIUsbt3w==}

  /merge2@1.4.1:
    resolution: {integrity: sha512-8q7VEgMJW4J8tcfVPy8g09NcQwZdbwFEqhe/WZkoIzjn/3TGDwtOCYtXGxA3O8tPzpczCCDgv+P2P5y00ZJOOg==}
    engines: {node: '>= 8'}

  /micromatch@4.0.5:
    resolution: {integrity: sha512-DMy+ERcEW2q8Z2Po+WNXuw3c5YaUSFjAO5GsJqfEl7UjvtIuFKO6ZrKvcItdy98dwFI2N1tg3zNIdKaQT+aNdA==}
    engines: {node: '>=8.6'}
    dependencies:
      braces: 3.0.2
      picomatch: 2.3.1

  /mimic-fn@2.1.0:
    resolution: {integrity: sha512-OqbOk5oEQeAZ8WXWydlu9HJjz9WVdEIvamMCcXmuqUYjTknH/sqsWvhQ3vgwKFRR1HpjvNBKQ37nbJgYzGqGcg==}
    engines: {node: '>=6'}

  /mimic-fn@3.1.0:
    resolution: {integrity: sha512-Ysbi9uYW9hFyfrThdDEQuykN4Ey6BuwPD2kpI5ES/nFTDn/98yxYNLZJcgUAKPT/mcrLLKaGzJR9YVxJrIdASQ==}
    engines: {node: '>=8'}
    dev: false

  /mimic-fn@4.0.0:
    resolution: {integrity: sha512-vqiC06CuhBTUdZH+RYl8sFrL096vA45Ok5ISO6sE/Mr1jRbGH4Csnhi8f3wKVl7x8mO4Au7Ir9D3Oyv1VYMFJw==}
    engines: {node: '>=12'}
    dev: true

  /min-indent@1.0.1:
    resolution: {integrity: sha512-I9jwMn07Sy/IwOj3zVkVik2JTvgpaykDZEigL6Rx6N9LbMywwUSMtxET+7lVoDLLd3O3IXwJwvuuns8UB/HeAg==}
    engines: {node: '>=4'}
    dev: true

  /minimatch@3.1.2:
    resolution: {integrity: sha512-J7p63hRiAjw1NDEww1W7i37+ByIrOWO5XQQAzZ3VOcL0PNybwpfmV/N05zFAzwQ9USyEcX6t3UO+K5aqBQOIHw==}
    dependencies:
      brace-expansion: 1.1.11

  /minimatch@5.1.6:
    resolution: {integrity: sha512-lKwV/1brpG6mBUFHtb7NUmtABCb2WZZmm2wNiOA5hAb8VdCS4B3dtMWyvcoViccwAW/COERjXLt0zP1zXUN26g==}
    engines: {node: '>=10'}
    dependencies:
      brace-expansion: 2.0.1
    dev: false

  /minimatch@9.0.1:
    resolution: {integrity: sha512-0jWhJpD/MdhPXwPuiRkCbfYfSKp2qnn2eOc279qI7f+osl/l+prKSrvhg157zSYvx/1nmgn2NqdT6k2Z7zSH9w==}
    engines: {node: '>=16 || 14 >=14.17'}
    dependencies:
      brace-expansion: 2.0.1
    dev: false

  /minimist@1.2.8:
    resolution: {integrity: sha512-2yyAR8qBkN3YuheJanUpWC5U3bb5osDywNB8RzDVlDwDHbocAJveqqj1u8+SVD7jkWT4yvsHCpWqqWqAxb0zCA==}

  /minipass@7.0.4:
    resolution: {integrity: sha512-jYofLM5Dam9279rdkWzqHozUo4ybjdZmCsDHePy5V/PbBcVMiSZR97gmAy45aqi8CK1lG2ECd356FU86avfwUQ==}
    engines: {node: '>=16 || 14 >=14.17'}
    dev: false

  /mkdirp@0.5.6:
    resolution: {integrity: sha512-FP+p8RB8OWpF3YZBCrP5gtADmtXApB5AMLn+vdyA+PyxCjrCs00mjyUozssO33cwDeT3wNGdLxJ5M//YqtHAJw==}
    hasBin: true
    dependencies:
      minimist: 1.2.8
    dev: false

  /mlly@1.4.2:
    resolution: {integrity: sha512-i/Ykufi2t1EZ6NaPLdfnZk2AX8cs0d+mTzVKuPfqPKPatxLApaBoxJQ9x1/uckXtrS/U5oisPMDkNs0yQTaBRg==}
    dependencies:
      acorn: 8.10.0
      pathe: 1.1.1
      pkg-types: 1.0.3
      ufo: 1.3.1
    dev: true

  /ms@2.1.2:
    resolution: {integrity: sha512-sGkPx+VjMtmA6MX27oA4FBFELFCZZ4S4XqeGOXCv68tT+jb3vk/RyaKWP0PTKyWtmLSM0b+adUTEvbs1PEaH2w==}
    dev: true

  /ms@2.1.3:
    resolution: {integrity: sha512-6FlzubTLZG3J2a/NVCAleEhjzq5oxgHyaCU9yYXvcLsvoVaHJq/s5xXI6/XXP6tz7R9xAOtHnSO/tXtF3WRTlA==}
    dev: true

  /mz@2.7.0:
    resolution: {integrity: sha512-z81GNO7nnYMEhrGh9LeymoE4+Yr0Wn5McHIZMK5cfQCl+NDX08sCZgUc9/6MHni9IWuFLm1Z3HTCXu2z9fN62Q==}
    dependencies:
      any-promise: 1.3.0
      object-assign: 4.1.1
      thenify-all: 1.6.0

  /nanoid@3.3.6:
    resolution: {integrity: sha512-BGcqMMJuToF7i1rt+2PWSNVnWIkGCU78jBG3RxO/bZlnZPK2Cmi2QaffxGO/2RvWi9sL+FAiRiXMgsyxQ1DIDA==}
    engines: {node: ^10 || ^12 || ^13.7 || ^14 || >=15.0.1}
    hasBin: true

  /natural-compare@1.4.0:
    resolution: {integrity: sha512-OWND8ei3VtNC9h7V60qff3SVobHr996CTwgxubgyQYEpg290h9J0buyECNNJexkFm5sOajh5G116RYA1c8ZMSw==}
    dev: true

  /ndjson@2.0.0:
    resolution: {integrity: sha512-nGl7LRGrzugTtaFcJMhLbpzJM6XdivmbkdlaGcrk/LXg2KL/YBC6z1g70xh0/al+oFuVFP8N8kiWRucmeEH/qQ==}
    engines: {node: '>=10'}
    hasBin: true
    dependencies:
      json-stringify-safe: 5.0.1
      minimist: 1.2.8
      readable-stream: 3.6.2
      split2: 3.2.2
      through2: 4.0.2
    dev: false

  /next@13.5.3(react-dom@18.2.0)(react@18.2.0):
    resolution: {integrity: sha512-4Nt4HRLYDW/yRpJ/QR2t1v63UOMS55A38dnWv3UDOWGezuY0ZyFO1ABNbD7mulVzs9qVhgy2+ppjdsANpKP1mg==}
    engines: {node: '>=16.14.0'}
    hasBin: true
    peerDependencies:
      '@opentelemetry/api': ^1.1.0
      react: ^18.2.0
      react-dom: ^18.2.0
      sass: ^1.3.0
    peerDependenciesMeta:
      '@opentelemetry/api':
        optional: true
      sass:
        optional: true
    dependencies:
      '@next/env': 13.5.3
      '@swc/helpers': 0.5.2
      busboy: 1.6.0
      caniuse-lite: 1.0.30001541
      postcss: 8.4.14
      react: 18.2.0
      react-dom: 18.2.0(react@18.2.0)
      styled-jsx: 5.1.1(react@18.2.0)
      watchpack: 2.4.0
      zod: 3.21.4
    optionalDependencies:
      '@next/swc-darwin-arm64': 13.5.3
      '@next/swc-darwin-x64': 13.5.3
      '@next/swc-linux-arm64-gnu': 13.5.3
      '@next/swc-linux-arm64-musl': 13.5.3
      '@next/swc-linux-x64-gnu': 13.5.3
      '@next/swc-linux-x64-musl': 13.5.3
      '@next/swc-win32-arm64-msvc': 13.5.3
      '@next/swc-win32-ia32-msvc': 13.5.3
      '@next/swc-win32-x64-msvc': 13.5.3
    transitivePeerDependencies:
      - '@babel/core'
      - babel-plugin-macros
    dev: false

  /next@14.0.3(react-dom@18.2.0)(react@18.2.0):
    resolution: {integrity: sha512-AbYdRNfImBr3XGtvnwOxq8ekVCwbFTv/UJoLwmaX89nk9i051AEY4/HAWzU0YpaTDw8IofUpmuIlvzWF13jxIw==}
    engines: {node: '>=18.17.0'}
    hasBin: true
    peerDependencies:
      '@opentelemetry/api': ^1.1.0
      react: ^18.2.0
      react-dom: ^18.2.0
      sass: ^1.3.0
    peerDependenciesMeta:
      '@opentelemetry/api':
        optional: true
      sass:
        optional: true
    dependencies:
      '@next/env': 14.0.3
      '@swc/helpers': 0.5.2
      busboy: 1.6.0
      caniuse-lite: 1.0.30001541
      postcss: 8.4.31
      react: 18.2.0
      react-dom: 18.2.0(react@18.2.0)
      styled-jsx: 5.1.1(react@18.2.0)
      watchpack: 2.4.0
    optionalDependencies:
      '@next/swc-darwin-arm64': 14.0.3
      '@next/swc-darwin-x64': 14.0.3
      '@next/swc-linux-arm64-gnu': 14.0.3
      '@next/swc-linux-arm64-musl': 14.0.3
      '@next/swc-linux-x64-gnu': 14.0.3
      '@next/swc-linux-x64-musl': 14.0.3
      '@next/swc-win32-arm64-msvc': 14.0.3
      '@next/swc-win32-ia32-msvc': 14.0.3
      '@next/swc-win32-x64-msvc': 14.0.3
    transitivePeerDependencies:
      - '@babel/core'
      - babel-plugin-macros
    dev: false

  /node-fetch@2.7.0:
    resolution: {integrity: sha512-c4FRfUm/dbcWZ7U+1Wq0AwCyFL+3nt2bEw05wfxSz+DWpWsitgmSgYmy2dQdWyKC1694ELPqMs/YzUSNozLt8A==}
    engines: {node: 4.x || >=6.0.0}
    peerDependencies:
      encoding: ^0.1.0
    peerDependenciesMeta:
      encoding:
        optional: true
    dependencies:
      whatwg-url: 5.0.0
    dev: false

  /node-releases@2.0.13:
    resolution: {integrity: sha512-uYr7J37ae/ORWdZeQ1xxMJe3NtdmqMC/JZK+geofDrkLUApKRHPd18/TxtBOJ4A0/+uUIliorNrfYV6s1b02eQ==}
    dev: true

  /nopt@6.0.0:
    resolution: {integrity: sha512-ZwLpbTgdhuZUnZzjd7nb1ZV+4DoiC6/sfiVKok72ym/4Tlf+DFdlHYmT2JPmcNNWV6Pi3SDf1kT+A4r9RTuT9g==}
    engines: {node: ^12.13.0 || ^14.15.0 || >=16.0.0}
    hasBin: true
    dependencies:
      abbrev: 1.1.1
    dev: false

  /normalize-package-data@2.5.0:
    resolution: {integrity: sha512-/5CMN3T0R4XTj4DcGaexo+roZSdSFW/0AOOTROrjxzCG1wrWXEsGbRKevjlIL+ZDE4sZlJr5ED4YW0yqmkK+eA==}
    dependencies:
      hosted-git-info: 2.8.9
      resolve: 1.22.6
      semver: 5.7.2
      validate-npm-package-license: 3.0.4

  /normalize-path@3.0.0:
    resolution: {integrity: sha512-6eZs5Ls3WtCisHWp9S2GUy8dqkpGi4BVSz3GaqiE6ezub0512ESztXUwUB6C6IKbQkY2Pnb/mD4WYojCRwcwLA==}
    engines: {node: '>=0.10.0'}

  /normalize-range@0.1.2:
    resolution: {integrity: sha512-bdok/XvKII3nUpklnV6P2hxtMNrCboOjAcyBuQnWEhO665FwrSNRxU+AqpsyvO6LgGYPspN+lu5CLtw4jPRKNA==}
    engines: {node: '>=0.10.0'}
    dev: true

  /normalize-registry-url@2.0.0:
    resolution: {integrity: sha512-3e9FwDyRAhbxXw4slm4Tjv40u78yPwMc/WZkACpqNQOs5sM7wic853AeTLkMFEVhivZkclGYlse8iYsklz0Yvg==}
    dev: false

  /npm-run-path@4.0.1:
    resolution: {integrity: sha512-S48WzZW777zhNIrn7gxOlISNAqi9ZC/uQFnRdbeIHhZhCA6UqpkOT8T1G7BvfdgP4Er8gF4sUbaS0i7QvIfCWw==}
    engines: {node: '>=8'}
    dependencies:
      path-key: 3.1.1

  /npm-run-path@5.1.0:
    resolution: {integrity: sha512-sJOdmRGrY2sjNTRMbSvluQqg+8X7ZK61yvzBEIDhz4f8z1TZFYABsqjjCBd/0PUNE9M6QDgHJXQkGUEm7Q+l9Q==}
    engines: {node: ^12.20.0 || ^14.13.1 || >=16.0.0}
    dependencies:
      path-key: 4.0.0
    dev: true

  /object-assign@4.1.1:
    resolution: {integrity: sha512-rJgTQnkUnH1sFw8yT6VSU3zD3sWmu6sZhIseY8VX+GRu3P6F7Fu+JNDoXfklElbLJSnc3FUQHVe4cU5hj+BcUg==}
    engines: {node: '>=0.10.0'}

  /object-hash@3.0.0:
    resolution: {integrity: sha512-RSn9F68PjH9HqtltsSnqYC1XXoWe9Bju5+213R98cNGttag9q9yAOTzdbsqvIa7aNm5WffBZFpWYr2aWrklWAw==}
    engines: {node: '>= 6'}

  /object-inspect@1.12.3:
    resolution: {integrity: sha512-geUvdk7c+eizMNUDkRpW1wJwgfOiOeHbxBR/hLXK1aT6zmVSO0jsQcs7fj6MGw89jC/cjGfLcNOrtMYtGqm81g==}
    dev: true

  /object-is@1.1.5:
    resolution: {integrity: sha512-3cyDsyHgtmi7I7DfSSI2LDp6SK2lwvtbg0p0R1e0RvTqF5ceGx+K2dfSjm1bKDMVCFEDAQvy+o8c6a7VujOddw==}
    engines: {node: '>= 0.4'}
    dependencies:
      call-bind: 1.0.2
      define-properties: 1.2.1
    dev: true

  /object-keys@1.1.1:
    resolution: {integrity: sha512-NuAESUOUMrlIXOfHKzD6bpPu3tYt3xvjNdRIQ+FeT0lNb4K8WR70CaDxhuNguS2XG+GjkyMwOzsN5ZktImfhLA==}
    engines: {node: '>= 0.4'}
    dev: true

  /object.assign@4.1.4:
    resolution: {integrity: sha512-1mxKf0e58bvyjSCtKYY4sRe9itRk3PJpquJOjeIkz885CczcI4IvJJDLPS72oowuSh+pBxUFROpX+TU++hxhZQ==}
    engines: {node: '>= 0.4'}
    dependencies:
      call-bind: 1.0.2
      define-properties: 1.2.1
      has-symbols: 1.0.3
      object-keys: 1.1.1
    dev: true

  /object.entries@1.1.7:
    resolution: {integrity: sha512-jCBs/0plmPsOnrKAfFQXRG2NFjlhZgjjcBLSmTnEhU8U6vVTsVe8ANeQJCHTl3gSsI4J+0emOoCgoKlmQPMgmA==}
    engines: {node: '>= 0.4'}
    dependencies:
      call-bind: 1.0.2
      define-properties: 1.2.1
      es-abstract: 1.22.2
    dev: true

  /object.fromentries@2.0.7:
    resolution: {integrity: sha512-UPbPHML6sL8PI/mOqPwsH4G6iyXcCGzLin8KvEPenOZN5lpCNBZZQ+V62vdjB1mQHrmqGQt5/OJzemUA+KJmEA==}
    engines: {node: '>= 0.4'}
    dependencies:
      call-bind: 1.0.2
      define-properties: 1.2.1
      es-abstract: 1.22.2
    dev: true

  /object.groupby@1.0.1:
    resolution: {integrity: sha512-HqaQtqLnp/8Bn4GL16cj+CUYbnpe1bh0TtEaWvybszDG4tgxCJuRpV8VGuvNaI1fAnI4lUJzDG55MXcOH4JZcQ==}
    dependencies:
      call-bind: 1.0.2
      define-properties: 1.2.1
      es-abstract: 1.22.2
      get-intrinsic: 1.2.1
    dev: true

  /object.hasown@1.1.3:
    resolution: {integrity: sha512-fFI4VcYpRHvSLXxP7yiZOMAd331cPfd2p7PFDVbgUsYOfCT3tICVqXWngbjr4m49OvsBwUBQ6O2uQoJvy3RexA==}
    dependencies:
      define-properties: 1.2.1
      es-abstract: 1.22.2
    dev: true

  /object.values@1.1.7:
    resolution: {integrity: sha512-aU6xnDFYT3x17e/f0IiiwlGPTy2jzMySGfUB4fq6z7CV8l85CWHDk5ErhyhpfDHhrOMwGFhSQkhMGHaIotA6Ng==}
    engines: {node: '>= 0.4'}
    dependencies:
      call-bind: 1.0.2
      define-properties: 1.2.1
      es-abstract: 1.22.2
    dev: true

  /once@1.4.0:
    resolution: {integrity: sha512-lNaJgI+2Q5URQBkccEKHTQOPaXdUxnZZElQTZY0MFUAuaEqe1E+Nyvgdz/aIyNi6Z9MzO5dv1H8n58/GELp3+w==}
    dependencies:
      wrappy: 1.0.2

  /onetime@5.1.2:
    resolution: {integrity: sha512-kbpaSSGJTWdAY5KPVeMOKXSrPtr8C8C7wodJbcsd51jRnmD+GZu8Y0VoU6Dm5Z4vWr0Ig/1NKuWRKf7j5aaYSg==}
    engines: {node: '>=6'}
    dependencies:
      mimic-fn: 2.1.0

  /onetime@6.0.0:
    resolution: {integrity: sha512-1FlR+gjXK7X+AsAHso35MnyN5KqGwJRi/31ft6x0M194ht7S+rWAvd7PHss9xSKMzE0asv1pyIHaJYq+BbacAQ==}
    engines: {node: '>=12'}
    dependencies:
      mimic-fn: 4.0.0
    dev: true

  /open@9.1.0:
    resolution: {integrity: sha512-OS+QTnw1/4vrf+9hh1jc1jnYjzSG4ttTBB8UxOwAnInG3Uo4ssetzC1ihqaIHjLJnA5GGlRl6QlZXOTQhRBUvg==}
    engines: {node: '>=14.16'}
    dependencies:
      default-browser: 4.0.0
      define-lazy-prop: 3.0.0
      is-inside-container: 1.0.0
      is-wsl: 2.2.0
    dev: true

  /opn@5.5.0:
    resolution: {integrity: sha512-PqHpggC9bLV0VeWcdKhkpxY+3JTzetLSqTCWL/z/tFIbI6G8JCjondXklT1JinczLz2Xib62sSp0T/gKT4KksA==}
    engines: {node: '>=4'}
    dependencies:
      is-wsl: 1.1.0
    dev: true

  /optionator@0.9.3:
    resolution: {integrity: sha512-JjCoypp+jKn1ttEFExxhetCKeJt9zhAgAve5FXHixTvFDW/5aEktX9bufBKLRRMdU7bNtpLfcGu94B3cdEJgjg==}
    engines: {node: '>= 0.8.0'}
    dependencies:
      '@aashutoshrathi/word-wrap': 1.2.6
      deep-is: 0.1.4
      fast-levenshtein: 2.0.6
      levn: 0.4.1
      prelude-ls: 1.2.1
      type-check: 0.4.0
    dev: true

  /ora@5.4.1:
    resolution: {integrity: sha512-5b6Y85tPxZZ7QytO+BQzysW31HJku27cRIlkbAXaNx+BdcVi+LlRFmVXzeF6a7JCwJpyw5c4b+YSVImQIrBpuQ==}
    engines: {node: '>=10'}
    dependencies:
      bl: 4.1.0
      chalk: 4.1.2
      cli-cursor: 3.1.0
      cli-spinners: 2.9.1
      is-interactive: 1.0.0
      is-unicode-supported: 0.1.0
      log-symbols: 4.1.0
      strip-ansi: 6.0.1
      wcwidth: 1.0.1
    dev: false

  /ora@6.1.2:
    resolution: {integrity: sha512-EJQ3NiP5Xo94wJXIzAyOtSb0QEIAUu7m8t6UZ9krbz0vAJqr92JpcK/lEXg91q6B9pEGqrykkd2EQplnifDSBw==}
    engines: {node: ^12.20.0 || ^14.13.1 || >=16.0.0}
    dependencies:
      bl: 5.1.0
      chalk: 5.3.0
      cli-cursor: 4.0.0
      cli-spinners: 2.9.1
      is-interactive: 2.0.0
      is-unicode-supported: 1.3.0
      log-symbols: 5.1.0
      strip-ansi: 7.1.0
      wcwidth: 1.0.1
    dev: false

  /p-defer@1.0.0:
    resolution: {integrity: sha512-wB3wfAxZpk2AzOfUMJNL+d36xothRSyj8EXOa4f6GMqYDN9BJaaSISbsk+wS9abmnebVw95C2Kb5t85UmpCxuw==}
    engines: {node: '>=4'}
    dev: false

  /p-filter@2.1.0:
    resolution: {integrity: sha512-ZBxxZ5sL2HghephhpGAQdoskxplTwr7ICaehZwLIlfL6acuVgZPm8yBNuRAFBGEqtD/hmUeq9eqLg2ys9Xr/yw==}
    engines: {node: '>=8'}
    dependencies:
      p-map: 2.1.0
    dev: false

  /p-limit@2.3.0:
    resolution: {integrity: sha512-//88mFWSJx8lxCzwdAABTJL2MyWB12+eIY7MDL2SqLmAkeKU9qxRvWuSyTjm3FUmpBEMuFfckAIqEaVGUDxb6w==}
    engines: {node: '>=6'}
    dependencies:
      p-try: 2.2.0

  /p-limit@3.1.0:
    resolution: {integrity: sha512-TYOanM3wGwNGsZN2cVTYPArw454xnXj5qmWF1bEoAc4+cU/ol7GVh7odevjp1FNHduHc3KZMcFduxU5Xc6uJRQ==}
    engines: {node: '>=10'}
    dependencies:
      yocto-queue: 0.1.0

  /p-limit@4.0.0:
    resolution: {integrity: sha512-5b0R4txpzjPWVw/cXXUResoD4hb6U/x9BH08L7nw+GN1sezDzPdxeRvpc9c433fZhBan/wusjbCsqwqm4EIBIQ==}
    engines: {node: ^12.20.0 || ^14.13.1 || >=16.0.0}
    dependencies:
      yocto-queue: 1.0.0
    dev: true

  /p-locate@4.1.0:
    resolution: {integrity: sha512-R79ZZ/0wAxKGu3oYMlz8jy/kbhsNrS7SKZ7PxEHBgJ5+F2mtFW2fK2cOtBh1cHYkQsbzFV7I+EoRKe6Yt0oK7A==}
    engines: {node: '>=8'}
    dependencies:
      p-limit: 2.3.0

  /p-locate@5.0.0:
    resolution: {integrity: sha512-LaNjtRWUBY++zB5nE/NwcaoMylSPk+S+ZHNB1TzdbMJMny6dynpAGt7X/tl/QYq3TIeE6nxHppbo2LGymrG5Pw==}
    engines: {node: '>=10'}
    dependencies:
      p-limit: 3.1.0

  /p-map@2.1.0:
    resolution: {integrity: sha512-y3b8Kpd8OAN444hxfBbFfj1FY/RjtTd8tzYwhUqNYXx0fXx2iX4maP4Qr6qhIKbQXI02wTLAda4fYUbDagTUFw==}
    engines: {node: '>=6'}
    dev: false

  /p-try@2.2.0:
    resolution: {integrity: sha512-R4nPAVTAU0B9D35/Gk3uJf/7XYbQcyohSKdvAxIRSNghFl4e71hVoGnBNQz9cWaXxO2I10KTC+3jMdvvoKw6dQ==}
    engines: {node: '>=6'}

  /parent-module@1.0.1:
    resolution: {integrity: sha512-GQ2EWRpQV8/o+Aw8YqtfZZPfNRWZYkbidE9k5rpl/hC3vtHHBfGm2Ifi6qWV+coDGkrUKZAxE3Lot5kcsRlh+g==}
    engines: {node: '>=6'}
    dependencies:
      callsites: 3.1.0
    dev: true

  /parse-json@5.2.0:
    resolution: {integrity: sha512-ayCKvm/phCGxOkYRSCM82iDwct8/EonSEgCSxWxD7ve6jHggsFl4fZVQBPRNgQoKiuV/odhFrGzQXZwbifC8Rg==}
    engines: {node: '>=8'}
    dependencies:
      '@babel/code-frame': 7.22.13
      error-ex: 1.3.2
      json-parse-even-better-errors: 2.3.1
      lines-and-columns: 1.2.4

  /parse-ms@2.1.0:
    resolution: {integrity: sha512-kHt7kzLoS9VBZfUsiKjv43mr91ea+U05EyKkEtqp7vNbHxmaVuEqN7XxeEVnGrMtYOAxGrDElSi96K7EgO1zCA==}
    engines: {node: '>=6'}
    dev: false

  /parseley@0.11.0:
    resolution: {integrity: sha512-VfcwXlBWgTF+unPcr7yu3HSSA6QUdDaDnrHcytVfj5Z8azAyKBDrYnSIfeSxlrEayndNcLmrXzg+Vxbo6DWRXQ==}
    dependencies:
      leac: 0.6.0
      peberminta: 0.8.0
    dev: false

  /parseley@0.12.1:
    resolution: {integrity: sha512-e6qHKe3a9HWr0oMRVDTRhKce+bRO8VGQR3NyVwcjwrbhMmFCX9KszEV35+rn4AdilFAq9VPxP/Fe1wC9Qjd2lw==}
    dependencies:
      leac: 0.6.0
      peberminta: 0.9.0
    dev: false

  /path-absolute@1.0.1:
    resolution: {integrity: sha512-gds5iRhSeOcDtj8gfWkRHLtZKTPsFVuh7utbjYtvnclw4XM+ffRzJrwqMhOD1PVqef7nBLmgsu1vIujjvAJrAw==}
    engines: {node: '>=4'}
    dev: false

  /path-exists@4.0.0:
    resolution: {integrity: sha512-ak9Qy5Q7jYb2Wwcey5Fpvg2KoAc/ZIhLSLOSBmRmygPsGwkVVt0fZa0qrtMz+m6tJTAHfZQ8FnmB4MG4LWy7/w==}
    engines: {node: '>=8'}

  /path-is-absolute@1.0.1:
    resolution: {integrity: sha512-AVbw3UJ2e9bq64vSaS9Am0fje1Pa8pbGqTTsmXfaIiMpnr5DlDhfJOuLj9Sf95ZPVDAUerDfEk88MPmPe7UCQg==}
    engines: {node: '>=0.10.0'}

  /path-key@3.1.1:
    resolution: {integrity: sha512-ojmeN0qd+y0jszEtoY48r0Peq5dwMEkIlCOu6Q5f41lfkswXuKtYrhgoTpLnyIcHm24Uhqx+5Tqm2InSwLhE6Q==}
    engines: {node: '>=8'}

  /path-key@4.0.0:
    resolution: {integrity: sha512-haREypq7xkM7ErfgIyA0z+Bj4AGKlMSdlQE2jvJo6huWD1EdkKYV+G/T4nq0YEF2vgTT8kqMFKo1uHn950r4SQ==}
    engines: {node: '>=12'}
    dev: true

  /path-name@1.0.0:
    resolution: {integrity: sha512-/dcAb5vMXH0f51yvMuSUqFpxUcA8JelbRmE5mW/p4CUJxrNgK24IkstnV7ENtg2IDGBOu6izKTG6eilbnbNKWQ==}
    dev: false

  /path-parse@1.0.7:
    resolution: {integrity: sha512-LDJzPVEEEPR+y48z93A0Ed0yXb8pAByGWo/k5YYdYgpY2/2EsOsksJrq7lOHxryrVOn1ejG6oAp8ahvOIQD8sw==}

  /path-scurry@1.10.1:
    resolution: {integrity: sha512-MkhCqzzBEpPvxxQ71Md0b1Kk51W01lrYvlMzSUaIzNsODdd7mqhiimSZlr+VegAz5Z6Vzt9Xg2ttE//XBhH3EQ==}
    engines: {node: '>=16 || 14 >=14.17'}
    dependencies:
      lru-cache: 10.0.1
      minipass: 7.0.4
    dev: false

  /path-temp@2.1.0:
    resolution: {integrity: sha512-cMMJTAZlion/RWRRC48UbrDymEIt+/YSD/l8NqjneyDw2rDOBQcP5yRkMB4CYGn47KMhZvbblBP7Z79OsMw72w==}
    engines: {node: '>=8.15'}
    dependencies:
      unique-string: 2.0.0
    dev: false

  /path-type@4.0.0:
    resolution: {integrity: sha512-gDKb8aZMDeD/tZWs9P6+q0J9Mwkdl6xMV8TjnGP3qJVJ06bdMgkbBlLU8IdfOsIsFz2BW1rNVT3XuNEl8zPAvw==}
    engines: {node: '>=8'}

  /pathe@1.1.1:
    resolution: {integrity: sha512-d+RQGp0MAYTIaDBIMmOfMwz3E+LOZnxx1HZd5R18mmCZY0QBlK0LDZfPc8FW8Ed2DlvsuE6PRjroDY+wg4+j/Q==}
    dev: true

  /pathval@1.1.1:
    resolution: {integrity: sha512-Dp6zGqpTdETdR63lehJYPeIOqpiNBNtc7BpWSLrOje7UaIsE5aY92r/AunQA7rsXvet3lrJ3JnZX29UPTKXyKQ==}
    dev: true

  /peberminta@0.8.0:
    resolution: {integrity: sha512-YYEs+eauIjDH5nUEGi18EohWE0nV2QbGTqmxQcqgZ/0g+laPCQmuIqq7EBLVi9uim9zMgfJv0QBZEnQ3uHw/Tw==}
    dev: false

  /peberminta@0.9.0:
    resolution: {integrity: sha512-XIxfHpEuSJbITd1H3EeQwpcZbTLHc+VVr8ANI9t5sit565tsI4/xK3KWTUFE2e6QiangUkh3B0jihzmGnNrRsQ==}
    dev: false

  /picocolors@1.0.0:
    resolution: {integrity: sha512-1fygroTLlHu66zi26VoTDv8yRgm0Fccecssto+MhsZ0D/DGW2sm8E8AjW7NU5VVTRt5GxbeZ5qBuJr+HyLYkjQ==}

  /picomatch@2.3.1:
    resolution: {integrity: sha512-JU3teHTNjmE2VCGFzuY8EXzCDVwEqB2a8fsIvwaStHhAWJEeVd1o1QD80CU6+ZdEXXSLbSsuLwJjkCBWqRQUVA==}
    engines: {node: '>=8.6'}

  /pify@2.3.0:
    resolution: {integrity: sha512-udgsAY+fTnvv7kI7aaxbqwWNb0AHiB0qBO89PZKPkoTmGOgdbrHDKD+0B2X4uTfJ/FT1R09r9gTsjUjNJotuog==}
    engines: {node: '>=0.10.0'}

  /pify@4.0.1:
    resolution: {integrity: sha512-uB80kBFb/tfd68bVleG9T5GGsGPjJrLAUpR5PZIrhBnIaRTQRjqdJSsIKkOP6OAIFbj7GOrcudc5pNjZ+geV2g==}
    engines: {node: '>=6'}
    dev: false

  /pirates@4.0.6:
    resolution: {integrity: sha512-saLsH7WeYYPiD25LDuLRRY/i+6HaPYr6G1OUlN39otzkSTxKnubR9RTxS3/Kk50s1g2JTgFwWQDQyplC5/SHZg==}
    engines: {node: '>= 6'}

  /pkg-types@1.0.3:
    resolution: {integrity: sha512-nN7pYi0AQqJnoLPC9eHFQ8AcyaixBUOwvqc5TDnIKCMEE6I0y8P7OKA7fPexsXGCGxQDl/cmrLAp26LhcwxZ4A==}
    dependencies:
      jsonc-parser: 3.2.0
      mlly: 1.4.2
      pathe: 1.1.1
    dev: true

  /pluralize@8.0.0:
    resolution: {integrity: sha512-Nc3IT5yHzflTfbjgqWcCPpo7DaKy4FnpB0l/zCAW0Tc7jxAiuqSxHasntB3D7887LSrA93kDJ9IXovxJYxyLCA==}
    engines: {node: '>=4'}
    dev: true

  /postcss-css-variables@0.18.0(postcss@8.4.31):
    resolution: {integrity: sha512-lYS802gHbzn1GI+lXvy9MYIYDuGnl1WB4FTKoqMQqJ3Mab09A7a/1wZvGTkCEZJTM8mSbIyb1mJYn8f0aPye0Q==}
    peerDependencies:
      postcss: ^8.2.6
    dependencies:
      balanced-match: 1.0.2
      escape-string-regexp: 1.0.5
      extend: 3.0.2
      postcss: 8.4.31
    dev: false

  /postcss-css-variables@0.19.0(patch_hash=2wxqv7k2gzlwmmem3fifiqjawa)(postcss@8.4.31):
    resolution: {integrity: sha512-Hr0WEYKLK9VCrY15anHXOd4RCvJy/xRvCnWdplGBeLInwEj6Z14hgzTb2W/39dYTCnS8hnHUfU4/F1zxX0IZuQ==}
    peerDependencies:
      postcss: ^8.2.6
    dependencies:
      balanced-match: 1.0.2
      escape-string-regexp: 1.0.5
      extend: 3.0.2
      postcss: 8.4.31
    dev: false
    patched: true

  /postcss-import@15.1.0(postcss@8.4.26):
    resolution: {integrity: sha512-hpr+J05B2FVYUAXHeK1YyI267J/dDDhMU6B6civm8hSY1jYJnBXxzKDKDswzJmtLHryrjhnDjqqp/49t8FALew==}
    engines: {node: '>=14.0.0'}
    peerDependencies:
      postcss: ^8.0.0
    dependencies:
      postcss: 8.4.26
      postcss-value-parser: 4.2.0
      read-cache: 1.0.0
      resolve: 1.22.6
    dev: true

  /postcss-import@15.1.0(postcss@8.4.31):
    resolution: {integrity: sha512-hpr+J05B2FVYUAXHeK1YyI267J/dDDhMU6B6civm8hSY1jYJnBXxzKDKDswzJmtLHryrjhnDjqqp/49t8FALew==}
    engines: {node: '>=14.0.0'}
    peerDependencies:
      postcss: ^8.0.0
    dependencies:
      postcss: 8.4.31
      postcss-value-parser: 4.2.0
      read-cache: 1.0.0
      resolve: 1.22.6
    dev: false

  /postcss-js@4.0.1(postcss@8.4.26):
    resolution: {integrity: sha512-dDLF8pEO191hJMtlHFPRa8xsizHaM82MLfNkUHdUtVEV3tgTp5oj+8qbEqYM57SLfc74KSbw//4SeJma2LRVIw==}
    engines: {node: ^12 || ^14 || >= 16}
    peerDependencies:
      postcss: ^8.4.21
    dependencies:
      camelcase-css: 2.0.1
      postcss: 8.4.26
    dev: true

  /postcss-js@4.0.1(postcss@8.4.31):
    resolution: {integrity: sha512-dDLF8pEO191hJMtlHFPRa8xsizHaM82MLfNkUHdUtVEV3tgTp5oj+8qbEqYM57SLfc74KSbw//4SeJma2LRVIw==}
    engines: {node: ^12 || ^14 || >= 16}
    peerDependencies:
      postcss: ^8.4.21
    dependencies:
      camelcase-css: 2.0.1
      postcss: 8.4.31
    dev: false

  /postcss-load-config@4.0.1(postcss@8.4.26):
    resolution: {integrity: sha512-vEJIc8RdiBRu3oRAI0ymerOn+7rPuMvRXslTvZUKZonDHFIczxztIyJ1urxM1x9JXEikvpWWTUUqal5j/8QgvA==}
    engines: {node: '>= 14'}
    peerDependencies:
      postcss: '>=8.0.9'
      ts-node: '>=9.0.0'
    peerDependenciesMeta:
      postcss:
        optional: true
      ts-node:
        optional: true
    dependencies:
      lilconfig: 2.1.0
      postcss: 8.4.26
      yaml: 2.3.2
    dev: true

  /postcss-load-config@4.0.1(postcss@8.4.31):
    resolution: {integrity: sha512-vEJIc8RdiBRu3oRAI0ymerOn+7rPuMvRXslTvZUKZonDHFIczxztIyJ1urxM1x9JXEikvpWWTUUqal5j/8QgvA==}
    engines: {node: '>= 14'}
    peerDependencies:
      postcss: '>=8.0.9'
      ts-node: '>=9.0.0'
    peerDependenciesMeta:
      postcss:
        optional: true
      ts-node:
        optional: true
    dependencies:
      lilconfig: 2.1.0
      postcss: 8.4.31
      yaml: 2.3.2

  /postcss-nested@6.0.1(postcss@8.4.26):
    resolution: {integrity: sha512-mEp4xPMi5bSWiMbsgoPfcP74lsWLHkQbZc3sY+jWYd65CUwXrUaTp0fmNpa01ZcETKlIgUdFN/MpS2xZtqL9dQ==}
    engines: {node: '>=12.0'}
    peerDependencies:
      postcss: ^8.2.14
    dependencies:
      postcss: 8.4.26
      postcss-selector-parser: 6.0.13
    dev: true

  /postcss-nested@6.0.1(postcss@8.4.31):
    resolution: {integrity: sha512-mEp4xPMi5bSWiMbsgoPfcP74lsWLHkQbZc3sY+jWYd65CUwXrUaTp0fmNpa01ZcETKlIgUdFN/MpS2xZtqL9dQ==}
    engines: {node: '>=12.0'}
    peerDependencies:
      postcss: ^8.2.14
    dependencies:
      postcss: 8.4.31
      postcss-selector-parser: 6.0.13
    dev: false

  /postcss-selector-parser@6.0.13:
    resolution: {integrity: sha512-EaV1Gl4mUEV4ddhDnv/xtj7sxwrwxdetHdWUGnT4VJQf+4d05v6lHYZr8N573k5Z0BViss7BDhfWtKS3+sfAqQ==}
    engines: {node: '>=4'}
    dependencies:
      cssesc: 3.0.0
      util-deprecate: 1.0.2

  /postcss-value-parser@4.2.0:
    resolution: {integrity: sha512-1NNCs6uurfkVbeXG4S8JFT9t19m45ICnif8zWLd5oPSZ50QnwMfK+H3jv408d4jw/7Bttv5axS5IiHoLaVNHeQ==}

  /postcss@8.4.14:
    resolution: {integrity: sha512-E398TUmfAYFPBSdzgeieK2Y1+1cpdxJx8yXbK/m57nRhKSmk1GB2tO4lbLBtlkfPQTDKfe4Xqv1ASWPpayPEig==}
    engines: {node: ^10 || ^12 || >=14}
    dependencies:
      nanoid: 3.3.6
      picocolors: 1.0.0
      source-map-js: 1.0.2
    dev: false

  /postcss@8.4.26:
    resolution: {integrity: sha512-jrXHFF8iTloAenySjM/ob3gSj7pCu0Ji49hnjqzsgSRa50hkWCKD0HQ+gMNJkW38jBI68MpAAg7ZWwHwX8NMMw==}
    engines: {node: ^10 || ^12 || >=14}
    dependencies:
      nanoid: 3.3.6
      picocolors: 1.0.0
      source-map-js: 1.0.2
    dev: true

  /postcss@8.4.31:
    resolution: {integrity: sha512-PS08Iboia9mts/2ygV3eLpY5ghnUcfLV/EXTOW1E2qYxJKGGBUtNjN76FYHnMs36RmARn41bC0AZmn+rR0OVpQ==}
    engines: {node: ^10 || ^12 || >=14}
    dependencies:
      nanoid: 3.3.6
      picocolors: 1.0.0
      source-map-js: 1.0.2

  /prelude-ls@1.2.1:
    resolution: {integrity: sha512-vkcDPrRZo1QZLbn5RLGPpg/WmIQ65qoWWhcGKf/b5eplkkarX0m9z8ppCat4mlOqUsWpyNuYgO3VRyrYHSzX5g==}
    engines: {node: '>= 0.8.0'}
    dev: true

  /prettier-plugin-packagejson@2.4.6(prettier@3.0.3):
    resolution: {integrity: sha512-5JGfzkJRL0DLNyhwmiAV9mV0hZLHDwddFCs2lc9CNxOChpoWUQVe8K4qTMktmevmDlMpok2uT10nvHUyU59sNw==}
    peerDependencies:
      prettier: '>= 1.16.0'
    peerDependenciesMeta:
      prettier:
        optional: true
    dependencies:
      prettier: 3.0.3
      sort-package-json: 2.6.0
      synckit: 0.8.5
    dev: true

  /prettier@3.0.0:
    resolution: {integrity: sha512-zBf5eHpwHOGPC47h0zrPyNn+eAEIdEzfywMoYn2XPi0P44Zp0tSq64rq0xAREh4auw2cJZHo9QUob+NqCQky4g==}
    engines: {node: '>=14'}
    hasBin: true
    dev: true

  /prettier@3.0.3:
    resolution: {integrity: sha512-L/4pUDMxcNa8R/EthV08Zt42WBO4h1rarVtK0K+QJG0X187OLo7l699jWw0GKuwzkPQ//jMFA/8Xm6Fh3J/DAg==}
    engines: {node: '>=14'}
    hasBin: true
    dev: true

  /pretty-bytes@5.6.0:
    resolution: {integrity: sha512-FFw039TmrBqFK8ma/7OL3sDz/VytdtJr044/QUJtH0wK9lb9jLq9tJyIxUwtQJHwar2BqtiA4iCWSwo9JLkzFg==}
    engines: {node: '>=6'}
    dev: false

  /pretty-format@27.5.1:
    resolution: {integrity: sha512-Qb1gy5OrP5+zDf2Bvnzdl3jsTf1qXVMazbvCoKhtKqVs4/YK4ozX4gKQJJVyNe+cajNPn0KoC0MC3FUmaHWEmQ==}
    engines: {node: ^10.13.0 || ^12.13.0 || ^14.15.0 || >=15.0.0}
    dependencies:
      ansi-regex: 5.0.1
      ansi-styles: 5.2.0
      react-is: 17.0.2
    dev: true

  /pretty-format@29.7.0:
    resolution: {integrity: sha512-Pdlw/oPxN+aXdmM9R00JVC9WVFoCLTKJvDVLgmJ+qAffBMxsV85l/Lu7sNx4zSzPyoL2euImuEwHhOXdEgNFZQ==}
    engines: {node: ^14.15.0 || ^16.10.0 || >=18.0.0}
    dependencies:
      '@jest/schemas': 29.6.3
      ansi-styles: 5.2.0
      react-is: 18.2.0
    dev: true

  /pretty-ms@7.0.1:
    resolution: {integrity: sha512-973driJZvxiGOQ5ONsFhOF/DtzPMOMtgC11kCpUrPGMTgqp2q/1gwzCquocrN33is0VZ5GFHXZYMM9l6h67v2Q==}
    engines: {node: '>=10'}
    dependencies:
      parse-ms: 2.1.0
    dev: false

  /pretty@2.0.0:
    resolution: {integrity: sha512-G9xUchgTEiNpormdYBl+Pha50gOUovT18IvAe7EYMZ1/f9W/WWMPRn+xI68yXNMUk3QXHDwo/1wV/4NejVNe1w==}
    engines: {node: '>=0.10.0'}
    dependencies:
      condense-newlines: 0.2.1
      extend-shallow: 2.0.1
      js-beautify: 1.14.9
    dev: false

  /printable-characters@1.0.42:
    resolution: {integrity: sha512-dKp+C4iXWK4vVYZmYSd0KBH5F/h1HoZRsbJ82AVKRO3PEo8L4lBS/vLwhVtpwwuYcoIsVY+1JYKR268yn480uQ==}
    dev: false

  /prism-react-renderer@1.3.5(react@18.2.0):
    resolution: {integrity: sha512-IJ+MSwBWKG+SM3b2SUfdrhC+gu01QkV2KmRQgREThBfSQRoufqRfxfHUxpG1WcaFjP+kojcFyO9Qqtpgt3qLCg==}
    peerDependencies:
      react: '>=0.14.9'
    dependencies:
      react: 18.2.0
    dev: false

  /prism-react-renderer@2.1.0(react@18.2.0):
    resolution: {integrity: sha512-I5cvXHjA1PVGbGm1MsWCpvBCRrYyxEri0MC7/JbfIfYfcXAxHyO5PaUjs3A8H5GW6kJcLhTHxxMaOZZpRZD2iQ==}
    peerDependencies:
      react: '>=16.0.0'
    dependencies:
      '@types/prismjs': 1.26.2
      clsx: 1.2.1
      react: 18.2.0
    dev: false

  /prismjs@1.29.0:
    resolution: {integrity: sha512-Kx/1w86q/epKcmte75LNrEoT+lX8pBpavuAbvJWRXar7Hz8jrtF+e3vY751p0R8H9HdArwaCTNDDzHg/ScJK1Q==}
    engines: {node: '>=6'}
    dev: false

  /process-nextick-args@2.0.1:
    resolution: {integrity: sha512-3ouUOpQhtgrbOa17J7+uxOTpITYWaGP7/AhoR3+A+/1e9skrzelGi/dXzEYyvbxubEF6Wn2ypscTKiKJFFn1ag==}

  /prop-types@15.8.1:
    resolution: {integrity: sha512-oj87CgZICdulUohogVAR7AjlC0327U4el4L6eAvOqCeudMDVU0NThNaV+b9Df4dXgSP1gXMTnPdhfe/2qDH5cg==}
    dependencies:
      loose-envify: 1.4.0
      object-assign: 4.1.1
      react-is: 16.13.1
    dev: true

  /proto-list@1.2.4:
    resolution: {integrity: sha512-vtK/94akxsTMhe0/cbfpR+syPuszcuwhqVjJq26CuNDgFGj682oRBXOP5MJpv2r7JtE8MsiepGIqvvOTBwn2vA==}
    dev: false

  /punycode@2.3.0:
    resolution: {integrity: sha512-rRV+zQD8tVFys26lAGR9WUuS4iUAngJScM+ZRSKtvl5tKeZ2t5bvdNFdNHBW9FWR4guGHlgmsZ1G7BSm2wTbuA==}
    engines: {node: '>=6'}
    dev: true

  /queue-microtask@1.2.3:
    resolution: {integrity: sha512-NuaNSa6flKT5JaSYQzJok04JzTL1CA6aGhv5rfLW3PgqA+M2ChpZQnAC8h8i4ZFkBS8X5RqkDBHA7r4hej3K9A==}

  /quick-lru@4.0.1:
    resolution: {integrity: sha512-ARhCpm70fzdcvNQfPoy49IaanKkTlRWF2JMzqhcJbhSFRZv7nPTvZJdcY7301IPmvW+/p0RgIWnQDLJxifsQ7g==}
    engines: {node: '>=8'}
    dev: false

  /react-dom@18.2.0(react@18.2.0):
    resolution: {integrity: sha512-6IMTriUmvsjHUjNtEDudZfuDQUoWXVxKHhlEGSk81n4YFS+r/Kl99wXiwlVXtPBtJenozv2P+hxDsw9eA7Xo6g==}
    peerDependencies:
      react: ^18.2.0
    dependencies:
      loose-envify: 1.4.0
      react: 18.2.0
      scheduler: 0.23.0

  /react-is@16.13.1:
    resolution: {integrity: sha512-24e6ynE2H+OKt4kqsOvNd8kBpV65zoxbA4BVsEOB3ARVWQki/DHzaUoC5KuON/BiccDaCCTZBuOcfZs70kR8bQ==}
    dev: true

  /react-is@17.0.2:
    resolution: {integrity: sha512-w2GsyukL62IJnlaff/nRegPQR94C/XXamvMWmSHRJ4y7Ts/4ocGRmTHvOs8PSE6pB3dWOrD/nueuU5sduBsQ4w==}
    dev: true

  /react-is@18.2.0:
    resolution: {integrity: sha512-xWGDIW6x921xtzPkhiULtthJHoJvBbF3q26fzloPCK0hsvxtPVelvftw3zjbHWSkR2km9Z+4uxbDDK/6Zw9B8w==}
    dev: true

  /react-remove-scroll-bar@2.3.4(@types/react@18.2.23)(react@18.2.0):
    resolution: {integrity: sha512-63C4YQBUt0m6ALadE9XV56hV8BgJWDmmTPY758iIJjfQKt2nYwoUrPk0LXRXcB/yIj82T1/Ixfdpdk68LwIB0A==}
    engines: {node: '>=10'}
    peerDependencies:
      '@types/react': ^16.8.0 || ^17.0.0 || ^18.0.0
      react: ^16.8.0 || ^17.0.0 || ^18.0.0
    peerDependenciesMeta:
      '@types/react':
        optional: true
    dependencies:
      '@types/react': 18.2.23
      react: 18.2.0
      react-style-singleton: 2.2.1(@types/react@18.2.23)(react@18.2.0)
      tslib: 2.6.2
    dev: false

  /react-remove-scroll@2.5.5(@types/react@18.2.23)(react@18.2.0):
    resolution: {integrity: sha512-ImKhrzJJsyXJfBZ4bzu8Bwpka14c/fQt0k+cyFp/PBhTfyDnU5hjOtM4AG/0AMyy8oKzOTR0lDgJIM7pYXI0kw==}
    engines: {node: '>=10'}
    peerDependencies:
      '@types/react': ^16.8.0 || ^17.0.0 || ^18.0.0
      react: ^16.8.0 || ^17.0.0 || ^18.0.0
    peerDependenciesMeta:
      '@types/react':
        optional: true
    dependencies:
      '@types/react': 18.2.23
      react: 18.2.0
      react-remove-scroll-bar: 2.3.4(@types/react@18.2.23)(react@18.2.0)
      react-style-singleton: 2.2.1(@types/react@18.2.23)(react@18.2.0)
      tslib: 2.6.2
      use-callback-ref: 1.3.0(@types/react@18.2.23)(react@18.2.0)
      use-sidecar: 1.1.2(@types/react@18.2.23)(react@18.2.0)
    dev: false

  /react-style-singleton@2.2.1(@types/react@18.2.23)(react@18.2.0):
    resolution: {integrity: sha512-ZWj0fHEMyWkHzKYUr2Bs/4zU6XLmq9HsgBURm7g5pAVfyn49DgUiNgY2d4lXRlYSiCif9YBGpQleewkcqddc7g==}
    engines: {node: '>=10'}
    peerDependencies:
      '@types/react': ^16.8.0 || ^17.0.0 || ^18.0.0
      react: ^16.8.0 || ^17.0.0 || ^18.0.0
    peerDependenciesMeta:
      '@types/react':
        optional: true
    dependencies:
      '@types/react': 18.2.23
      get-nonce: 1.0.1
      invariant: 2.2.4
      react: 18.2.0
      tslib: 2.6.2
    dev: false

  /react@18.2.0:
    resolution: {integrity: sha512-/3IjMdb2L9QbBdWiW5e3P2/npwMBaU9mHCSCUzNln0ZCYbcfTsGbTJrU/kGemdH2IWmB2ioZ+zkxtmq6g09fGQ==}
    engines: {node: '>=0.10.0'}
    dependencies:
      loose-envify: 1.4.0

  /read-cache@1.0.0:
    resolution: {integrity: sha512-Owdv/Ft7IjOgm/i0xvNDZ1LrRANRfew4b2prF3OWMQLxLfu3bS8FVhCsrSCMK4lR56Y9ya+AThoTpDCTxCmpRA==}
    dependencies:
      pify: 2.3.0

  /read-ini-file@4.0.0:
    resolution: {integrity: sha512-zz4qv/sKETv7nAkATqSJ9YMbKD8NXRPuA8d17VdYCuNYrVstB1S6UAMU6aytf5vRa9MESbZN7jLZdcmrOxz4gg==}
    engines: {node: '>=14.6'}
    dependencies:
      ini: 3.0.1
      strip-bom: 4.0.0
    dev: false

  /read-pkg-up@7.0.1:
    resolution: {integrity: sha512-zK0TB7Xd6JpCLmlLmufqykGE+/TlOePD6qKClNW7hHDKFh/J7/7gCWGR7joEQEW1bKq3a3yUZSObOoWLFQ4ohg==}
    engines: {node: '>=8'}
    dependencies:
      find-up: 4.1.0
      read-pkg: 5.2.0
      type-fest: 0.8.1
    dev: true

  /read-pkg@5.2.0:
    resolution: {integrity: sha512-Ug69mNOpfvKDAc2Q8DRpMjjzdtrnv9HcSMX+4VsZxD1aZ6ZzrIE7rlzXBtWTyhULSMKg076AW6WR5iZpD0JiOg==}
    engines: {node: '>=8'}
    dependencies:
      '@types/normalize-package-data': 2.4.2
      normalize-package-data: 2.5.0
      parse-json: 5.2.0
      type-fest: 0.6.0

  /read-yaml-file@1.1.0:
    resolution: {integrity: sha512-VIMnQi/Z4HT2Fxuwg5KrY174U1VdUIASQVWXXyqtNRtxSr9IYkn1rsI6Tb6HsrHCmB7gVpNwX6JxPTHcH6IoTA==}
    engines: {node: '>=6'}
    dependencies:
      graceful-fs: 4.2.11
      js-yaml: 3.14.1
      pify: 4.0.1
      strip-bom: 3.0.0
    dev: false

  /read-yaml-file@2.1.0:
    resolution: {integrity: sha512-UkRNRIwnhG+y7hpqnycCL/xbTk7+ia9VuVTC0S+zVbwd65DI9eUpRMfsWIGrCWxTU/mi+JW8cHQCrv+zfCbEPQ==}
    engines: {node: '>=10.13'}
    dependencies:
      js-yaml: 4.1.0
      strip-bom: 4.0.0
    dev: false

  /readable-stream@2.3.8:
    resolution: {integrity: sha512-8p0AUk4XODgIewSi0l8Epjs+EVnWiK7NoDIEGU0HhE7+ZyY8D1IMY7odu5lRrFXGg71L15KG8QrPmum45RTtdA==}
    dependencies:
      core-util-is: 1.0.3
      inherits: 2.0.4
      isarray: 1.0.0
      process-nextick-args: 2.0.1
      safe-buffer: 5.1.2
      string_decoder: 1.1.1
      util-deprecate: 1.0.2

  /readable-stream@3.6.2:
    resolution: {integrity: sha512-9u/sniCrY3D5WdsERHzHE4G2YCXqoG5FTHUiCC4SIbr6XcLZBY05ya9EKjYek9O5xOAwjGq+1JdGBAS7Q9ScoA==}
    engines: {node: '>= 6'}
    dependencies:
      inherits: 2.0.4
      string_decoder: 1.3.0
      util-deprecate: 1.0.2
    dev: false

  /readdirp@3.6.0:
    resolution: {integrity: sha512-hOS089on8RduqdbhvQ5Z37A0ESjsqz6qnRcffsMU3495FuTdqSm+7bhJ29JvIOsBDEEnan5DPu9t3To9VRlMzA==}
    engines: {node: '>=8.10.0'}
    dependencies:
      picomatch: 2.3.1

  /realpath-missing@1.1.0:
    resolution: {integrity: sha512-wnWtnywepjg/eHIgWR97R7UuM5i+qHLA195qdN9UPKvcMqfn60+67S8sPPW3vDlSEfYHoFkKU8IvpCNty3zQvQ==}
    engines: {node: '>=10'}
    dev: false

  /rechoir@0.6.2:
    resolution: {integrity: sha512-HFM8rkZ+i3zrV+4LQjwQ0W+ez98pApMGM3HUrN04j3CqzPOzl9nmP15Y8YXNm8QHGv/eacOVEjqhmWpkRV0NAw==}
    engines: {node: '>= 0.10'}
    dependencies:
      resolve: 1.22.6
    dev: false

  /reflect.getprototypeof@1.0.4:
    resolution: {integrity: sha512-ECkTw8TmJwW60lOTR+ZkODISW6RQ8+2CL3COqtiJKLd6MmB45hN51HprHFziKLGkAuTGQhBb91V8cy+KHlaCjw==}
    engines: {node: '>= 0.4'}
    dependencies:
      call-bind: 1.0.2
      define-properties: 1.2.1
      es-abstract: 1.22.2
      get-intrinsic: 1.2.1
      globalthis: 1.0.3
      which-builtin-type: 1.1.3
    dev: true

  /regenerator-runtime@0.14.0:
    resolution: {integrity: sha512-srw17NI0TUWHuGa5CFGGmhfNIeja30WMBfbslPNhf6JrqQlLN5gcrvig1oqPxiVaXb0oW0XRKtH6Nngs5lKCIA==}

  /regexp-tree@0.1.27:
    resolution: {integrity: sha512-iETxpjK6YoRWJG5o6hXLwvjYAoW+FEZn9os0PD/b6AP6xQwsa/Y7lCVgIixBbUPMfhu+i2LtdeAqVTgGlQarfA==}
    hasBin: true
    dev: true

  /regexp.prototype.flags@1.5.1:
    resolution: {integrity: sha512-sy6TXMN+hnP/wMy+ISxg3krXx7BAtWVO4UouuCN/ziM9UEne0euamVNafDfvC83bRNr95y0V5iijeDQFUNpvrg==}
    engines: {node: '>= 0.4'}
    dependencies:
      call-bind: 1.0.2
      define-properties: 1.2.1
      set-function-name: 2.0.1
    dev: true

  /regjsparser@0.10.0:
    resolution: {integrity: sha512-qx+xQGZVsy55CH0a1hiVwHmqjLryfh7wQyF5HO07XJ9f7dQMY/gPQHhlyDkIzJKC+x2fUCpCcUODUUUFrm7SHA==}
    hasBin: true
    dependencies:
      jsesc: 0.5.0
    dev: true

  /resolve-from@4.0.0:
    resolution: {integrity: sha512-pb/MYmXstAkysRFx8piNI1tGFNQIFA3vkE3Gq4EuA1dF6gHp/+vgZqsCGJapvy8N3Q+4o7FwvquPJcnZ7RYy4g==}
    engines: {node: '>=4'}
    dev: true

  /resolve-from@5.0.0:
    resolution: {integrity: sha512-qYg9KP24dD5qka9J47d0aVky0N+b4fTU89LN9iDnjB5waksiC49rvMB0PrUJQGoTmH50XPiqOvAjDfaijGxYZw==}
    engines: {node: '>=8'}
    dev: true

  /resolve-pkg-maps@1.0.0:
    resolution: {integrity: sha512-seS2Tj26TBVOC2NIc2rOe2y2ZO7efxITtLZcGSOnHHNOQ7CkiUBfw0Iw2ck6xkIhPwLhKNLS8BO+hEpngQlqzw==}
    dev: true

  /resolve@1.19.0:
    resolution: {integrity: sha512-rArEXAgsBG4UgRGcynxWIWKFvh/XZCcS8UJdHhwy91zwAvCZIbcs+vAbflgBnNjYMs/i/i+/Ux6IZhML1yPvxg==}
    dependencies:
      is-core-module: 2.13.0
      path-parse: 1.0.7
    dev: true

  /resolve@1.22.6:
    resolution: {integrity: sha512-njhxM7mV12JfufShqGy3Rz8j11RPdLy4xi15UurGJeoHLfJpVXKdh3ueuOqbYUcDZnffr6X739JBo5LzyahEsw==}
    hasBin: true
    dependencies:
      is-core-module: 2.13.0
      path-parse: 1.0.7
      supports-preserve-symlinks-flag: 1.0.0

  /resolve@2.0.0-next.4:
    resolution: {integrity: sha512-iMDbmAWtfU+MHpxt/I5iWI7cY6YVEZUQ3MBgPQ++XD1PELuJHIl82xBmObyP2KyQmkNB2dsqF7seoQQiAn5yDQ==}
    hasBin: true
    dependencies:
      is-core-module: 2.13.0
      path-parse: 1.0.7
      supports-preserve-symlinks-flag: 1.0.0
    dev: true

  /restore-cursor@3.1.0:
    resolution: {integrity: sha512-l+sSefzHpj5qimhFSE5a8nufZYAM3sBSVMAPtYkmC+4EH2anSGaEMXSD0izRQbu9nfyQ9y5JrVmp7E8oZrUjvA==}
    engines: {node: '>=8'}
    dependencies:
      onetime: 5.1.2
      signal-exit: 3.0.7
    dev: false

  /restore-cursor@4.0.0:
    resolution: {integrity: sha512-I9fPXU9geO9bHOt9pHHOhOkYerIMsmVaWB0rA2AI9ERh/+x/i7MV5HKBNrg+ljO5eoPVgCcnFuRjJ9uH6I/3eg==}
    engines: {node: ^12.20.0 || ^14.13.1 || >=16.0.0}
    dependencies:
      onetime: 5.1.2
      signal-exit: 3.0.7
    dev: false

  /reusify@1.0.4:
    resolution: {integrity: sha512-U9nH88a3fc/ekCF1l0/UP1IosiuIjyTh7hBvXVMHYgVcfGvt897Xguj2UOLDeI5BG2m7/uwyaLVT6fbtCwTyzw==}
    engines: {iojs: '>=1.0.0', node: '>=0.10.0'}

  /right-pad@1.0.1:
    resolution: {integrity: sha512-bYBjgxmkvTAfgIYy328fmkwhp39v8lwVgWhhrzxPV3yHtcSqyYKe9/XOhvW48UFjATg3VuJbpsp5822ACNvkmw==}
    engines: {node: '>= 0.10'}
    dev: false

  /rimraf@2.7.1:
    resolution: {integrity: sha512-uWjbaKIK3T1OSVptzX7Nl6PvQ3qAGtKEtVRjRuazjfL3Bx5eI409VZSqgND+4UNnmzLVdPj9FqFJNPqBZFve4w==}
    hasBin: true
    dependencies:
      glob: 7.2.3
    dev: false

  /rimraf@3.0.2:
    resolution: {integrity: sha512-JZkJMZkAGFFPP2YqXZXPbMlMBgsxzE8ILs4lMIX/2o0L9UBw9O/Y3o6wFw/i9YLapcUJWwqbi3kdxIPdC62TIA==}
    hasBin: true
    dependencies:
      glob: 7.2.3
    dev: true

  /rollup@3.29.4:
    resolution: {integrity: sha512-oWzmBZwvYrU0iJHtDmhsm662rC15FRXmcjCk1xD771dFDx5jJ02ufAQQTn0etB2emNk4J9EZg/yWKpsn9BWGRw==}
    engines: {node: '>=14.18.0', npm: '>=8.0.0'}
    hasBin: true
    optionalDependencies:
      fsevents: 2.3.3
    dev: true

  /run-applescript@5.0.0:
    resolution: {integrity: sha512-XcT5rBksx1QdIhlFOCtgZkB99ZEouFZ1E2Kc2LHqNW13U3/74YGdkQRmThTwxy4QIyookibDKYZOPqX//6BlAg==}
    engines: {node: '>=12'}
    dependencies:
      execa: 5.1.1
    dev: true

  /run-parallel@1.2.0:
    resolution: {integrity: sha512-5l4VyZR86LZ/lDxZTR6jqL8AFE2S0IFLMP26AbjsLVADxHdhB/c0GUsH+y39UfCi3dzz8OlQuPmnaJOMoDHQBA==}
    dependencies:
      queue-microtask: 1.2.3

  /rxjs@7.8.1:
    resolution: {integrity: sha512-AA3TVj+0A2iuIoQkWEK/tqFjBq2j+6PO6Y0zJcvzLAFhEFIO3HL0vls9hWLncZbAAbK0mar7oZ4V079I/qPMxg==}
    dependencies:
      tslib: 2.6.2
    dev: false

  /safe-array-concat@1.0.1:
    resolution: {integrity: sha512-6XbUAseYE2KtOuGueyeobCySj9L4+66Tn6KQMOPQJrAJEowYKW/YR/MGJZl7FdydUdaFu4LYyDZjxf4/Nmo23Q==}
    engines: {node: '>=0.4'}
    dependencies:
      call-bind: 1.0.2
      get-intrinsic: 1.2.1
      has-symbols: 1.0.3
      isarray: 2.0.5
    dev: true

  /safe-buffer@5.1.2:
    resolution: {integrity: sha512-Gd2UZBJDkXlY7GbJxfsE8/nvKkUEU1G38c1siN6QP6a9PT9MmHB8GnpscSmMJSoF8LOIrt8ud/wPtojys4G6+g==}

  /safe-buffer@5.2.1:
    resolution: {integrity: sha512-rp3So07KcdmmKbGvgaNxQSJr7bGVSVk5S9Eq1F+ppbRo70+YeaDxkw5Dd8NPN+GD6bjnYm2VuPuCXmpuYvmCXQ==}
    dev: false

  /safe-execa@0.1.2:
    resolution: {integrity: sha512-vdTshSQ2JsRCgT8eKZWNJIL26C6bVqy1SOmuCMlKHegVeo8KYRobRrefOdUq9OozSPUUiSxrylteeRmLOMFfWg==}
    engines: {node: '>=12'}
    dependencies:
      '@zkochan/which': 2.0.3
      execa: 5.1.1
      path-name: 1.0.0
    dev: false

  /safe-regex-test@1.0.0:
    resolution: {integrity: sha512-JBUUzyOgEwXQY1NuPtvcj/qcBDbDmEvWufhlnXZIm75DEHp+afM1r1ujJpJsV/gSM4t59tpDyPi1sd6ZaPFfsA==}
    dependencies:
      call-bind: 1.0.2
      get-intrinsic: 1.2.1
      is-regex: 1.1.4
    dev: true

  /safer-buffer@2.1.2:
    resolution: {integrity: sha512-YZo3K82SD7Riyi0E1EQPojLz7kpepnSQI9IyPbHHg1XXXevb5dJI7tpyN2ADxGcQbHG7vcyRHk0cbwqcQriUtg==}
    dev: true

  /scheduler@0.23.0:
    resolution: {integrity: sha512-CtuThmgHNg7zIZWAXi3AsyIzA3n4xx7aNyjwC2VJldO2LMVDhFK+63xGqq6CsJH4rTAt6/M+N4GhZiDYPx9eUw==}
    dependencies:
      loose-envify: 1.4.0

  /selderee@0.10.0:
    resolution: {integrity: sha512-DEL/RW/f4qLw/NrVg97xKaEBC8IpzIG2fvxnzCp3Z4yk4jQ3MXom+Imav9wApjxX2dfS3eW7x0DXafJr85i39A==}
    dependencies:
      parseley: 0.11.0
    dev: false

  /selderee@0.11.0:
    resolution: {integrity: sha512-5TF+l7p4+OsnP8BCCvSyZiSPc4x4//p5uPwK8TCnVPJYRmU2aYKMpOXvw8zM5a5JvuuCGN1jmsMwuU2W02ukfA==}
    dependencies:
      parseley: 0.12.1
    dev: false

  /semver@5.7.2:
    resolution: {integrity: sha512-cBznnQ9KjJqU67B52RMC65CMarK2600WFnbkcaiwWq3xy/5haFJlshgnpjovMVJ+Hff49d8GEn0b87C5pDQ10g==}
    hasBin: true

  /semver@6.3.1:
    resolution: {integrity: sha512-BR7VvDCVHO+q2xBEWskxS6DJE1qRnb7DxzUrogb71CWoSficBxYsiAGd+Kl0mmq/MprG9yArRkyrQxTO6XjMzA==}
    hasBin: true
    dev: true

  /semver@7.5.4:
    resolution: {integrity: sha512-1bCSESV6Pv+i21Hvpxp3Dx+pSD8lIPt8uVjRrxAUt/nbswYc+tK6Y2btiULjd4+fnq15PX+nqQDC7Oft7WkwcA==}
    engines: {node: '>=10'}
    hasBin: true
    dependencies:
      lru-cache: 6.0.0

  /set-function-name@2.0.1:
    resolution: {integrity: sha512-tMNCiqYVkXIZgc2Hnoy2IvC/f8ezc5koaRFkCjrpWzGpCd3qbZXPzVy9MAZzK1ch/X0jvSkojys3oqJN0qCmdA==}
    engines: {node: '>= 0.4'}
    dependencies:
      define-data-property: 1.1.0
      functions-have-names: 1.2.3
      has-property-descriptors: 1.0.0
    dev: true

  /setimmediate@1.0.5:
    resolution: {integrity: sha512-MATJdZp8sLqDl/68LfQmbP8zKPLQNV6BIZoIgrscFDQ+RsvK/BxeDQOgyxKKoh0y/8h3BqVFnCqQ/gd+reiIXA==}
    dev: false

  /shebang-command@2.0.0:
    resolution: {integrity: sha512-kHxr2zZpYtdmrN1qDjrrX/Z1rR1kG8Dx+gkpK1G4eXmvXswmcE1hTWBWYUzlraYw1/yZp6YuDY77YtvbN0dmDA==}
    engines: {node: '>=8'}
    dependencies:
      shebang-regex: 3.0.0

  /shebang-regex@3.0.0:
    resolution: {integrity: sha512-7++dFhtcx3353uBaq8DDR4NuxBetBzC7ZQOhmTQInHEd6bSrXdiEyzCvG07Z44UYdLShWUyXt5M/yhz8ekcb1A==}
    engines: {node: '>=8'}

  /shelljs@0.8.5:
    resolution: {integrity: sha512-TiwcRcrkhHvbrZbnRcFYMLl30Dfov3HKqzp5tO5b4pt6G/SezKcYhmDg15zXVBswHmctSAQKznqNW2LO5tTDow==}
    engines: {node: '>=4'}
    hasBin: true
    dependencies:
      glob: 7.2.3
      interpret: 1.4.0
      rechoir: 0.6.2
    dev: false

  /side-channel@1.0.4:
    resolution: {integrity: sha512-q5XPytqFEIKHkGdiMIrY10mvLRvnQh42/+GoBlFW3b2LXLE2xxJpZFdm94we0BaoV3RwJyGqg5wS7epxTv0Zvw==}
    dependencies:
      call-bind: 1.0.2
      get-intrinsic: 1.2.1
      object-inspect: 1.12.3
    dev: true

  /siginfo@2.0.0:
    resolution: {integrity: sha512-ybx0WO1/8bSBLEWXZvEd7gMW3Sn3JFlW3TvX1nREbDLRNQNaeNN8WK0meBwPdAaOI7TtRRRJn/Es1zhrrCHu7g==}
    dev: true

  /signal-exit@3.0.7:
    resolution: {integrity: sha512-wnD2ZE+l+SPC/uoS0vXeE9L1+0wuaMqKlfz9AMUo38JsyLSBWSFcHR1Rri62LZc12vLr1gb3jl7iwQhgwpAbGQ==}

  /signal-exit@4.1.0:
    resolution: {integrity: sha512-bzyZ1e88w9O1iNJbKnOlvYTrWPDl46O1bG0D3XInv+9tkPrxrN8jUUTiFlDkkmKWgn1M6CfIA13SuGqOa9Korw==}
    engines: {node: '>=14'}
    dev: false

  /slash@3.0.0:
    resolution: {integrity: sha512-g9Q1haeby36OSStwb4ntCGGGaKsaVSjQ68fBxoQcutl5fS1vuY18H3wSt3jFyFtrkx+Kz0V1G85A4MyAdDMi2Q==}
    engines: {node: '>=8'}

  /slash@4.0.0:
    resolution: {integrity: sha512-3dOsAHXXUkQTpOYcoAxLIorMTp4gIQr5IW3iVb7A7lFIp0VHhnynm9izx6TssdrIcVIESAlVjtnO2K8bg+Coew==}
    engines: {node: '>=12'}
    dev: true

  /slice-ansi@3.0.0:
    resolution: {integrity: sha512-pSyv7bSTC7ig9Dcgbw9AuRNUb5k5V6oDudjZoMBSr13qpLBG7tB+zgCkARjq7xIUgdz5P1Qe8u+rSGdouOOIyQ==}
    engines: {node: '>=8'}
    dependencies:
      ansi-styles: 4.3.0
      astral-regex: 2.0.0
      is-fullwidth-code-point: 3.0.0
    dev: false

  /sort-keys@4.2.0:
    resolution: {integrity: sha512-aUYIEU/UviqPgc8mHR6IW1EGxkAXpeRETYcrzg8cLAvUPZcpAlleSXHV2mY7G12GphSH6Gzv+4MMVSSkbdteHg==}
    engines: {node: '>=8'}
    dependencies:
      is-plain-obj: 2.1.0
    dev: false

  /sort-object-keys@1.1.3:
    resolution: {integrity: sha512-855pvK+VkU7PaKYPc+Jjnmt4EzejQHyhhF33q31qG8x7maDzkeFhAAThdCYay11CISO+qAMwjOBP+fPZe0IPyg==}
    dev: true

  /sort-package-json@2.6.0:
    resolution: {integrity: sha512-XSQ+lY9bAYA8ZsoChcEoPlgcSMaheziEp1beox1JVxy1SV4F2jSq9+h2rJ+3mC/Dhu9Ius1DLnInD5AWcsDXZw==}
    hasBin: true
    dependencies:
      detect-indent: 7.0.1
      detect-newline: 4.0.1
      get-stdin: 9.0.0
      git-hooks-list: 3.1.0
      globby: 13.2.2
      is-plain-obj: 4.1.0
      sort-object-keys: 1.1.3
    dev: true

  /source-map-js@1.0.2:
    resolution: {integrity: sha512-R0XvVJ9WusLiqTCEiGCmICCMplcCkIwwR11mOSD9CR5u+IXYdiseeEuXCVAjS54zqwkLcPNnmU4OeJ6tUrWhDw==}
    engines: {node: '>=0.10.0'}

  /source-map@0.6.1:
    resolution: {integrity: sha512-UjgapumWlbMhkBgzT7Ykc5YXUT46F0iKu8SGXq0bcwP5dz/h0Plj6enJqjz1Zbq2l5WaqYnrVbwWOWMyF3F47g==}
    engines: {node: '>=0.10.0'}
    dev: false

  /source-map@0.8.0-beta.0:
    resolution: {integrity: sha512-2ymg6oRBpebeZi9UUNsgQ89bhx01TcTkmNTGnNO88imTmbSgy4nfujrgVEFKWpMTEGA11EDkTt7mqObTPdigIA==}
    engines: {node: '>= 8'}
    dependencies:
      whatwg-url: 7.1.0
    dev: true

  /spdx-correct@3.2.0:
    resolution: {integrity: sha512-kN9dJbvnySHULIluDHy32WHRUu3Og7B9sbY7tsFLctQkIqnMh3hErYgdMjTYuqmcXX+lK5T1lnUt3G7zNswmZA==}
    dependencies:
      spdx-expression-parse: 3.0.1
      spdx-license-ids: 3.0.15

  /spdx-exceptions@2.3.0:
    resolution: {integrity: sha512-/tTrYOC7PPI1nUAgx34hUpqXuyJG+DTHJTnIULG4rDygi4xu/tfgmq1e1cIRwRzwZgo4NLySi+ricLkZkw4i5A==}

  /spdx-expression-parse@3.0.1:
    resolution: {integrity: sha512-cbqHunsQWnJNE6KhVSMsMeH5H/L9EpymbzqTQ3uLwNCLZ1Q481oWaofqH7nO6V07xlXwY6PhQdQ2IedWx/ZK4Q==}
    dependencies:
      spdx-exceptions: 2.3.0
      spdx-license-ids: 3.0.15

  /spdx-license-ids@3.0.15:
    resolution: {integrity: sha512-lpT8hSQp9jAKp9mhtBU4Xjon8LPGBvLIuBiSVhMEtmLecTh2mO0tlqrAMp47tBXzMr13NJMQ2lf7RpQGLJ3HsQ==}

  /split2@3.2.2:
    resolution: {integrity: sha512-9NThjpgZnifTkJpzTZ7Eue85S49QwpNhZTq6GRJwObb6jnLFNGB7Qm73V5HewTROPyxD0C29xqmaI68bQtV+hg==}
    dependencies:
      readable-stream: 3.6.2
    dev: false

  /sprintf-js@1.0.3:
    resolution: {integrity: sha512-D9cPgkvLlV3t3IzL0D0YLvGA9Ahk4PcvVwUbN0dSGr1aP0Nrt4AEnTUbuGvquEC0mA64Gqt1fzirlRs5ibXx8g==}
    dev: false

  /stackback@0.0.2:
    resolution: {integrity: sha512-1XMJE5fQo1jGH6Y/7ebnwPOBEkIEnT4QF32d5R1+VXdXveM0IBMJt8zfaxX1P3QhVwrYe+576+jkANtSS2mBbw==}
    dev: true

  /stacktracey@2.1.8:
    resolution: {integrity: sha512-Kpij9riA+UNg7TnphqjH7/CzctQ/owJGNbFkfEeve4Z4uxT5+JapVLFXcsurIfN34gnTWZNJ/f7NMG0E8JDzTw==}
    dependencies:
      as-table: 1.0.55
      get-source: 2.0.12
    dev: false

  /std-env@3.4.3:
    resolution: {integrity: sha512-f9aPhy8fYBuMN+sNfakZV18U39PbalgjXG3lLB9WkaYTxijru61wb57V9wxxNthXM5Sd88ETBWi29qLAsHO52Q==}
    dev: true

  /stop-iteration-iterator@1.0.0:
    resolution: {integrity: sha512-iCGQj+0l0HOdZ2AEeBADlsRC+vsnDsZsbdSiH1yNSjcfKM7fdpCMfqAL/dwF5BLiw/XhRft/Wax6zQbhq2BcjQ==}
    engines: {node: '>= 0.4'}
    dependencies:
      internal-slot: 1.0.5
    dev: true

  /streamsearch@1.1.0:
    resolution: {integrity: sha512-Mcc5wHehp9aXz1ax6bZUyY5afg9u2rv5cqQI3mRrYkGC8rW2hM02jWuwjtL++LS5qinSyhj2QfLyNsuc+VsExg==}
    engines: {node: '>=10.0.0'}
    dev: false

  /string-length@4.0.2:
    resolution: {integrity: sha512-+l6rNN5fYHNhZZy41RXsYptCjA2Igmq4EG7kZAYFQI1E1VTXarr6ZPXBg6eq7Y6eK4FEhY6AJlyuFIb/v/S0VQ==}
    engines: {node: '>=10'}
    dependencies:
      char-regex: 1.0.2
      strip-ansi: 6.0.1
    dev: false

  /string-width@4.2.3:
    resolution: {integrity: sha512-wKyQRQpjJ0sIp62ErSZdGsjMJWsap5oRNihHhu6G7JVO/9jIB6UyevL+tXuOqrng8j/cxKTWyWUwvSTriiZz/g==}
    engines: {node: '>=8'}
    dependencies:
      emoji-regex: 8.0.0
      is-fullwidth-code-point: 3.0.0
      strip-ansi: 6.0.1
    dev: false

  /string-width@5.1.2:
    resolution: {integrity: sha512-HnLOCR3vjcY8beoNLtcjZ5/nxn2afmME6lhrDrebokqMap+XbeW8n9TXpPDOqdGK5qcI3oT0GKTW6wC7EMiVqA==}
    engines: {node: '>=12'}
    dependencies:
      eastasianwidth: 0.2.0
      emoji-regex: 9.2.2
      strip-ansi: 7.1.0
    dev: false

  /string.prototype.matchall@4.0.10:
    resolution: {integrity: sha512-rGXbGmOEosIQi6Qva94HUjgPs9vKW+dkG7Y8Q5O2OYkWL6wFaTRZO8zM4mhP94uX55wgyrXzfS2aGtGzUL7EJQ==}
    dependencies:
      call-bind: 1.0.2
      define-properties: 1.2.1
      es-abstract: 1.22.2
      get-intrinsic: 1.2.1
      has-symbols: 1.0.3
      internal-slot: 1.0.5
      regexp.prototype.flags: 1.5.1
      set-function-name: 2.0.1
      side-channel: 1.0.4
    dev: true

  /string.prototype.trim@1.2.8:
    resolution: {integrity: sha512-lfjY4HcixfQXOfaqCvcBuOIapyaroTXhbkfJN3gcB1OtyupngWK4sEET9Knd0cXd28kTUqu/kHoV4HKSJdnjiQ==}
    engines: {node: '>= 0.4'}
    dependencies:
      call-bind: 1.0.2
      define-properties: 1.2.1
      es-abstract: 1.22.2
    dev: true

  /string.prototype.trimend@1.0.7:
    resolution: {integrity: sha512-Ni79DqeB72ZFq1uH/L6zJ+DKZTkOtPIHovb3YZHQViE+HDouuU4mBrLOLDn5Dde3RF8qw5qVETEjhu9locMLvA==}
    dependencies:
      call-bind: 1.0.2
      define-properties: 1.2.1
      es-abstract: 1.22.2
    dev: true

  /string.prototype.trimstart@1.0.7:
    resolution: {integrity: sha512-NGhtDFu3jCEm7B4Fy0DpLewdJQOZcQ0rGbwQ/+stjnrp2i+rlKeCvos9hOIeCmqwratM47OBxY7uFZzjxHXmrg==}
    dependencies:
      call-bind: 1.0.2
      define-properties: 1.2.1
      es-abstract: 1.22.2
    dev: true

  /string_decoder@1.1.1:
    resolution: {integrity: sha512-n/ShnvDi6FHbbVfviro+WojiFzv+s8MPMHBczVePfUpDJLwoLT0ht1l4YwBCbi8pJAveEEdnkHyPyTP/mzRfwg==}
    dependencies:
      safe-buffer: 5.1.2

  /string_decoder@1.3.0:
    resolution: {integrity: sha512-hkRX8U1WjJFd8LsDJ2yQ/wWWxaopEsABU1XfkM8A+j0+85JAGppt16cr1Whg6KIbb4okU6Mql6BOj+uup/wKeA==}
    dependencies:
      safe-buffer: 5.2.1
    dev: false

  /strip-ansi@6.0.1:
    resolution: {integrity: sha512-Y38VPSHcqkFrCpFnQ9vuSXmquuv5oXOKpGeT6aGrr3o3Gc9AlVa6JBfUSOCnbxGGZF+/0ooI7KrPuUSztUdU5A==}
    engines: {node: '>=8'}
    dependencies:
      ansi-regex: 5.0.1

  /strip-ansi@7.1.0:
    resolution: {integrity: sha512-iq6eVVI64nQQTRYq2KtEg2d2uU7LElhTJwsH4YzIHZshxlgZms/wIc4VoDQTlG/IvVIrBKG06CrZnp0qv7hkcQ==}
    engines: {node: '>=12'}
    dependencies:
      ansi-regex: 6.0.1
    dev: false

  /strip-bom@3.0.0:
    resolution: {integrity: sha512-vavAMRXOgBVNF6nyEEmL3DBK19iRpDcoIwW+swQ+CbGiu7lju6t+JklA1MHweoWtadgt4ISVUsXLyDq34ddcwA==}
    engines: {node: '>=4'}

  /strip-bom@4.0.0:
    resolution: {integrity: sha512-3xurFv5tEgii33Zi8Jtp55wEIILR9eh34FAW00PZf+JnSsTmV/ioewSgQl97JHvgjoRGwPShsWm+IdrxB35d0w==}
    engines: {node: '>=8'}
    dev: false

  /strip-comments-strings@1.2.0:
    resolution: {integrity: sha512-zwF4bmnyEjZwRhaak9jUWNxc0DoeKBJ7lwSN/LEc8dQXZcUFG6auaaTQJokQWXopLdM3iTx01nQT8E4aL29DAQ==}
    dev: false

  /strip-final-newline@2.0.0:
    resolution: {integrity: sha512-BrpvfNAE3dcvq7ll3xVumzjKjZQ5tI1sEUIKr3Uoks0XUl45St3FlatVqef9prk4jRDzhW6WZg+3bk93y6pLjA==}
    engines: {node: '>=6'}

  /strip-final-newline@3.0.0:
    resolution: {integrity: sha512-dOESqjYr96iWYylGObzd39EuNTa5VJxyvVAEm5Jnh7KGo75V43Hk1odPQkNDyXNmUR6k+gEiDVXnjB8HJ3crXw==}
    engines: {node: '>=12'}
    dev: true

  /strip-indent@3.0.0:
    resolution: {integrity: sha512-laJTa3Jb+VQpaC6DseHhF7dXVqHTfJPCRDaEbid/drOhgitgYku/letMUqOXFoWV0zIIUbjpdH2t+tYj4bQMRQ==}
    engines: {node: '>=8'}
    dependencies:
      min-indent: 1.0.1
    dev: true

  /strip-json-comments@3.1.1:
    resolution: {integrity: sha512-6fPc+R4ihwqP6N/aIv2f1gMH8lOVtWQHoqC4yK6oSDVVocumAsfCqjkXnqiYMhmMwS/mEHLp7Vehlt3ql6lEig==}
    engines: {node: '>=8'}
    dev: true

  /strip-literal@1.3.0:
    resolution: {integrity: sha512-PugKzOsyXpArk0yWmUwqOZecSO0GH0bPoctLcqNDH9J04pVW3lflYE0ujElBGTloevcxF5MofAOZ7C5l2b+wLg==}
    dependencies:
      acorn: 8.10.0
    dev: true

  /styled-jsx@5.1.1(react@18.2.0):
    resolution: {integrity: sha512-pW7uC1l4mBZ8ugbiZrcIsiIvVx1UmTfw7UkC3Um2tmfUq9Bhk8IiyEIPl6F8agHgjzku6j0xQEZbfA5uSgSaCw==}
    engines: {node: '>= 12.0.0'}
    peerDependencies:
      '@babel/core': '*'
      babel-plugin-macros: '*'
      react: '>= 16.8.0 || 17.x.x || ^18.0.0-0'
    peerDependenciesMeta:
      '@babel/core':
        optional: true
      babel-plugin-macros:
        optional: true
    dependencies:
      client-only: 0.0.1
      react: 18.2.0
    dev: false

  /sucrase@3.34.0:
    resolution: {integrity: sha512-70/LQEZ07TEcxiU2dz51FKaE6hCTWC6vr7FOk3Gr0U60C3shtAN+H+BFr9XlYe5xqf3RA8nrc+VIwzCfnxuXJw==}
    engines: {node: '>=8'}
    hasBin: true
    dependencies:
      '@jridgewell/gen-mapping': 0.3.3
      commander: 4.1.1
      glob: 7.1.6
      lines-and-columns: 1.2.4
      mz: 2.7.0
      pirates: 4.0.6
      ts-interface-checker: 0.1.13

  /supports-color@5.5.0:
    resolution: {integrity: sha512-QjVjwdXIt408MIiAqCX4oUKsgU2EqAGzs2Ppkm4aQYbjm+ZEWEcW4SfFNTr4uMNZma0ey4f5lgLrkB0aX0QMow==}
    engines: {node: '>=4'}
    dependencies:
      has-flag: 3.0.0

  /supports-color@7.2.0:
    resolution: {integrity: sha512-qpCAvRl9stuOHveKsn7HncJRvv501qIacKzQlO/+Lwxc9+0q2wLyv4Dfvt80/DPn2pqOBsJdDiogXGR9+OvwRw==}
    engines: {node: '>=8'}
    dependencies:
      has-flag: 4.0.0

  /supports-preserve-symlinks-flag@1.0.0:
    resolution: {integrity: sha512-ot0WnXS9fgdkgIcePe6RHNk1WA8+muPa6cSjeR3V8K27q9BB1rTE3R1p7Hv0z1ZyAc8s6Vvv8DIyWf681MAt0w==}
    engines: {node: '>= 0.4'}

  /synckit@0.8.5:
    resolution: {integrity: sha512-L1dapNV6vu2s/4Sputv8xGsCdAVlb5nRDMFU/E27D44l5U6cw1g0dGd45uLc+OXjNMmF4ntiMdCimzcjFKQI8Q==}
    engines: {node: ^14.18.0 || >=16.0.0}
    dependencies:
      '@pkgr/utils': 2.4.2
      tslib: 2.6.2
    dev: true

  /tailwindcss@3.3.2:
    resolution: {integrity: sha512-9jPkMiIBXvPc2KywkraqsUfbfj+dHDb+JPWtSJa9MLFdrPyazI7q6WX2sUrm7R9eVR7qqv3Pas7EvQFzxKnI6w==}
    engines: {node: '>=14.0.0'}
    hasBin: true
    dependencies:
      '@alloc/quick-lru': 5.2.0
      arg: 5.0.2
      chokidar: 3.5.3
      didyoumean: 1.2.2
      dlv: 1.1.3
      fast-glob: 3.3.1
      glob-parent: 6.0.2
      is-glob: 4.0.3
      jiti: 1.20.0
      lilconfig: 2.1.0
      micromatch: 4.0.5
      normalize-path: 3.0.0
      object-hash: 3.0.0
      picocolors: 1.0.0
      postcss: 8.4.31
      postcss-import: 15.1.0(postcss@8.4.31)
      postcss-js: 4.0.1(postcss@8.4.31)
      postcss-load-config: 4.0.1(postcss@8.4.31)
      postcss-nested: 6.0.1(postcss@8.4.31)
      postcss-selector-parser: 6.0.13
      postcss-value-parser: 4.2.0
      resolve: 1.22.6
      sucrase: 3.34.0
    transitivePeerDependencies:
      - ts-node
    dev: false

  /tailwindcss@3.3.3:
    resolution: {integrity: sha512-A0KgSkef7eE4Mf+nKJ83i75TMyq8HqY3qmFIJSWy8bNt0v1lG7jUcpGpoTFxAwYcWOphcTBLPPJg+bDfhDf52w==}
    engines: {node: '>=14.0.0'}
    hasBin: true
    dependencies:
      '@alloc/quick-lru': 5.2.0
      arg: 5.0.2
      chokidar: 3.5.3
      didyoumean: 1.2.2
      dlv: 1.1.3
      fast-glob: 3.3.1
      glob-parent: 6.0.2
      is-glob: 4.0.3
      jiti: 1.20.0
      lilconfig: 2.1.0
      micromatch: 4.0.5
      normalize-path: 3.0.0
      object-hash: 3.0.0
      picocolors: 1.0.0
      postcss: 8.4.26
      postcss-import: 15.1.0(postcss@8.4.26)
      postcss-js: 4.0.1(postcss@8.4.26)
      postcss-load-config: 4.0.1(postcss@8.4.26)
      postcss-nested: 6.0.1(postcss@8.4.26)
      postcss-selector-parser: 6.0.13
      resolve: 1.22.6
      sucrase: 3.34.0
    transitivePeerDependencies:
      - ts-node
    dev: true

  /tapable@2.2.1:
    resolution: {integrity: sha512-GNzQvQTOIP6RyTfE2Qxb8ZVlNmw0n88vp1szwWRimP02mnTsx3Wtn5qRdqY9w2XduFNUgvOwhNnQsjwCp+kqaQ==}
    engines: {node: '>=6'}
    dev: true

  /text-table@0.2.0:
    resolution: {integrity: sha512-N+8UisAXDGk8PFXP4HAzVR9nbfmVJ3zYLAWiTIoqC5v5isinhr+r5uaO8+7r3BMfuNIufIsA7RdpVgacC2cSpw==}
    dev: true

  /thenify-all@1.6.0:
    resolution: {integrity: sha512-RNxQH/qI8/t3thXJDwcstUO4zeqo64+Uy/+sNVRBx4Xn2OX+OZ9oP+iJnNFqplFra2ZUVeKCSa2oVWi3T4uVmA==}
    engines: {node: '>=0.8'}
    dependencies:
      thenify: 3.3.1

  /thenify@3.3.1:
    resolution: {integrity: sha512-RVZSIV5IG10Hk3enotrhvz0T9em6cyHBLkH/YAZuKqd8hRkKhSfCGIcP2KUY0EPxndzANBmNllzWPwak+bheSw==}
    dependencies:
      any-promise: 1.3.0

  /through2@4.0.2:
    resolution: {integrity: sha512-iOqSav00cVxEEICeD7TjLB1sueEL+81Wpzp2bY17uZjZN0pWZPuo4suZ/61VujxmqSGFfgOcNuTZ85QJwNZQpw==}
    dependencies:
      readable-stream: 3.6.2
    dev: false

  /tinybench@2.5.1:
    resolution: {integrity: sha512-65NKvSuAVDP/n4CqH+a9w2kTlLReS9vhsAP06MWx+/89nMinJyB2icyl58RIcqCmIggpojIGeuJGhjU1aGMBSg==}

  /tinypool@0.7.0:
    resolution: {integrity: sha512-zSYNUlYSMhJ6Zdou4cJwo/p7w5nmAH17GRfU/ui3ctvjXFErXXkruT4MWW6poDeXgCaIBlGLrfU6TbTXxyGMww==}
    engines: {node: '>=14.0.0'}
    dev: true

  /tinyspy@2.1.1:
    resolution: {integrity: sha512-XPJL2uSzcOyBMky6OFrusqWlzfFrXtE0hPuMgW8A2HmaqrPo4ZQHRN/V0QXN3FSjKxpsbRrFc5LI7KOwBsT1/w==}
    engines: {node: '>=14.0.0'}
    dev: true

  /titleize@3.0.0:
    resolution: {integrity: sha512-KxVu8EYHDPBdUYdKZdKtU2aj2XfEx9AfjXxE/Aj0vT06w2icA09Vus1rh6eSu1y01akYg6BjIK/hxyLJINoMLQ==}
    engines: {node: '>=12'}
    dev: true

  /to-fast-properties@2.0.0:
    resolution: {integrity: sha512-/OaKK0xYrs3DmxRYqL/yDc+FxFUVYhDlXMhRmv3z915w2HF1tnN1omB354j8VUGO/hbRzyD6Y3sA7v7GS/ceog==}
    engines: {node: '>=4'}
    dev: true

  /to-regex-range@5.0.1:
    resolution: {integrity: sha512-65P7iz6X5yEr1cwcgvQxbbIw7Uk3gOy5dIdtZ4rDveLqhrdJP+Li/Hx6tyK0NEb+2GCyneCMJiGqrADCSNk8sQ==}
    engines: {node: '>=8.0'}
    dependencies:
      is-number: 7.0.0

  /tr46@0.0.3:
    resolution: {integrity: sha512-N3WMsuqV66lT30CrXNbEjx4GEwlow3v6rr4mCcv6prnfwhS01rkgyFdjPNBYd9br7LpXV1+Emh01fHnq2Gdgrw==}
    dev: false

  /tr46@1.0.1:
    resolution: {integrity: sha512-dTpowEjclQ7Kgx5SdBkqRzVhERQXov8/l9Ft9dVM9fmg0W0KQSVaXX9T4i6twCPNtYiZM53lpSSUAwJbFPOHxA==}
    dependencies:
      punycode: 2.3.0
    dev: true

  /traverse@0.3.9:
    resolution: {integrity: sha512-iawgk0hLP3SxGKDfnDJf8wTz4p2qImnyihM5Hh/sGvQ3K37dPi/w8sRhdNIxYA1TwFwc5mDhIJq+O0RsvXBKdQ==}
    dev: false

  /tree-kill@1.2.2:
    resolution: {integrity: sha512-L0Orpi8qGpRG//Nd+H90vFB+3iHnue1zSSGmNOOCh1GLJ7rUKVwV2HvijphGQS2UmhUZewS9VgvxYIdgr+fG1A==}
    hasBin: true
    dev: true

  /tree-node-cli@1.6.0:
    resolution: {integrity: sha512-M8um5Lbl76rWU5aC8oOeEhruiCM29lFCKnwpxrwMjpRicHXJx+bb9Cak11G3zYLrMb6Glsrhnn90rHIzDJrjvg==}
    hasBin: true
    dependencies:
      commander: 5.1.0
      fast-folder-size: 1.6.1
      pretty-bytes: 5.6.0
    dev: false

  /ts-api-utils@1.0.3(typescript@4.8.3):
    resolution: {integrity: sha512-wNMeqtMz5NtwpT/UZGY5alT+VoKdSsOOP/kqHFcUW1P/VRhH2wJ48+DN2WwUliNbQ976ETwDL0Ifd2VVvgonvg==}
    engines: {node: '>=16.13.0'}
    peerDependencies:
      typescript: '>=4.2.0'
    dependencies:
      typescript: 4.8.3
    dev: true

  /ts-interface-checker@0.1.13:
    resolution: {integrity: sha512-Y/arvbn+rrz3JCKl9C4kVNfTfSm2/mEp5FSz5EsZSANGPSlQrpRI5M4PKF+mJnE52jOO90PnPSc3Ur3bTQw0gA==}

  /tsconfig-paths@3.14.2:
    resolution: {integrity: sha512-o/9iXgCYc5L/JxCHPe3Hvh8Q/2xm5Z+p18PESBU6Ff33695QnCHBEjcytY2q19ua7Mbl/DavtBOLq+oG0RCL+g==}
    dependencies:
      '@types/json5': 0.0.29
      json5: 1.0.2
      minimist: 1.2.8
      strip-bom: 3.0.0
    dev: true

  /tslib@1.14.1:
    resolution: {integrity: sha512-Xni35NKzjgMrwevysHTCArtLDpPvye8zV/0E4EyYn43P7/7qvQwPh9BGkHewbMulVntbigmcT7rdX3BNo9wRJg==}
    dev: true

  /tslib@2.6.2:
    resolution: {integrity: sha512-AEYxH93jGFPn/a2iVAwW87VuUIkR1FVUKB77NwMF7nBTDkDrrT/Hpt/IrCJ0QXhW27jTBDcf5ZY7w6RiqTMw2Q==}

  /tsup@7.2.0(postcss@8.4.31)(typescript@5.1.6):
    resolution: {integrity: sha512-vDHlczXbgUvY3rWvqFEbSqmC1L7woozbzngMqTtL2PGBODTtWlRwGDDawhvWzr5c1QjKe4OAKqJGfE1xeXUvtQ==}
    engines: {node: '>=16.14'}
    hasBin: true
    peerDependencies:
      '@swc/core': ^1
      postcss: ^8.4.12
      typescript: '>=4.1.0'
    peerDependenciesMeta:
      '@swc/core':
        optional: true
      postcss:
        optional: true
      typescript:
        optional: true
    dependencies:
      bundle-require: 4.0.2(esbuild@0.18.20)
      cac: 6.7.14
      chokidar: 3.5.3
      debug: 4.3.4
      esbuild: 0.18.20
      execa: 5.1.1
      globby: 11.1.0
      joycon: 3.1.1
      postcss: 8.4.31
      postcss-load-config: 4.0.1(postcss@8.4.31)
      resolve-from: 5.0.0
      rollup: 3.29.4
      source-map: 0.8.0-beta.0
      sucrase: 3.34.0
      tree-kill: 1.2.2
      typescript: 5.1.6
    transitivePeerDependencies:
      - supports-color
      - ts-node
    dev: true

  /tsutils@3.21.0(typescript@4.8.3):
    resolution: {integrity: sha512-mHKK3iUXL+3UF6xL5k0PEhKRUBKPBCv/+RkEOpjRWxxx27KKRBmmA60A9pgOUvMi8GKhRMPEmjBRPzs2W7O1OA==}
    engines: {node: '>= 6'}
    peerDependencies:
      typescript: '>=2.8.0 || >= 3.2.0-dev || >= 3.3.0-dev || >= 3.4.0-dev || >= 3.5.0-dev || >= 3.6.0-dev || >= 3.6.0-beta || >= 3.7.0-dev || >= 3.7.0-beta'
    dependencies:
      tslib: 1.14.1
      typescript: 4.8.3
    dev: true

  /tsutils@3.21.0(typescript@5.1.6):
    resolution: {integrity: sha512-mHKK3iUXL+3UF6xL5k0PEhKRUBKPBCv/+RkEOpjRWxxx27KKRBmmA60A9pgOUvMi8GKhRMPEmjBRPzs2W7O1OA==}
    engines: {node: '>= 6'}
    peerDependencies:
      typescript: '>=2.8.0 || >= 3.2.0-dev || >= 3.3.0-dev || >= 3.4.0-dev || >= 3.5.0-dev || >= 3.6.0-dev || >= 3.6.0-beta || >= 3.7.0-dev || >= 3.7.0-beta'
    dependencies:
      tslib: 1.14.1
      typescript: 5.1.6
    dev: true

  /turbo-darwin-64@1.10.14:
    resolution: {integrity: sha512-I8RtFk1b9UILAExPdG/XRgGQz95nmXPE7OiGb6ytjtNIR5/UZBS/xVX/7HYpCdmfriKdVwBKhalCoV4oDvAGEg==}
    cpu: [x64]
    os: [darwin]
    requiresBuild: true
    dev: true
    optional: true

  /turbo-darwin-arm64@1.10.14:
    resolution: {integrity: sha512-KAdUWryJi/XX7OD0alOuOa0aJ5TLyd4DNIYkHPHYcM6/d7YAovYvxRNwmx9iv6Vx6IkzTnLeTiUB8zy69QkG9Q==}
    cpu: [arm64]
    os: [darwin]
    requiresBuild: true
    dev: true
    optional: true

  /turbo-linux-64@1.10.14:
    resolution: {integrity: sha512-BOBzoREC2u4Vgpap/WDxM6wETVqVMRcM8OZw4hWzqCj2bqbQ6L0wxs1LCLWVrghQf93JBQtIGAdFFLyCSBXjWQ==}
    cpu: [x64]
    os: [linux]
    requiresBuild: true
    dev: true
    optional: true

  /turbo-linux-arm64@1.10.14:
    resolution: {integrity: sha512-D8T6XxoTdN5D4V5qE2VZG+/lbZX/89BkAEHzXcsSUTRjrwfMepT3d2z8aT6hxv4yu8EDdooZq/2Bn/vjMI32xw==}
    cpu: [arm64]
    os: [linux]
    requiresBuild: true
    dev: true
    optional: true

  /turbo-windows-64@1.10.14:
    resolution: {integrity: sha512-zKNS3c1w4i6432N0cexZ20r/aIhV62g69opUn82FLVs/zk3Ie0GVkSB6h0rqIvMalCp7enIR87LkPSDGz9K4UA==}
    cpu: [x64]
    os: [win32]
    requiresBuild: true
    dev: true
    optional: true

  /turbo-windows-arm64@1.10.14:
    resolution: {integrity: sha512-rkBwrTPTxNSOUF7of8eVvvM+BkfkhA2OvpHM94if8tVsU+khrjglilp8MTVPHlyS9byfemPAmFN90oRIPB05BA==}
    cpu: [arm64]
    os: [win32]
    requiresBuild: true
    dev: true
    optional: true

  /turbo@1.10.14:
    resolution: {integrity: sha512-hr9wDNYcsee+vLkCDIm8qTtwhJ6+UAMJc3nIY6+PNgUTtXcQgHxCq8BGoL7gbABvNWv76CNbK5qL4Lp9G3ZYRA==}
    hasBin: true
    optionalDependencies:
      turbo-darwin-64: 1.10.14
      turbo-darwin-arm64: 1.10.14
      turbo-linux-64: 1.10.14
      turbo-linux-arm64: 1.10.14
      turbo-windows-64: 1.10.14
      turbo-windows-arm64: 1.10.14
    dev: true

  /tw-to-css@0.0.12:
    resolution: {integrity: sha512-rQAsQvOtV1lBkyCw+iypMygNHrShYAItES5r8fMsrhhaj5qrV2LkZyXc8ccEH+u5bFjHjQ9iuxe90I7Kykf6pw==}
    engines: {node: '>=16.0.0'}
    dependencies:
      postcss: 8.4.31
      postcss-css-variables: 0.18.0(postcss@8.4.31)
      tailwindcss: 3.3.2
    transitivePeerDependencies:
      - ts-node
    dev: false

  /type-check@0.4.0:
    resolution: {integrity: sha512-XleUoc9uwGXqjWwXaUTZAmzMcFZ5858QA2vvx1Ur5xIcixXIP+8LnFDgRplU30us6teqdlskFfu+ae4K79Ooew==}
    engines: {node: '>= 0.8.0'}
    dependencies:
      prelude-ls: 1.2.1
    dev: true

  /type-detect@4.0.8:
    resolution: {integrity: sha512-0fr/mIH1dlO+x7TlcMy+bIDqKPsw/70tVyeHW787goQjhmqaZe10uwLujubK9q9Lg6Fiho1KUKDYz0Z7k7g5/g==}
    engines: {node: '>=4'}
    dev: true

  /type-fest@0.20.2:
    resolution: {integrity: sha512-Ne+eE4r0/iWnpAxD852z3A+N0Bt5RN//NjJwRd2VFHEmrywxf5vsZlh4R6lixl6B+wz/8d+maTSAkN1FIkI3LQ==}
    engines: {node: '>=10'}

  /type-fest@0.6.0:
    resolution: {integrity: sha512-q+MB8nYR1KDLrgr4G5yemftpMC7/QLqVndBmEEdqzmNj5dcFOO4Oo8qlwZE3ULT3+Zim1F8Kq4cBnikNhlCMlg==}
    engines: {node: '>=8'}

  /type-fest@0.8.1:
    resolution: {integrity: sha512-4dbzIzqvjtgiM5rw1k5rEHtBANKmdudhGyBEajN01fEyhaAIhsoKNy6y7+IN93IfpFtwY9iqi7kD+xwKhQsNJA==}
    engines: {node: '>=8'}
    dev: true

  /typed-array-buffer@1.0.0:
    resolution: {integrity: sha512-Y8KTSIglk9OZEr8zywiIHG/kmQ7KWyjseXs1CbSo8vC42w7hg2HgYTxSWwP0+is7bWDc1H+Fo026CpHFwm8tkw==}
    engines: {node: '>= 0.4'}
    dependencies:
      call-bind: 1.0.2
      get-intrinsic: 1.2.1
      is-typed-array: 1.1.12
    dev: true

  /typed-array-byte-length@1.0.0:
    resolution: {integrity: sha512-Or/+kvLxNpeQ9DtSydonMxCx+9ZXOswtwJn17SNLvhptaXYDJvkFFP5zbfU/uLmvnBJlI4yrnXRxpdWH/M5tNA==}
    engines: {node: '>= 0.4'}
    dependencies:
      call-bind: 1.0.2
      for-each: 0.3.3
      has-proto: 1.0.1
      is-typed-array: 1.1.12
    dev: true

  /typed-array-byte-offset@1.0.0:
    resolution: {integrity: sha512-RD97prjEt9EL8YgAgpOkf3O4IF9lhJFr9g0htQkm0rchFp/Vx7LW5Q8fSXXub7BXAODyUQohRMyOc3faCPd0hg==}
    engines: {node: '>= 0.4'}
    dependencies:
      available-typed-arrays: 1.0.5
      call-bind: 1.0.2
      for-each: 0.3.3
      has-proto: 1.0.1
      is-typed-array: 1.1.12
    dev: true

  /typed-array-length@1.0.4:
    resolution: {integrity: sha512-KjZypGq+I/H7HI5HlOoGHkWUUGq+Q0TPhQurLbyrVrvnKTBgzLhIJ7j6J/XTQOi0d1RjyZ0wdas8bKs2p0x3Ng==}
    dependencies:
      call-bind: 1.0.2
      for-each: 0.3.3
      is-typed-array: 1.1.12
    dev: true

  /typedarray@0.0.6:
    resolution: {integrity: sha512-/aCDEGatGvZ2BIk+HmLf4ifCJFwvKFNb9/JeZPMulfgFracn9QFcAf5GO8B/mweUjSoblS5In0cWhqpfs/5PQA==}
    dev: true

  /typescript@4.8.3:
    resolution: {integrity: sha512-goMHfm00nWPa8UvR/CPSvykqf6dVV8x/dp0c5mFTMTIu0u0FlGWRioyy7Nn0PGAdHxpJZnuO/ut+PpQ8UiHAig==}
    engines: {node: '>=4.2.0'}
    hasBin: true
    dev: true

  /typescript@5.1.6:
    resolution: {integrity: sha512-zaWCozRZ6DLEWAWFrVDz1H6FVXzUSfTy5FUMWsQlU8Ym5JP9eO4xkTIROFCQvhQf61z6O/G6ugw3SgAnvvm+HA==}
    engines: {node: '>=14.17'}
    hasBin: true
    dev: true

  /ufo@1.3.1:
    resolution: {integrity: sha512-uY/99gMLIOlJPwATcMVYfqDSxUR9//AUcgZMzwfSTJPDKzA1S8mX4VLqa+fiAtveraQUBCz4FFcwVZBGbwBXIw==}
    dev: true

  /unbox-primitive@1.0.2:
    resolution: {integrity: sha512-61pPlCD9h51VoreyJ0BReideM3MDKMKnh6+V9L08331ipq6Q8OFXZYiqP6n/tbHx4s5I9uRhcye6BrbkizkBDw==}
    dependencies:
      call-bind: 1.0.2
      has-bigints: 1.0.2
      has-symbols: 1.0.3
      which-boxed-primitive: 1.0.2
    dev: true

  /unique-string@2.0.0:
    resolution: {integrity: sha512-uNaeirEPvpZWSgzwsPGtU2zVSTrn/8L5q/IexZmH0eH6SA73CmAA5U4GwORTxQAZs95TAXLNqeLoPPNO5gZfWg==}
    engines: {node: '>=8'}
    dependencies:
      crypto-random-string: 2.0.0
    dev: false

  /universal-user-agent@6.0.0:
    resolution: {integrity: sha512-isyNax3wXoKaulPDZWHQqbmIx1k2tb9fb3GGDBRxCscfYV2Ch7WxPArBsFEG8s/safwXTT7H4QGhaIkTp9447w==}
    dev: false

  /universalify@0.1.2:
    resolution: {integrity: sha512-rBJeI5CXAlmy1pV+617WB9J63U6XcazHHF2f2dbJix4XzpUF0RS3Zbj0FGIOCAva5P/d/GBOYaACQ1w+0azUkg==}
    engines: {node: '>= 4.0.0'}
    dev: false

  /universalify@2.0.0:
    resolution: {integrity: sha512-hAZsKq7Yy11Zu1DE0OzWjw7nnLZmJZYTDZZyEFHZdUhV8FkH5MCfoU1XMaxXovpyW5nq5scPqq0ZDP9Zyl04oQ==}
    engines: {node: '>= 10.0.0'}
    dev: false

  /untildify@4.0.0:
    resolution: {integrity: sha512-KK8xQ1mkzZeg9inewmFVDNkg3l5LUhoq9kN6iWYB/CC9YMG8HA+c1Q8HwDe6dEX7kErrEVNVBO3fWsVq5iDgtw==}
    engines: {node: '>=8'}
    dev: true

  /unzipper@0.10.14:
    resolution: {integrity: sha512-ti4wZj+0bQTiX2KmKWuwj7lhV+2n//uXEotUmGuQqrbVZSEGFMbI68+c6JCQ8aAmUWYvtHEz2A8K6wXvueR/6g==}
    dependencies:
      big-integer: 1.6.51
      binary: 0.3.0
      bluebird: 3.4.7
      buffer-indexof-polyfill: 1.0.2
      duplexer2: 0.1.4
      fstream: 1.0.12
      graceful-fs: 4.2.11
      listenercount: 1.0.1
      readable-stream: 2.3.8
      setimmediate: 1.0.5
    dev: false

  /update-browserslist-db@1.0.13(browserslist@4.22.1):
    resolution: {integrity: sha512-xebP81SNcPuNpPP3uzeW1NYXxI3rxyJzF3pD6sH4jE7o/IX+WtSpwnVU+qIsDPyk0d3hmFQ7mjqc6AtV604hbg==}
    hasBin: true
    peerDependencies:
      browserslist: '>= 4.21.0'
    dependencies:
      browserslist: 4.22.1
      escalade: 3.1.1
      picocolors: 1.0.0
    dev: true

  /uri-js@4.4.1:
    resolution: {integrity: sha512-7rKUyy33Q1yc98pQ1DAmLtwX109F7TIfWlW1Ydo8Wl1ii1SeHieeh0HHfPeL2fMXK6z0s8ecKs9frCuLJvndBg==}
    dependencies:
      punycode: 2.3.0
    dev: true

  /use-callback-ref@1.3.0(@types/react@18.2.23)(react@18.2.0):
    resolution: {integrity: sha512-3FT9PRuRdbB9HfXhEq35u4oZkvpJ5kuYbpqhCfmiZyReuRgpnhDlbr2ZEnnuS0RrJAPn6l23xjFg9kpDM+Ms7w==}
    engines: {node: '>=10'}
    peerDependencies:
      '@types/react': ^16.8.0 || ^17.0.0 || ^18.0.0
      react: ^16.8.0 || ^17.0.0 || ^18.0.0
    peerDependenciesMeta:
      '@types/react':
        optional: true
    dependencies:
      '@types/react': 18.2.23
      react: 18.2.0
      tslib: 2.6.2
    dev: false

  /use-sidecar@1.1.2(@types/react@18.2.23)(react@18.2.0):
    resolution: {integrity: sha512-epTbsLuzZ7lPClpz2TyryBfztm7m+28DlEv2ZCQ3MDr5ssiwyOwGH/e5F9CkfWjJ1t4clvI58yF822/GUkjjhw==}
    engines: {node: '>=10'}
    peerDependencies:
      '@types/react': ^16.9.0 || ^17.0.0 || ^18.0.0
      react: ^16.8.0 || ^17.0.0 || ^18.0.0
    peerDependenciesMeta:
      '@types/react':
        optional: true
    dependencies:
      '@types/react': 18.2.23
      detect-node-es: 1.1.0
      react: 18.2.0
      tslib: 2.6.2
    dev: false

  /util-deprecate@1.0.2:
    resolution: {integrity: sha512-EPD5q1uXyFxJpCrLnCc1nHnq3gOa6DZBocAIiI2TaSCA7VCJ1UJDMagCzIkXNsUYfD1daK//LTEQ8xiIbrHtcw==}

  /validate-npm-package-license@3.0.4:
    resolution: {integrity: sha512-DpKm2Ui/xN7/HQKCtpZxoRWBhZ9Z0kqtygG8XCgNQ8ZlDnxuQmWhj566j8fN4Cu3/JmbhsDo7fcAJq4s9h27Ew==}
    dependencies:
      spdx-correct: 3.2.0
      spdx-expression-parse: 3.0.1

  /vite-node@0.34.6(@types/node@18.18.0):
    resolution: {integrity: sha512-nlBMJ9x6n7/Amaz6F3zJ97EBwR2FkzhBRxF5e+jE6LA3yi6Wtc2lyTij1OnDMIr34v5g/tVQtsVAzhT0jc5ygA==}
    engines: {node: '>=v14.18.0'}
    hasBin: true
    dependencies:
      cac: 6.7.14
      debug: 4.3.4
      mlly: 1.4.2
      pathe: 1.1.1
      picocolors: 1.0.0
      vite: 4.4.9(@types/node@18.18.0)
    transitivePeerDependencies:
      - '@types/node'
      - less
      - lightningcss
      - sass
      - stylus
      - sugarss
      - supports-color
      - terser
    dev: true

  /vite@4.4.9(@types/node@18.18.0):
    resolution: {integrity: sha512-2mbUn2LlUmNASWwSCNSJ/EG2HuSRTnVNaydp6vMCm5VIqJsjMfbIWtbH2kDuwUVW5mMUKKZvGPX/rqeqVvv1XA==}
    engines: {node: ^14.18.0 || >=16.0.0}
    hasBin: true
    peerDependencies:
      '@types/node': '>= 14'
      less: '*'
      lightningcss: ^1.21.0
      sass: '*'
      stylus: '*'
      sugarss: '*'
      terser: ^5.4.0
    peerDependenciesMeta:
      '@types/node':
        optional: true
      less:
        optional: true
      lightningcss:
        optional: true
      sass:
        optional: true
      stylus:
        optional: true
      sugarss:
        optional: true
      terser:
        optional: true
    dependencies:
      '@types/node': 18.18.0
      esbuild: 0.18.20
      postcss: 8.4.31
      rollup: 3.29.4
    optionalDependencies:
      fsevents: 2.3.3
    dev: true

  /vitest@0.34.6(happy-dom@12.2.2):
    resolution: {integrity: sha512-+5CALsOvbNKnS+ZHMXtuUC7nL8/7F1F2DnHGjSsszX8zCjWSSviphCb/NuS9Nzf4Q03KyyDRBAXhF/8lffME4Q==}
    engines: {node: '>=v14.18.0'}
    hasBin: true
    peerDependencies:
      '@edge-runtime/vm': '*'
      '@vitest/browser': '*'
      '@vitest/ui': '*'
      happy-dom: '*'
      jsdom: '*'
      playwright: '*'
      safaridriver: '*'
      webdriverio: '*'
    peerDependenciesMeta:
      '@edge-runtime/vm':
        optional: true
      '@vitest/browser':
        optional: true
      '@vitest/ui':
        optional: true
      happy-dom:
        optional: true
      jsdom:
        optional: true
      playwright:
        optional: true
      safaridriver:
        optional: true
      webdriverio:
        optional: true
    dependencies:
      '@types/chai': 4.3.6
      '@types/chai-subset': 1.3.3
      '@types/node': 18.18.0
      '@vitest/expect': 0.34.6
      '@vitest/runner': 0.34.6
      '@vitest/snapshot': 0.34.6
      '@vitest/spy': 0.34.6
      '@vitest/utils': 0.34.6
      acorn: 8.10.0
      acorn-walk: 8.2.0
      cac: 6.7.14
      chai: 4.3.10
      debug: 4.3.4
      happy-dom: 12.2.2
      local-pkg: 0.4.3
      magic-string: 0.30.4
      pathe: 1.1.1
      picocolors: 1.0.0
      std-env: 3.4.3
      strip-literal: 1.3.0
      tinybench: 2.5.1
      tinypool: 0.7.0
      vite: 4.4.9(@types/node@18.18.0)
      vite-node: 0.34.6(@types/node@18.18.0)
      why-is-node-running: 2.2.2
    transitivePeerDependencies:
      - less
      - lightningcss
      - sass
      - stylus
      - sugarss
      - supports-color
      - terser
    dev: true

  /watchpack@2.4.0:
    resolution: {integrity: sha512-Lcvm7MGST/4fup+ifyKi2hjyIAwcdI4HRgtvTpIUxBRhB+RFtUh8XtDOxUfctVCnhVi+QQj49i91OyvzkJl6cg==}
    engines: {node: '>=10.13.0'}
    dependencies:
      glob-to-regexp: 0.4.1
      graceful-fs: 4.2.11
    dev: false

  /wcwidth@1.0.1:
    resolution: {integrity: sha512-XHPEwS0q6TaxcvG85+8EYkbiCux2XtWG2mkc47Ng2A77BQu9+DqIOJldST4HgPkuea7dvKSj5VgX3P1d4rW8Tg==}
    dependencies:
      defaults: 1.0.4
    dev: false

  /webidl-conversions@3.0.1:
    resolution: {integrity: sha512-2JAn3z8AR6rjK8Sm8orRC0h/bcl/DqL7tRPdGZ4I1CjdF+EaMLmYxBHyXuKL849eucPFhvBoxMsflfOb8kxaeQ==}
    dev: false

  /webidl-conversions@4.0.2:
    resolution: {integrity: sha512-YQ+BmxuTgd6UXZW3+ICGfyqRyHXVlD5GtQr5+qjiNW7bF0cqrzX500HVXPBOvgXb5YnzDd+h0zqyv61KUD7+Sg==}
    dev: true

  /webidl-conversions@7.0.0:
    resolution: {integrity: sha512-VwddBukDzu71offAQR975unBIGqfKZpM+8ZX6ySk8nYhVoo5CYaZyzt3YBvYtRtO+aoGlqxPg/B87NGVZ/fu6g==}
    engines: {node: '>=12'}
    dev: true

  /whatwg-encoding@2.0.0:
    resolution: {integrity: sha512-p41ogyeMUrw3jWclHWTQg1k05DSVXPLcVxRTYsXUk+ZooOCZLcoYgPZ/HL/D/N+uQPOtcp1me1WhBEaX02mhWg==}
    engines: {node: '>=12'}
    dependencies:
      iconv-lite: 0.6.3
    dev: true

  /whatwg-mimetype@3.0.0:
    resolution: {integrity: sha512-nt+N2dzIutVRxARx1nghPKGv1xHikU7HKdfafKkLNLindmPU/ch3U31NOCGGA/dmPcmb1VlofO0vnKAcsm0o/Q==}
    engines: {node: '>=12'}
    dev: true

  /whatwg-url@5.0.0:
    resolution: {integrity: sha512-saE57nupxk6v3HY35+jzBwYa0rKSy0XR8JSxZPwgLr7ys0IBzhGviA1/TUGJLmSVqs8pb9AnvICXEuOHLprYTw==}
    dependencies:
      tr46: 0.0.3
      webidl-conversions: 3.0.1
    dev: false

  /whatwg-url@7.1.0:
    resolution: {integrity: sha512-WUu7Rg1DroM7oQvGWfOiAK21n74Gg+T4elXEQYkOhtyLeWiJFoOGLXPKI/9gzIie9CtwVLm8wtw6YJdKyxSjeg==}
    dependencies:
      lodash.sortby: 4.7.0
      tr46: 1.0.1
      webidl-conversions: 4.0.2
    dev: true

  /which-boxed-primitive@1.0.2:
    resolution: {integrity: sha512-bwZdv0AKLpplFY2KZRX6TvyuN7ojjr7lwkg6ml0roIy9YeuSr7JS372qlNW18UQYzgYK9ziGcerWqZOmEn9VNg==}
    dependencies:
      is-bigint: 1.0.4
      is-boolean-object: 1.1.2
      is-number-object: 1.0.7
      is-string: 1.0.7
      is-symbol: 1.0.4
    dev: true

  /which-builtin-type@1.1.3:
    resolution: {integrity: sha512-YmjsSMDBYsM1CaFiayOVT06+KJeXf0o5M/CAd4o1lTadFAtacTUM49zoYxr/oroopFDfhvN6iEcBxUyc3gvKmw==}
    engines: {node: '>= 0.4'}
    dependencies:
      function.prototype.name: 1.1.6
      has-tostringtag: 1.0.0
      is-async-function: 2.0.0
      is-date-object: 1.0.5
      is-finalizationregistry: 1.0.2
      is-generator-function: 1.0.10
      is-regex: 1.1.4
      is-weakref: 1.0.2
      isarray: 2.0.5
      which-boxed-primitive: 1.0.2
      which-collection: 1.0.1
      which-typed-array: 1.1.11
    dev: true

  /which-collection@1.0.1:
    resolution: {integrity: sha512-W8xeTUwaln8i3K/cY1nGXzdnVZlidBcagyNFtBdD5kxnb4TvGKR7FfSIS3mYpwWS1QUCutfKz8IY8RjftB0+1A==}
    dependencies:
      is-map: 2.0.2
      is-set: 2.0.2
      is-weakmap: 2.0.1
      is-weakset: 2.0.2
    dev: true

  /which-typed-array@1.1.11:
    resolution: {integrity: sha512-qe9UWWpkeG5yzZ0tNYxDmd7vo58HDBc39mZ0xWWpolAGADdFOzkfamWLDxkOWcvHQKVmdTyQdLD4NOfjLWTKew==}
    engines: {node: '>= 0.4'}
    dependencies:
      available-typed-arrays: 1.0.5
      call-bind: 1.0.2
      for-each: 0.3.3
      gopd: 1.0.1
      has-tostringtag: 1.0.0
    dev: true

  /which@2.0.2:
    resolution: {integrity: sha512-BLI3Tl1TW3Pvl70l3yq3Y64i+awpwXqsGBYWkkqMtnbXgrMD+yj7rhW0kuEDxzJaYXGjEW5ogapKNMEKNMjibA==}
    engines: {node: '>= 8'}
    hasBin: true
    dependencies:
      isexe: 2.0.0

  /which@4.0.0:
    resolution: {integrity: sha512-GlaYyEb07DPxYCKhKzplCWBJtvxZcZMrL+4UkrTSJHHPyZU4mYYTv3qaOe77H7EODLSSopAUFAc6W8U4yqvscg==}
    engines: {node: ^16.13.0 || >=18.0.0}
    hasBin: true
    dependencies:
      isexe: 3.1.1
    dev: false

  /why-is-node-running@2.2.2:
    resolution: {integrity: sha512-6tSwToZxTOcotxHeA+qGCq1mVzKR3CwcJGmVcY+QE8SHy6TnpFnh8PAvPNHYr7EcuVeG0QSMxtYCuO1ta/G/oA==}
    engines: {node: '>=8'}
    hasBin: true
    dependencies:
      siginfo: 2.0.0
      stackback: 0.0.2
    dev: true

  /widest-line@3.1.0:
    resolution: {integrity: sha512-NsmoXalsWVDMGupxZ5R08ka9flZjjiLvHVAWYOKtiKM8ujtZWr9cRffak+uSE48+Ob8ObalXpwyeUiyDD6QFgg==}
    engines: {node: '>=8'}
    dependencies:
      string-width: 4.2.3
    dev: false

  /wrap-ansi@7.0.0:
    resolution: {integrity: sha512-YVGIj2kamLSTxw6NsZjoBxfSwsn0ycdesmc4p+Q21c5zPuZ1pl+NfxVdxPtdHvmNVOQ6XSYG4AUtyt/Fi7D16Q==}
    engines: {node: '>=10'}
    dependencies:
      ansi-styles: 4.3.0
      string-width: 4.2.3
      strip-ansi: 6.0.1
    dev: false

  /wrap-ansi@8.1.0:
    resolution: {integrity: sha512-si7QWI6zUMq56bESFvagtmzMdGOtoxfR+Sez11Mobfc7tm+VkUckk9bW2UeffTGVUbOksxmSw0AA2gs8g71NCQ==}
    engines: {node: '>=12'}
    dependencies:
      ansi-styles: 6.2.1
      string-width: 5.1.2
      strip-ansi: 7.1.0
    dev: false

  /wrappy@1.0.2:
    resolution: {integrity: sha512-l4Sp/DRseor9wL6EvV2+TuQn63dMkPjZ/sp9XkghTEbV9KlPS1xUsZ3u7/IQO4wxtcFB4bgpQPRcR3QCvezPcQ==}

  /write-file-atomic@5.0.1:
    resolution: {integrity: sha512-+QU2zd6OTD8XWIJCbffaiQeH9U73qIqafo1x6V1snCWYGJf6cVE0cDR4D8xRzcEnfI21IFrUPzPGtcPf8AC+Rw==}
    engines: {node: ^14.17.0 || ^16.13.0 || >=18.0.0}
    dependencies:
      imurmurhash: 0.1.4
      signal-exit: 4.1.0
    dev: false

  /write-yaml-file@5.0.0:
    resolution: {integrity: sha512-FdNA4RyH1L43TlvGG8qOMIfcEczwA5ij+zLXUy3Z83CjxhLvcV7/Q/8pk22wnCgYw7PJhtK+7lhO+qqyT4NdvQ==}
    engines: {node: '>=16.14'}
    dependencies:
      js-yaml: 4.1.0
      write-file-atomic: 5.0.1
    dev: false

  /yallist@3.1.1:
    resolution: {integrity: sha512-a4UGQaWPH59mOXUYnAG2ewncQS4i4F43Tv3JoAM+s2VDAmS9NsK8GpDMLrCHPksFT7h3K6TOoUNn2pb7RoXx4g==}
    dev: true

  /yallist@4.0.0:
    resolution: {integrity: sha512-3wdGidZyq5PB084XLES5TpOSRA3wjXAlIWMhum2kRcv/41Sn2emQ0dycQW4uZXLejwKvg6EsvbdlVL+FYEct7A==}

  /yaml@2.3.2:
    resolution: {integrity: sha512-N/lyzTPaJasoDmfV7YTrYCI0G/3ivm/9wdG0aHuheKowWQwGTsK0Eoiw6utmzAnI6pkJa0DUVygvp3spqqEKXg==}
    engines: {node: '>= 14'}

  /yocto-queue@0.1.0:
    resolution: {integrity: sha512-rVksvsnNCdJ/ohGc6xgPwyN8eheCxsiLM8mxuE/t/mOVqJewPuO1miLpTHQiRgTKCLexL4MeAFVagts7HmNZ2Q==}
    engines: {node: '>=10'}

  /yocto-queue@1.0.0:
    resolution: {integrity: sha512-9bnSc/HEW2uRy67wc+T8UwauLuPJVn28jb+GtJY16iiKWyvmYJRXVT4UamsAEGQfPohgr2q4Tq0sQbQlxTfi1g==}
    engines: {node: '>=12.20'}
    dev: true

  /zod@3.21.4:
    resolution: {integrity: sha512-m46AKbrzKVzOzs/DZgVnG5H55N1sv1M8qZU3A8RIKbs3mrACDNeIOeilDymVb2HdmP8uwshOCF4uJ8uM9rCqJw==}
    dev: false<|MERGE_RESOLUTION|>--- conflicted
+++ resolved
@@ -96,7 +96,6 @@
         specifier: 5.1.6
         version: 5.1.6
 
-<<<<<<< HEAD
   client:
     dependencies:
       '@radix-ui/colors':
@@ -178,7 +177,6 @@
       tailwindcss:
         specifier: 3.3.3
         version: 3.3.3
-=======
   benchmarks/tailwind-component:
     dependencies:
       '@react-email/components':
@@ -209,7 +207,6 @@
       tsup:
         specifier: 7.2.0
         version: 7.2.0(postcss@8.4.31)(typescript@5.1.6)
->>>>>>> 3be21ad8
       typescript:
         specifier: 5.1.6
         version: 5.1.6
@@ -2310,7 +2307,6 @@
     engines: {node: '>=16.14'}
     dev: false
 
-<<<<<<< HEAD
   /@pnpm/default-reporter@12.4.6(@pnpm/logger@5.0.0):
     resolution: {integrity: sha512-j4XrfcPemwScCWAGJYs4WvZxg84pN9p4Z3GYFNlh568r9W7Y51IVhKwAKn2EfBWiVm4Z5DDP0Bn3SqsG6A/oTA==}
     engines: {node: '>=16.14'}
@@ -2339,7 +2335,6 @@
       stacktracey: 2.1.8
       string-length: 4.0.2
     dev: false
-=======
   /@react-email/tailwind@0.0.12(react@18.2.0):
     resolution: {integrity: sha512-s8Ch7GL30qRKScn9NWwItMqxjtzbyUtCnXfC6sL2YTVtulbfvZZ06W+aA0S6f7fdrVlOOlQzZuK/sVaQCHhcSw==}
     engines: {node: '>=18.0.0'}
@@ -2356,7 +2351,6 @@
   /@rushstack/eslint-patch@1.5.0:
     resolution: {integrity: sha512-EF3948ckf3f5uPgYbQ6GhyA56Dmv8yg0+ir+BroRjwdxyZJsekhZzawOecC2rOTPCz173t7ZcR1HHZu0dZgOCw==}
     dev: true
->>>>>>> 3be21ad8
 
   /@pnpm/error@5.0.2:
     resolution: {integrity: sha512-0TEm+tWNYm+9uh6DSKyRbv8pv/6b4NL0PastLvMxIoqZbBZ5Zj1cYi332R9xsSUi31ZOsu2wpgn/bC7DA9hrjg==}
@@ -3381,7 +3375,6 @@
       '@types/react': 18.2.33
     dev: true
 
-<<<<<<< HEAD
   /@types/react-dom@18.2.8:
     resolution: {integrity: sha512-bAIvO5lN/U8sPGvs1Xm61rlRHHaq5rp5N3kp9C+NJ/Q41P8iqjkXSu0+/qu8POsjH9pNWb0OYabFez7taP7omw==}
     dependencies:
@@ -3394,8 +3387,6 @@
       '@types/scheduler': 0.16.4
       csstype: 3.1.2
 
-=======
->>>>>>> 3be21ad8
   /@types/react@18.2.33:
     resolution: {integrity: sha512-v+I7S+hu3PIBoVkKGpSYYpiBT1ijqEzWpzQD62/jm4K74hPpSP7FF9BnKG6+fg2+62weJYkkBWDJlZt5JO/9hg==}
     dependencies:
@@ -5322,14 +5313,12 @@
       string.prototype.matchall: 4.0.10
     dev: true
 
-<<<<<<< HEAD
   /eslint-plugin-simple-import-sort@10.0.0(eslint@8.45.0):
     resolution: {integrity: sha512-AeTvO9UCMSNzIHRkg8S6c3RPy5YEwKWSQPx3DYghLedo2ZQxowPFLGDN1AZ2evfg6r6mjBSZSLxLFsWSu3acsw==}
     peerDependencies:
       eslint: '>=5.0.0'
     dependencies:
       eslint: 8.45.0
-=======
   /eslint-plugin-regex@1.10.0(eslint@8.50.0):
     resolution: {integrity: sha512-C8/qYKkkbIb0epxKzaz4aw7oVAOmm19fJpR/moUrUToq/vc4xW4sEKMlTQqH6EtNGpvLjYsbbZRlWNWwQGeTSA==}
     engines: {node: '>=6.0.0'}
@@ -5337,7 +5326,6 @@
       eslint: '>=4.0.0'
     dependencies:
       eslint: 8.50.0
->>>>>>> 3be21ad8
     dev: true
 
   /eslint-plugin-testing-library@6.0.2(eslint@8.50.0)(typescript@4.8.3):
@@ -6411,17 +6399,14 @@
     engines: {node: '>=0.10.0'}
     dev: false
 
-<<<<<<< HEAD
   /is-windows@1.0.2:
     resolution: {integrity: sha512-eXK1UInq2bPmjyX6e3VHIzMLobc4J94i4AWn+Hpq3OU5KkrRC96OAcR3PRJ/pGu6m8TRnBHP9dkXQVsT/COVIA==}
     engines: {node: '>=0.10.0'}
     dev: false
-=======
   /is-wsl@1.1.0:
     resolution: {integrity: sha512-gfygJYZ2gLTDlmbWMI0CE2MwnFzSN/2SZfkMlItC4K/JBlsWVDB0bO6XhqcY13YXE7iMcAJnzTCJjPiTeJJ0Mw==}
     engines: {node: '>=4'}
     dev: true
->>>>>>> 3be21ad8
 
   /is-wsl@2.2.0:
     resolution: {integrity: sha512-fKzAra0rGJUUBwGBgNkHZuToZcn+TtXHpeCgmkMJMMYx1sQDYaCSyjJBSCa2nH1DGm7s3n1oBnohoVTBaN7Lww==}
