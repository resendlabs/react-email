lockfileVersion: '6.0'

settings:
  autoInstallPeers: true
  excludeLinksFromLockfile: false

patchedDependencies:
  postcss-css-variables@0.19.0:
    hash: 2wxqv7k2gzlwmmem3fifiqjawa
    path: patches/postcss-css-variables@0.19.0.patch
  tailwindcss@3.3.2:
    hash: tbktbbunwha5d2hk7egjdvzb6q
    path: patches/tailwindcss@3.3.2.patch

importers:

  .:
    devDependencies:
      '@types/node':
        specifier: 18.18.0
        version: 18.18.0
      '@types/react':
        specifier: 18.2.33
        version: 18.2.33
      '@types/react-dom':
        specifier: 18.2.14
        version: 18.2.14
      eslint:
        specifier: 8.50.0
        version: 8.50.0
      happy-dom:
        specifier: 12.2.2
        version: 12.2.2
      prettier:
        specifier: 3.0.3
        version: 3.0.3
      tsconfig:
        specifier: workspace:*
        version: link:packages/tsconfig
      tsup:
        specifier: 7.2.0
        version: 7.2.0(typescript@5.1.6)
      turbo:
        specifier: 1.11.3
        version: 1.11.3
      vite:
        specifier: 4.5.2
        version: 4.5.2(@types/node@18.18.0)
      vitest:
        specifier: 0.34.6
        version: 0.34.6(@edge-runtime/vm@3.1.8)(happy-dom@12.2.2)(jsdom@23.0.1)

  apps/web:
    dependencies:
      '@radix-ui/colors':
        specifier: 1.0.1
        version: 1.0.1
      '@radix-ui/react-slot':
        specifier: 1.0.2
        version: 1.0.2(@types/react@18.2.33)(react@18.2.0)
      '@sindresorhus/is':
        specifier: 6.1.0
        version: 6.1.0
      '@supabase/supabase-js':
        specifier: 2.39.3
        version: 2.39.3
      '@vercel/analytics':
        specifier: 1.0.1
        version: 1.0.1
      classnames:
        specifier: 2.3.2
        version: 2.3.2
      next:
        specifier: 13.5.6
        version: 13.5.6(react-dom@18.2.0)(react@18.2.0)
      prism-react-renderer:
        specifier: 2.1.0
        version: 2.1.0(react@18.2.0)
      react:
        specifier: 18.2.0
        version: 18.2.0
      react-dom:
        specifier: 18.2.0
        version: 18.2.0(react@18.2.0)
      resend:
        specifier: 3.2.0
        version: 3.2.0
    devDependencies:
      '@next/eslint-plugin-next':
        specifier: 13.5.6
        version: 13.5.6
      autoprefixer:
        specifier: 10.4.14
        version: 10.4.14(postcss@8.4.38)
      eslint-config-custom:
        specifier: workspace:*
        version: link:../../packages/eslint-config-custom
      postcss:
        specifier: 8.4.38
        version: 8.4.38
      tailwindcss:
        specifier: 3.3.3
        version: 3.3.3
      tsconfig:
        specifier: workspace:*
        version: link:../../packages/tsconfig
      typescript:
        specifier: 5.1.6
        version: 5.1.6

  benchmarks/tailwind-component:
    dependencies:
      '@react-email/components':
        specifier: workspace:*
        version: link:../../packages/components
      '@react-email/render':
        specifier: workspace:*
        version: link:../../packages/render
      '@react-email/tailwind':
        specifier: 0.0.12
        version: 0.0.12(react@18.2.0)
      react:
        specifier: 18.2.0
        version: 18.2.0
      tinybench:
        specifier: 2.5.1
        version: 2.5.1
    devDependencies:
      eslint-config-custom:
        specifier: workspace:*
        version: link:../../packages/eslint-config-custom
      flamebearer:
        specifier: 1.1.3
        version: 1.1.3
      tsconfig:
        specifier: workspace:*
        version: link:../../packages/tsconfig
      tsup:
        specifier: 7.2.0
        version: 7.2.0(postcss@8.4.31)(typescript@5.1.6)
      typescript:
        specifier: 5.1.6
        version: 5.1.6

  packages/body:
    dependencies:
      react:
        specifier: 18.2.0
        version: 18.2.0
    devDependencies:
      '@babel/core':
        specifier: 7.23.9
        version: 7.23.9
      '@babel/preset-react':
        specifier: 7.23.3
        version: 7.23.3(@babel/core@7.23.9)
      '@react-email/render':
        specifier: workspace:*
        version: link:../render
      eslint-config-custom:
        specifier: workspace:*
        version: link:../eslint-config-custom
      tsconfig:
        specifier: workspace:*
        version: link:../tsconfig
      typescript:
        specifier: 5.1.6
        version: 5.1.6

  packages/button:
    dependencies:
      react:
        specifier: 18.2.0
        version: 18.2.0
    devDependencies:
      '@babel/preset-react':
        specifier: 7.23.3
        version: 7.23.3(@babel/core@7.23.9)
      '@react-email/render':
        specifier: workspace:*
        version: link:../render
      eslint-config-custom:
        specifier: workspace:*
        version: link:../eslint-config-custom
      tsconfig:
        specifier: workspace:*
        version: link:../tsconfig
      typescript:
        specifier: 5.1.6
        version: 5.1.6

  packages/code-block:
    dependencies:
      prismjs:
        specifier: 1.29.0
        version: 1.29.0
      react:
        specifier: 18.2.0
        version: 18.2.0
    devDependencies:
      '@babel/preset-react':
        specifier: 7.23.3
        version: 7.23.3(@babel/core@7.23.9)
      '@react-email/render':
        specifier: workspace:*
        version: link:../render
      '@types/prismjs':
        specifier: 1.26.3
        version: 1.26.3
      eslint-config-custom:
        specifier: workspace:*
        version: link:../eslint-config-custom
      tsconfig:
        specifier: workspace:*
        version: link:../tsconfig
      typescript:
        specifier: 5.1.6
        version: 5.1.6

  packages/code-inline:
    dependencies:
      react:
        specifier: 18.2.0
        version: 18.2.0
    devDependencies:
      '@babel/preset-react':
        specifier: 7.23.3
        version: 7.23.3(@babel/core@7.23.9)
      '@react-email/render':
        specifier: workspace:*
        version: link:../render
      eslint-config-custom:
        specifier: workspace:*
        version: link:../eslint-config-custom
      tsconfig:
        specifier: workspace:*
        version: link:../tsconfig
      tsup:
        specifier: 7.2.0
        version: 7.2.0(typescript@5.1.6)
      typescript:
        specifier: 5.1.6
        version: 5.1.6
      vitest:
        specifier: 1.1.0
        version: 1.1.0(@types/node@18.18.0)(happy-dom@12.2.2)

  packages/column:
    dependencies:
      react:
        specifier: 18.2.0
        version: 18.2.0
    devDependencies:
      '@babel/preset-react':
        specifier: 7.23.3
        version: 7.23.3(@babel/core@7.23.9)
      '@react-email/render':
        specifier: workspace:*
        version: link:../render
      eslint-config-custom:
        specifier: workspace:*
        version: link:../eslint-config-custom
      tsconfig:
        specifier: workspace:*
        version: link:../tsconfig
      typescript:
        specifier: 5.1.6
        version: 5.1.6

  packages/components:
    dependencies:
      '@react-email/body':
        specifier: 0.0.7
        version: link:../body
      '@react-email/button':
        specifier: 0.0.14
        version: link:../button
      '@react-email/code-block':
        specifier: 0.0.3
        version: link:../code-block
      '@react-email/code-inline':
        specifier: 0.0.1
        version: link:../code-inline
      '@react-email/column':
        specifier: 0.0.9
        version: link:../column
      '@react-email/container':
        specifier: 0.0.11
        version: link:../container
      '@react-email/font':
        specifier: 0.0.5
        version: link:../font
      '@react-email/head':
        specifier: 0.0.7
        version: link:../head
      '@react-email/heading':
        specifier: 0.0.11
        version: link:../heading
      '@react-email/hr':
        specifier: 0.0.7
        version: link:../hr
      '@react-email/html':
        specifier: 0.0.7
        version: link:../html
      '@react-email/img':
        specifier: 0.0.7
        version: link:../img
      '@react-email/link':
        specifier: 0.0.7
        version: link:../link
      '@react-email/markdown':
        specifier: 0.0.9-canary.0
        version: link:../markdown
      '@react-email/preview':
        specifier: 0.0.8
        version: link:../preview
      '@react-email/render':
        specifier: 0.0.12
        version: link:../render
      '@react-email/row':
        specifier: 0.0.7
        version: link:../row
      '@react-email/section':
        specifier: 0.0.11
        version: link:../section
      '@react-email/tailwind':
        specifier: 0.0.15-canary.1
        version: link:../tailwind
      '@react-email/text':
        specifier: 0.0.7
        version: link:../text
      react:
        specifier: 18.2.0
        version: 18.2.0
    devDependencies:
      '@babel/preset-react':
        specifier: 7.23.3
        version: 7.23.3(@babel/core@7.23.9)
      eslint-config-custom:
        specifier: workspace:*
        version: link:../eslint-config-custom
      tsconfig:
        specifier: workspace:*
        version: link:../tsconfig
      typescript:
        specifier: 5.1.6
        version: 5.1.6

  packages/container:
    dependencies:
      react:
        specifier: 18.2.0
        version: 18.2.0
    devDependencies:
      '@babel/preset-react':
        specifier: 7.23.3
        version: 7.23.3(@babel/core@7.23.9)
      '@react-email/render':
        specifier: workspace:*
        version: link:../render
      eslint-config-custom:
        specifier: workspace:*
        version: link:../eslint-config-custom
      tsconfig:
        specifier: workspace:*
        version: link:../tsconfig
      typescript:
        specifier: 5.1.6
        version: 5.1.6

  packages/create-email:
    dependencies:
      commander:
        specifier: 9.4.1
        version: 9.4.1
      fs-extra:
        specifier: 11.1.1
        version: 11.1.1
      log-symbols:
        specifier: 5.1.0
        version: 5.1.0
      ora:
        specifier: 6.1.2
        version: 6.1.2
    devDependencies:
      prettier:
        specifier: 3.0.0
        version: 3.0.0

  packages/eslint-config-custom:
    devDependencies:
      '@vercel/style-guide':
        specifier: 5.1.0
        version: 5.1.0(eslint@8.50.0)(prettier@3.0.3)(typescript@5.1.6)
      eslint-config-prettier:
        specifier: 9.0.0
        version: 9.0.0(eslint@8.50.0)
      eslint-config-turbo:
        specifier: 1.10.12
        version: 1.10.12(eslint@8.50.0)
      typescript:
        specifier: 5.1.6
        version: 5.1.6

  packages/font:
    dependencies:
      react:
        specifier: 18.2.0
        version: 18.2.0
    devDependencies:
      '@babel/preset-react':
        specifier: 7.23.3
        version: 7.23.3(@babel/core@7.23.9)
      '@react-email/render':
        specifier: workspace:*
        version: link:../render
      eslint-config-custom:
        specifier: workspace:*
        version: link:../eslint-config-custom
      tsconfig:
        specifier: workspace:*
        version: link:../tsconfig
      typescript:
        specifier: 5.1.6
        version: 5.1.6

  packages/head:
    dependencies:
      react:
        specifier: 18.2.0
        version: 18.2.0
    devDependencies:
      '@babel/preset-react':
        specifier: 7.23.3
        version: 7.23.3(@babel/core@7.23.9)
      '@react-email/render':
        specifier: workspace:*
        version: link:../render
      eslint-config-custom:
        specifier: workspace:*
        version: link:../eslint-config-custom
      tsconfig:
        specifier: workspace:*
        version: link:../tsconfig
      typescript:
        specifier: 5.1.6
        version: 5.1.6

  packages/heading:
    dependencies:
      '@radix-ui/react-slot':
        specifier: 1.0.2
        version: 1.0.2(@types/react@18.2.33)(react@18.2.0)
      react:
        specifier: 18.2.0
        version: 18.2.0
    devDependencies:
      '@babel/preset-react':
        specifier: 7.23.3
        version: 7.23.3(@babel/core@7.23.9)
      '@react-email/render':
        specifier: workspace:*
        version: link:../render
      eslint-config-custom:
        specifier: workspace:*
        version: link:../eslint-config-custom
      tsconfig:
        specifier: workspace:*
        version: link:../tsconfig
      typescript:
        specifier: 5.1.6
        version: 5.1.6

  packages/hr:
    dependencies:
      react:
        specifier: 18.2.0
        version: 18.2.0
    devDependencies:
      '@babel/preset-react':
        specifier: 7.23.3
        version: 7.23.3(@babel/core@7.23.9)
      '@react-email/render':
        specifier: workspace:*
        version: link:../render
      eslint-config-custom:
        specifier: workspace:*
        version: link:../eslint-config-custom
      tsconfig:
        specifier: workspace:*
        version: link:../tsconfig
      typescript:
        specifier: 5.1.6
        version: 5.1.6

  packages/html:
    dependencies:
      react:
        specifier: 18.2.0
        version: 18.2.0
    devDependencies:
      '@babel/preset-react':
        specifier: 7.23.3
        version: 7.23.3(@babel/core@7.23.9)
      '@react-email/render':
        specifier: workspace:*
        version: link:../render
      eslint-config-custom:
        specifier: workspace:*
        version: link:../eslint-config-custom
      tsconfig:
        specifier: workspace:*
        version: link:../tsconfig
      typescript:
        specifier: 5.1.6
        version: 5.1.6

  packages/img:
    dependencies:
      react:
        specifier: 18.2.0
        version: 18.2.0
    devDependencies:
      '@babel/preset-react':
        specifier: 7.23.3
        version: 7.23.3(@babel/core@7.23.9)
      '@react-email/render':
        specifier: workspace:*
        version: link:../render
      eslint-config-custom:
        specifier: workspace:*
        version: link:../eslint-config-custom
      tsconfig:
        specifier: workspace:*
        version: link:../tsconfig
      typescript:
        specifier: 5.1.6
        version: 5.1.6

  packages/link:
    dependencies:
      react:
        specifier: 18.2.0
        version: 18.2.0
    devDependencies:
      '@babel/preset-react':
        specifier: 7.23.3
        version: 7.23.3(@babel/core@7.23.9)
      '@react-email/render':
        specifier: workspace:*
        version: link:../render
      eslint-config-custom:
        specifier: workspace:*
        version: link:../eslint-config-custom
      tsconfig:
        specifier: workspace:*
        version: link:../tsconfig
      typescript:
        specifier: 5.1.6
        version: 5.1.6

  packages/markdown:
    dependencies:
      md-to-react-email:
        specifier: 5.0.2
        version: 5.0.2(react@18.2.0)
      react:
        specifier: 18.2.0
        version: 18.2.0
    devDependencies:
      '@babel/preset-react':
        specifier: 7.23.3
        version: 7.23.3(@babel/core@7.23.9)
      '@react-email/render':
        specifier: workspace:*
        version: link:../render
      eslint-config-custom:
        specifier: workspace:*
        version: link:../eslint-config-custom
      tsconfig:
        specifier: workspace:*
        version: link:../tsconfig
      typescript:
        specifier: 5.1.6
        version: 5.1.6

  packages/preview:
    dependencies:
      react:
        specifier: 18.2.0
        version: 18.2.0
    devDependencies:
      '@babel/preset-react':
        specifier: 7.23.3
        version: 7.23.3(@babel/core@7.23.9)
      '@react-email/render':
        specifier: workspace:*
        version: link:../render
      eslint-config-custom:
        specifier: workspace:*
        version: link:../eslint-config-custom
      tsconfig:
        specifier: workspace:*
        version: link:../tsconfig
      typescript:
        specifier: 5.1.6
        version: 5.1.6

  packages/react-email:
    dependencies:
      '@babel/parser':
        specifier: 7.24.1
        version: 7.24.1
      '@radix-ui/colors':
        specifier: 1.0.1
        version: 1.0.1
      '@radix-ui/react-collapsible':
        specifier: 1.0.3
        version: 1.0.3(@types/react-dom@18.2.14)(@types/react@18.2.33)(react-dom@18.2.0)(react@18.2.0)
      '@radix-ui/react-popover':
        specifier: 1.0.7
        version: 1.0.7(@types/react-dom@18.2.14)(@types/react@18.2.33)(react-dom@18.2.0)(react@18.2.0)
      '@radix-ui/react-slot':
        specifier: 1.0.2
        version: 1.0.2(@types/react@18.2.33)(react@18.2.0)
      '@radix-ui/react-toggle-group':
        specifier: 1.0.4
        version: 1.0.4(@types/react-dom@18.2.14)(@types/react@18.2.33)(react-dom@18.2.0)(react@18.2.0)
      '@radix-ui/react-tooltip':
        specifier: 1.0.6
        version: 1.0.6(@types/react-dom@18.2.14)(@types/react@18.2.33)(react-dom@18.2.0)(react@18.2.0)
      '@react-email/components':
        specifier: 0.0.16-canary.1
        version: link:../components
      '@react-email/render':
        specifier: 0.0.12
        version: link:../render
      '@swc/core':
        specifier: 1.3.101
        version: 1.3.101
      '@types/react':
        specifier: ^18.2.0
        version: 18.2.33
      '@types/react-dom':
        specifier: ^18.2.0
        version: 18.2.14
      '@types/webpack':
        specifier: 5.28.5
        version: 5.28.5(@swc/core@1.3.101)(esbuild@0.19.11)
      autoprefixer:
        specifier: 10.4.14
        version: 10.4.14(postcss@8.4.38)
      babel-walk:
        specifier: 3.0.0
        version: 3.0.0
      chalk:
        specifier: 4.1.2
        version: 4.1.2
      chokidar:
        specifier: 3.5.3
        version: 3.5.3
      clsx:
        specifier: 2.1.0
        version: 2.1.0
      commander:
        specifier: 11.1.0
        version: 11.1.0
      debounce:
        specifier: 2.0.0
        version: 2.0.0
      esbuild:
        specifier: 0.19.11
        version: 0.19.11
      eslint-config-prettier:
        specifier: 9.0.0
        version: 9.0.0(eslint@8.50.0)
      eslint-config-turbo:
        specifier: 1.10.12
        version: 1.10.12(eslint@8.50.0)
      framer-motion:
        specifier: 10.17.4
        version: 10.17.4(react-dom@18.2.0)(react@18.2.0)
      glob:
        specifier: 10.3.4
        version: 10.3.4
      log-symbols:
        specifier: 4.1.0
        version: 4.1.0
      mime-types:
        specifier: 2.1.35
        version: 2.1.35
      next:
        specifier: 14.1.0
        version: 14.1.0(@babel/core@7.23.9)(react-dom@18.2.0)(react@18.2.0)
      normalize-path:
        specifier: 3.0.0
        version: 3.0.0
      ora:
        specifier: 5.4.1
        version: 5.4.1
      postcss:
        specifier: 8.4.38
        version: 8.4.38
      prism-react-renderer:
        specifier: 2.1.0
        version: 2.1.0(react@18.2.0)
      react:
        specifier: ^18.2.0
        version: 18.2.0
      react-dom:
        specifier: ^18.2.0
        version: 18.2.0(react@18.2.0)
      shelljs:
        specifier: 0.8.5
        version: 0.8.5
      socket.io:
        specifier: 4.7.3
        version: 4.7.3
      socket.io-client:
        specifier: 4.7.3
        version: 4.7.3
      sonner:
        specifier: 1.3.1
        version: 1.3.1(react-dom@18.2.0)(react@18.2.0)
      source-map-js:
        specifier: 1.0.2
        version: 1.0.2
      stacktrace-parser:
        specifier: 0.1.10
        version: 0.1.10
      tailwind-merge:
        specifier: 2.2.0
        version: 2.2.0
      tailwindcss:
        specifier: 3.4.0
        version: 3.4.0
      typescript:
        specifier: 5.1.6
        version: 5.1.6
    devDependencies:
      '@types/fs-extra':
        specifier: 11.0.1
        version: 11.0.1
      '@types/mime-types':
        specifier: 2.1.4
        version: 2.1.4
      '@types/node':
        specifier: 18.0.0
        version: 18.0.0
      '@types/normalize-path':
        specifier: 3.0.2
        version: 3.0.2
      '@types/shelljs':
        specifier: 0.8.15
        version: 0.8.15
      '@vercel/style-guide':
        specifier: 5.1.0
        version: 5.1.0(eslint@8.50.0)(prettier@3.0.3)(typescript@5.1.6)
      eslint:
        specifier: 8.50.0
        version: 8.50.0
      tsup:
        specifier: 7.2.0
        version: 7.2.0(@swc/core@1.3.101)(postcss@8.4.38)(typescript@5.1.6)
      tsx:
        specifier: 4.7.1
        version: 4.7.1
      vitest:
        specifier: 1.1.3
        version: 1.1.3(@types/node@18.0.0)(happy-dom@12.2.2)
      watch:
        specifier: 1.0.2
        version: 1.0.2

  packages/render:
    dependencies:
      html-to-text:
        specifier: 9.0.5
        version: 9.0.5
      js-beautify:
        specifier: ^1.14.11
        version: 1.14.11
      react:
        specifier: 18.2.0
        version: 18.2.0
      react-dom:
        specifier: 18.2.0
        version: 18.2.0(react@18.2.0)
    devDependencies:
      '@babel/preset-react':
        specifier: 7.23.3
        version: 7.23.3(@babel/core@7.23.9)
      '@edge-runtime/vm':
        specifier: 3.1.8
        version: 3.1.8
      '@types/html-to-text':
        specifier: 9.0.4
        version: 9.0.4
      '@types/js-beautify':
        specifier: 1.14.3
        version: 1.14.3
      eslint-config-custom:
        specifier: workspace:*
        version: link:../eslint-config-custom
      jsdom:
        specifier: 23.0.1
        version: 23.0.1
      tsconfig:
        specifier: workspace:*
        version: link:../tsconfig
      typescript:
        specifier: 5.1.6
        version: 5.1.6
      vitest:
        specifier: 0.34.6
        version: 0.34.6(@edge-runtime/vm@3.1.8)(happy-dom@12.2.2)(jsdom@23.0.1)

  packages/row:
    dependencies:
      react:
        specifier: 18.2.0
        version: 18.2.0
    devDependencies:
      '@babel/preset-react':
        specifier: 7.23.3
        version: 7.23.3(@babel/core@7.23.9)
      '@react-email/render':
        specifier: workspace:*
        version: link:../render
      eslint-config-custom:
        specifier: workspace:*
        version: link:../eslint-config-custom
      tsconfig:
        specifier: workspace:*
        version: link:../tsconfig
      typescript:
        specifier: 5.1.6
        version: 5.1.6

  packages/section:
    dependencies:
      react:
        specifier: 18.2.0
        version: 18.2.0
    devDependencies:
      '@babel/preset-react':
        specifier: 7.23.3
        version: 7.23.3(@babel/core@7.23.9)
      '@react-email/render':
        specifier: workspace:*
        version: link:../render
      eslint-config-custom:
        specifier: workspace:*
        version: link:../eslint-config-custom
      tsconfig:
        specifier: workspace:*
        version: link:../tsconfig
      typescript:
        specifier: 5.1.6
        version: 5.1.6

  packages/tailwind:
    dependencies:
      react:
        specifier: 18.2.0
        version: 18.2.0
    devDependencies:
      '@babel/core':
        specifier: 7.23.9
        version: 7.23.9
      '@babel/preset-react':
        specifier: 7.23.3
        version: 7.23.3(@babel/core@7.23.9)
      '@react-email/button':
        specifier: workspace:^
        version: link:../button
      '@react-email/head':
        specifier: workspace:*
        version: link:../head
      '@react-email/hr':
        specifier: workspace:*
        version: link:../hr
      '@react-email/html':
        specifier: workspace:*
        version: link:../html
      '@testing-library/react':
        specifier: 14.0.0
        version: 14.0.0(react-dom@18.2.0)(react@18.2.0)
      '@types/postcss-css-variables':
        specifier: 0.18.3
        version: 0.18.3
      '@types/shelljs':
        specifier: 0.8.15
        version: 0.8.15
      '@vitejs/plugin-react':
        specifier: 4.2.1
        version: 4.2.1(vite@4.5.2)
      eslint-config-custom:
        specifier: workspace:*
        version: link:../eslint-config-custom
      eslint-plugin-regex:
        specifier: 1.10.0
        version: 1.10.0(eslint@8.50.0)
      postcss:
        specifier: 8.4.38
        version: 8.4.38
      postcss-css-variables:
        specifier: 0.19.0
<<<<<<< HEAD
        version: 0.19.0(patch_hash=2wxqv7k2gzlwmmem3fifiqjawa)(postcss@8.4.35)
      postcss-selector-parser:
        specifier: 6.0.16
        version: 6.0.16
=======
        version: 0.19.0(patch_hash=2wxqv7k2gzlwmmem3fifiqjawa)(postcss@8.4.38)
      process:
        specifier: ^0.11.10
        version: 0.11.10(patch_hash=wpk4cjsj5eh7v5jak26jgis56e)
>>>>>>> 93ffa8b7
      react-dom:
        specifier: 18.2.0
        version: 18.2.0(react@18.2.0)
      shelljs:
        specifier: 0.8.5
        version: 0.8.5
      tailwindcss:
        specifier: 3.3.2
        version: 3.3.2(patch_hash=tbktbbunwha5d2hk7egjdvzb6q)
      tsconfig:
        specifier: workspace:*
        version: link:../tsconfig
      tsup:
        specifier: 7.2.0
        version: 7.2.0(@swc/core@1.3.101)(postcss@8.4.38)(typescript@5.1.6)
      typescript:
        specifier: 5.1.6
        version: 5.1.6
      vite:
        specifier: 4.5.2
        version: 4.5.2(@types/node@18.18.0)
      vite-plugin-dts:
        specifier: 3.6.3
        version: 3.6.3(@types/node@18.18.0)(typescript@5.1.6)(vite@4.5.2)
      vitest:
        specifier: 1.1.1
        version: 1.1.1(@types/node@18.18.0)(happy-dom@12.2.2)
      yalc:
        specifier: 1.0.0-pre.53
        version: 1.0.0-pre.53

  packages/text:
    dependencies:
      react:
        specifier: 18.2.0
        version: 18.2.0
    devDependencies:
      '@babel/preset-react':
        specifier: 7.23.3
        version: 7.23.3(@babel/core@7.23.9)
      '@react-email/render':
        specifier: workspace:*
        version: link:../render
      eslint-config-custom:
        specifier: workspace:*
        version: link:../eslint-config-custom
      tsconfig:
        specifier: workspace:*
        version: link:../tsconfig
      typescript:
        specifier: 5.1.6
        version: 5.1.6

  packages/tsconfig: {}

packages:

  /@aashutoshrathi/word-wrap@1.2.6:
    resolution: {integrity: sha512-1Yjs2SvM8TflER/OD3cOjhWWOZb58A2t7wpE2S9XfBYTiIl+XFhQG2bjy4Pu1I+EAlCNUzRDYDdFwFYUKvXcIA==}
    engines: {node: '>=0.10.0'}

  /@alloc/quick-lru@5.2.0:
    resolution: {integrity: sha512-UrcABB+4bUrFABwbluTIBErXwvbsU/V7TZWfmbgJfbkwiBuziS9gxdODUyuiecfdGQ85jglMW6juS3+z5TsKLw==}
    engines: {node: '>=10'}

  /@ampproject/remapping@2.2.1:
    resolution: {integrity: sha512-lFMjJTrFL3j7L9yBxwYfCq2k6qqwHyzuUl/XBnif78PWTJYyL/dfowQHWE3sp6U6ZzqWiiIZnpTMO96zhkjwtg==}
    engines: {node: '>=6.0.0'}
    dependencies:
      '@jridgewell/gen-mapping': 0.3.3
      '@jridgewell/trace-mapping': 0.3.20

  /@babel/code-frame@7.22.13:
    resolution: {integrity: sha512-XktuhWlJ5g+3TJXc5upd9Ks1HutSArik6jf2eAjYFyIOf4ej3RN+184cZbzDvbPnuTJIUhPKKJE3cIsYTiAT3w==}
    engines: {node: '>=6.9.0'}
    dependencies:
      '@babel/highlight': 7.23.4
      chalk: 2.4.2
    dev: true

  /@babel/code-frame@7.23.5:
    resolution: {integrity: sha512-CgH3s1a96LipHCmSUmYFPwY7MNx8C3avkq7i4Wl3cfa662ldtUe4VM1TPXX70pfmrlWTb6jLqTYrZyT2ZTJBgA==}
    engines: {node: '>=6.9.0'}
    dependencies:
      '@babel/highlight': 7.23.4
      chalk: 2.4.2

  /@babel/compat-data@7.23.5:
    resolution: {integrity: sha512-uU27kfDRlhfKl+w1U6vp16IuvSLtjAxdArVXPa9BvLkrr7CYIsxH5adpHObeAGY/41+syctUWOZ140a2Rvkgjw==}
    engines: {node: '>=6.9.0'}

  /@babel/core@7.23.9:
    resolution: {integrity: sha512-5q0175NOjddqpvvzU+kDiSOAk4PfdO6FvwCWoQ6RO7rTzEe8vlo+4HVfcnAREhD4npMs0e9uZypjTwzZPCf/cw==}
    engines: {node: '>=6.9.0'}
    dependencies:
      '@ampproject/remapping': 2.2.1
      '@babel/code-frame': 7.23.5
      '@babel/generator': 7.23.6
      '@babel/helper-compilation-targets': 7.23.6
      '@babel/helper-module-transforms': 7.23.3(@babel/core@7.23.9)
      '@babel/helpers': 7.23.9
      '@babel/parser': 7.23.9
      '@babel/template': 7.23.9
      '@babel/traverse': 7.23.9
      '@babel/types': 7.23.9
      convert-source-map: 2.0.0
      debug: 4.3.4
      gensync: 1.0.0-beta.2
      json5: 2.2.3
      semver: 6.3.1
    transitivePeerDependencies:
      - supports-color

  /@babel/eslint-parser@7.22.15(@babel/core@7.23.9)(eslint@8.50.0):
    resolution: {integrity: sha512-yc8OOBIQk1EcRrpizuARSQS0TWAcOMpEJ1aafhNznaeYkeL+OhqnDObGFylB8ka8VFF/sZc+S4RzHyO+3LjQxg==}
    engines: {node: ^10.13.0 || ^12.13.0 || >=14.0.0}
    peerDependencies:
      '@babel/core': ^7.11.0
      eslint: ^7.5.0 || ^8.0.0
    dependencies:
      '@babel/core': 7.23.9
      '@nicolo-ribaudo/eslint-scope-5-internals': 5.1.1-v1
      eslint: 8.50.0
      eslint-visitor-keys: 2.1.0
      semver: 6.3.1
    dev: true

  /@babel/generator@7.23.6:
    resolution: {integrity: sha512-qrSfCYxYQB5owCmGLbl8XRpX1ytXlpueOb0N0UmQwA073KZxejgQTzAmJezxvpwQD9uGtK2shHdi55QT+MbjIw==}
    engines: {node: '>=6.9.0'}
    dependencies:
      '@babel/types': 7.23.9
      '@jridgewell/gen-mapping': 0.3.3
      '@jridgewell/trace-mapping': 0.3.20
      jsesc: 2.5.2

  /@babel/helper-annotate-as-pure@7.22.5:
    resolution: {integrity: sha512-LvBTxu8bQSQkcyKOU+a1btnNFQ1dMAd0R6PyW3arXes06F6QLWLIrd681bxRPIXlrMGR3XYnW9JyML7dP3qgxg==}
    engines: {node: '>=6.9.0'}
    dependencies:
      '@babel/types': 7.23.6
    dev: true

  /@babel/helper-compilation-targets@7.23.6:
    resolution: {integrity: sha512-9JB548GZoQVmzrFgp8o7KxdgkTGm6xs9DW0o/Pim72UDjzr5ObUQ6ZzYPqA+g9OTS2bBQoctLJrky0RDCAWRgQ==}
    engines: {node: '>=6.9.0'}
    dependencies:
      '@babel/compat-data': 7.23.5
      '@babel/helper-validator-option': 7.23.5
      browserslist: 4.22.2
      lru-cache: 5.1.1
      semver: 6.3.1

  /@babel/helper-environment-visitor@7.22.20:
    resolution: {integrity: sha512-zfedSIzFhat/gFhWfHtgWvlec0nqB9YEIVrpuwjruLlXfUSnA8cJB0miHKwqDnQ7d32aKo2xt88/xZptwxbfhA==}
    engines: {node: '>=6.9.0'}

  /@babel/helper-function-name@7.23.0:
    resolution: {integrity: sha512-OErEqsrxjZTJciZ4Oo+eoZqeW9UIiOcuYKRJA4ZAgV9myA+pOXhhmpfNCKjEH/auVfEYVFJ6y1Tc4r0eIApqiw==}
    engines: {node: '>=6.9.0'}
    dependencies:
      '@babel/template': 7.23.9
      '@babel/types': 7.23.9

  /@babel/helper-hoist-variables@7.22.5:
    resolution: {integrity: sha512-wGjk9QZVzvknA6yKIUURb8zY3grXCcOZt+/7Wcy8O2uctxhplmUPkOdlgoNhmdVee2c92JXbf1xpMtVNbfoxRw==}
    engines: {node: '>=6.9.0'}
    dependencies:
      '@babel/types': 7.23.9

  /@babel/helper-module-imports@7.22.15:
    resolution: {integrity: sha512-0pYVBnDKZO2fnSPCrgM/6WMc7eS20Fbok+0r88fp+YtWVLZrp4CkafFGIp+W0VKw4a22sgebPT99y+FDNMdP4w==}
    engines: {node: '>=6.9.0'}
    dependencies:
      '@babel/types': 7.23.9

  /@babel/helper-module-transforms@7.23.3(@babel/core@7.23.9):
    resolution: {integrity: sha512-7bBs4ED9OmswdfDzpz4MpWgSrV7FXlc3zIagvLFjS5H+Mk7Snr21vQ6QwrsoCGMfNC4e4LQPdoULEt4ykz0SRQ==}
    engines: {node: '>=6.9.0'}
    peerDependencies:
      '@babel/core': ^7.0.0
    dependencies:
      '@babel/core': 7.23.9
      '@babel/helper-environment-visitor': 7.22.20
      '@babel/helper-module-imports': 7.22.15
      '@babel/helper-simple-access': 7.22.5
      '@babel/helper-split-export-declaration': 7.22.6
      '@babel/helper-validator-identifier': 7.22.20

  /@babel/helper-plugin-utils@7.22.5:
    resolution: {integrity: sha512-uLls06UVKgFG9QD4OeFYLEGteMIAa5kpTPcFL28yuCIIzsf6ZyKZMllKVOCZFhiZ5ptnwX4mtKdWCBE/uT4amg==}
    engines: {node: '>=6.9.0'}
    dev: true

  /@babel/helper-simple-access@7.22.5:
    resolution: {integrity: sha512-n0H99E/K+Bika3++WNL17POvo4rKWZ7lZEp1Q+fStVbUi8nxPQEBOlTmCOxW/0JsS56SKKQ+ojAe2pHKJHN35w==}
    engines: {node: '>=6.9.0'}
    dependencies:
      '@babel/types': 7.23.9

  /@babel/helper-split-export-declaration@7.22.6:
    resolution: {integrity: sha512-AsUnxuLhRYsisFiaJwvp1QF+I3KjD5FOxut14q/GzovUe6orHLesW2C7d754kRm53h5gqrz6sFl6sxc4BVtE/g==}
    engines: {node: '>=6.9.0'}
    dependencies:
      '@babel/types': 7.23.9

  /@babel/helper-string-parser@7.23.4:
    resolution: {integrity: sha512-803gmbQdqwdf4olxrX4AJyFBV/RTr3rSmOj0rKwesmzlfhYNDEs+/iOcznzpNWlJlIlTJC2QfPFcHB6DlzdVLQ==}
    engines: {node: '>=6.9.0'}

  /@babel/helper-validator-identifier@7.22.20:
    resolution: {integrity: sha512-Y4OZ+ytlatR8AI+8KZfKuL5urKp7qey08ha31L8b3BwewJAoJamTzyvxPR/5D+KkdJCGPq/+8TukHBlY10FX9A==}
    engines: {node: '>=6.9.0'}

  /@babel/helper-validator-option@7.23.5:
    resolution: {integrity: sha512-85ttAOMLsr53VgXkTbkx8oA6YTfT4q7/HzXSLEYmjcSTJPMPQtvq1BD79Byep5xMUYbGRzEpDsjUf3dyp54IKw==}
    engines: {node: '>=6.9.0'}

  /@babel/helpers@7.23.9:
    resolution: {integrity: sha512-87ICKgU5t5SzOT7sBMfCOZQ2rHjRU+Pcb9BoILMYz600W6DkVRLFBPwQ18gwUVvggqXivaUakpnxWQGbpywbBQ==}
    engines: {node: '>=6.9.0'}
    dependencies:
      '@babel/template': 7.23.9
      '@babel/traverse': 7.23.9
      '@babel/types': 7.23.9
    transitivePeerDependencies:
      - supports-color

  /@babel/highlight@7.23.4:
    resolution: {integrity: sha512-acGdbYSfp2WheJoJm/EBBBLh/ID8KDc64ISZ9DYtBmC8/Q204PZJLHyzeB5qMzJ5trcOkybd78M4x2KWsUq++A==}
    engines: {node: '>=6.9.0'}
    dependencies:
      '@babel/helper-validator-identifier': 7.22.20
      chalk: 2.4.2
      js-tokens: 4.0.0

  /@babel/parser@7.23.9:
    resolution: {integrity: sha512-9tcKgqKbs3xGJ+NtKF2ndOBBLVwPjl1SHxPQkd36r3Dlirw3xWUeGaTbqr7uGZcTaxkVNwc+03SVP7aCdWrTlA==}
    engines: {node: '>=6.0.0'}
    hasBin: true
    dependencies:
      '@babel/types': 7.23.9

  /@babel/parser@7.24.1:
    resolution: {integrity: sha512-Zo9c7N3xdOIQrNip7Lc9wvRPzlRtovHVE4lkz8WEDr7uYh/GMQhSiIgFxGIArRHYdJE5kxtZjAf8rT0xhdLCzg==}
    engines: {node: '>=6.0.0'}
    hasBin: true
    dependencies:
      '@babel/types': 7.23.9
    dev: false

  /@babel/plugin-syntax-jsx@7.22.5(@babel/core@7.23.9):
    resolution: {integrity: sha512-gvyP4hZrgrs/wWMaocvxZ44Hw0b3W8Pe+cMxc8V1ULQ07oh8VNbIRaoD1LRZVTvD+0nieDKjfgKg89sD7rrKrg==}
    engines: {node: '>=6.9.0'}
    peerDependencies:
      '@babel/core': ^7.0.0-0
    dependencies:
      '@babel/core': 7.23.9
      '@babel/helper-plugin-utils': 7.22.5
    dev: true

  /@babel/plugin-transform-react-display-name@7.23.3(@babel/core@7.23.9):
    resolution: {integrity: sha512-GnvhtVfA2OAtzdX58FJxU19rhoGeQzyVndw3GgtdECQvQFXPEZIOVULHVZGAYmOgmqjXpVpfocAbSjh99V/Fqw==}
    engines: {node: '>=6.9.0'}
    peerDependencies:
      '@babel/core': ^7.0.0-0
    dependencies:
      '@babel/core': 7.23.9
      '@babel/helper-plugin-utils': 7.22.5
    dev: true

  /@babel/plugin-transform-react-jsx-development@7.22.5(@babel/core@7.23.9):
    resolution: {integrity: sha512-bDhuzwWMuInwCYeDeMzyi7TaBgRQei6DqxhbyniL7/VG4RSS7HtSL2QbY4eESy1KJqlWt8g3xeEBGPuo+XqC8A==}
    engines: {node: '>=6.9.0'}
    peerDependencies:
      '@babel/core': ^7.0.0-0
    dependencies:
      '@babel/core': 7.23.9
      '@babel/plugin-transform-react-jsx': 7.22.15(@babel/core@7.23.9)
    dev: true

  /@babel/plugin-transform-react-jsx-self@7.23.3(@babel/core@7.23.9):
    resolution: {integrity: sha512-qXRvbeKDSfwnlJnanVRp0SfuWE5DQhwQr5xtLBzp56Wabyo+4CMosF6Kfp+eOD/4FYpql64XVJ2W0pVLlJZxOQ==}
    engines: {node: '>=6.9.0'}
    peerDependencies:
      '@babel/core': ^7.0.0-0
    dependencies:
      '@babel/core': 7.23.9
      '@babel/helper-plugin-utils': 7.22.5
    dev: true

  /@babel/plugin-transform-react-jsx-source@7.23.3(@babel/core@7.23.9):
    resolution: {integrity: sha512-91RS0MDnAWDNvGC6Wio5XYkyWI39FMFO+JK9+4AlgaTH+yWwVTsw7/sn6LK0lH7c5F+TFkpv/3LfCJ1Ydwof/g==}
    engines: {node: '>=6.9.0'}
    peerDependencies:
      '@babel/core': ^7.0.0-0
    dependencies:
      '@babel/core': 7.23.9
      '@babel/helper-plugin-utils': 7.22.5
    dev: true

  /@babel/plugin-transform-react-jsx@7.22.15(@babel/core@7.23.9):
    resolution: {integrity: sha512-oKckg2eZFa8771O/5vi7XeTvmM6+O9cxZu+kanTU7tD4sin5nO/G8jGJhq8Hvt2Z0kUoEDRayuZLaUlYl8QuGA==}
    engines: {node: '>=6.9.0'}
    peerDependencies:
      '@babel/core': ^7.0.0-0
    dependencies:
      '@babel/core': 7.23.9
      '@babel/helper-annotate-as-pure': 7.22.5
      '@babel/helper-module-imports': 7.22.15
      '@babel/helper-plugin-utils': 7.22.5
      '@babel/plugin-syntax-jsx': 7.22.5(@babel/core@7.23.9)
      '@babel/types': 7.23.6
    dev: true

  /@babel/plugin-transform-react-pure-annotations@7.23.3(@babel/core@7.23.9):
    resolution: {integrity: sha512-qMFdSS+TUhB7Q/3HVPnEdYJDQIk57jkntAwSuz9xfSE4n+3I+vHYCli3HoHawN1Z3RfCz/y1zXA/JXjG6cVImQ==}
    engines: {node: '>=6.9.0'}
    peerDependencies:
      '@babel/core': ^7.0.0-0
    dependencies:
      '@babel/core': 7.23.9
      '@babel/helper-annotate-as-pure': 7.22.5
      '@babel/helper-plugin-utils': 7.22.5
    dev: true

  /@babel/preset-react@7.23.3(@babel/core@7.23.9):
    resolution: {integrity: sha512-tbkHOS9axH6Ysf2OUEqoSZ6T3Fa2SrNH6WTWSPBboxKzdxNc9qOICeLXkNG0ZEwbQ1HY8liwOce4aN/Ceyuq6w==}
    engines: {node: '>=6.9.0'}
    peerDependencies:
      '@babel/core': ^7.0.0-0
    dependencies:
      '@babel/core': 7.23.9
      '@babel/helper-plugin-utils': 7.22.5
      '@babel/helper-validator-option': 7.23.5
      '@babel/plugin-transform-react-display-name': 7.23.3(@babel/core@7.23.9)
      '@babel/plugin-transform-react-jsx': 7.22.15(@babel/core@7.23.9)
      '@babel/plugin-transform-react-jsx-development': 7.22.5(@babel/core@7.23.9)
      '@babel/plugin-transform-react-pure-annotations': 7.23.3(@babel/core@7.23.9)
    dev: true

  /@babel/runtime@7.23.1:
    resolution: {integrity: sha512-hC2v6p8ZSI/W0HUzh3V8C5g+NwSKzKPtJwSpTjwl0o297GP9+ZLQSkdvHz46CM3LqyoXxq+5G9komY+eSqSO0g==}
    engines: {node: '>=6.9.0'}
    dependencies:
      regenerator-runtime: 0.14.0

  /@babel/runtime@7.23.8:
    resolution: {integrity: sha512-Y7KbAP984rn1VGMbGqKmBLio9V7y5Je9GvU4rQPCPinCyNfUcToxIXl06d59URp/F3LwinvODxab5N/G6qggkw==}
    engines: {node: '>=6.9.0'}
    dependencies:
      regenerator-runtime: 0.14.0

  /@babel/template@7.23.9:
    resolution: {integrity: sha512-+xrD2BWLpvHKNmX2QbpdpsBaWnRxahMwJjO+KZk2JOElj5nSmKezyS1B4u+QbHMTX69t4ukm6hh9lsYQ7GHCKA==}
    engines: {node: '>=6.9.0'}
    dependencies:
      '@babel/code-frame': 7.23.5
      '@babel/parser': 7.23.9
      '@babel/types': 7.23.9

  /@babel/traverse@7.23.9:
    resolution: {integrity: sha512-I/4UJ9vs90OkBtY6iiiTORVMyIhJ4kAVmsKo9KFc8UOxMeUfi2hvtIBsET5u9GizXE6/GFSuKCTNfgCswuEjRg==}
    engines: {node: '>=6.9.0'}
    dependencies:
      '@babel/code-frame': 7.23.5
      '@babel/generator': 7.23.6
      '@babel/helper-environment-visitor': 7.22.20
      '@babel/helper-function-name': 7.23.0
      '@babel/helper-hoist-variables': 7.22.5
      '@babel/helper-split-export-declaration': 7.22.6
      '@babel/parser': 7.23.9
      '@babel/types': 7.23.9
      debug: 4.3.4
      globals: 11.12.0
    transitivePeerDependencies:
      - supports-color

  /@babel/types@7.23.6:
    resolution: {integrity: sha512-+uarb83brBzPKN38NX1MkB6vb6+mwvR6amUulqAE7ccQw1pEl+bCia9TbdG1lsnFP7lZySvUn37CHyXQdfTwzg==}
    engines: {node: '>=6.9.0'}
    dependencies:
      '@babel/helper-string-parser': 7.23.4
      '@babel/helper-validator-identifier': 7.22.20
      to-fast-properties: 2.0.0
    dev: true

  /@babel/types@7.23.9:
    resolution: {integrity: sha512-dQjSq/7HaSjRM43FFGnv5keM2HsxpmyV1PfaSVm0nzzjwwTmjOe6J4bC8e3+pTEIgHaHj+1ZlLThRJ2auc/w1Q==}
    engines: {node: '>=6.9.0'}
    dependencies:
      '@babel/helper-string-parser': 7.23.4
      '@babel/helper-validator-identifier': 7.22.20
      to-fast-properties: 2.0.0

  /@edge-runtime/primitives@4.0.6:
    resolution: {integrity: sha512-Ahv7SdVJiFryuauSmubY4bVYvVWsf2h/n67TRRT5ERs6eK90xyeCB3hmn1ExTqaZtxO0Q9QTbEUXVxz6o4iSzw==}
    engines: {node: '>=16'}
    dev: true

  /@edge-runtime/vm@3.1.8:
    resolution: {integrity: sha512-BticbgpQAh8zRXUrpkbwxhEy9eAMp0L0+thAcS+xLD+uhWpTqsyqovdvV6e4FeeRo5sBg+lnMpoSG8bulFHKTQ==}
    engines: {node: '>=16'}
    dependencies:
      '@edge-runtime/primitives': 4.0.6
    dev: true

  /@emotion/is-prop-valid@0.8.8:
    resolution: {integrity: sha512-u5WtneEAr5IDG2Wv65yhunPSMLIpuKsbuOktRojfrEiEvRyC85LgPMZI63cr7NUqT8ZIGdSVg8ZKGxIug4lXcA==}
    requiresBuild: true
    dependencies:
      '@emotion/memoize': 0.7.4
    dev: false
    optional: true

  /@emotion/memoize@0.7.4:
    resolution: {integrity: sha512-Ja/Vfqe3HpuzRsG1oBtWTHk2PGZ7GR+2Vz5iYGelAw8dx32K0y7PjVuxK6z1nMpZOqAFsRUPCkK1YjJ56qJlgw==}
    requiresBuild: true
    dev: false
    optional: true

  /@esbuild/aix-ppc64@0.19.11:
    resolution: {integrity: sha512-FnzU0LyE3ySQk7UntJO4+qIiQgI7KoODnZg5xzXIrFJlKd2P2gwHsHY4927xj9y5PJmJSzULiUCWmv7iWnNa7g==}
    engines: {node: '>=12'}
    cpu: [ppc64]
    os: [aix]
    requiresBuild: true
    optional: true

  /@esbuild/android-arm64@0.16.17:
    resolution: {integrity: sha512-MIGl6p5sc3RDTLLkYL1MyL8BMRN4tLMRCn+yRJJmEDvYZ2M7tmAf80hx1kbNEUX2KJ50RRtxZ4JHLvCfuB6kBg==}
    engines: {node: '>=12'}
    cpu: [arm64]
    os: [android]
    requiresBuild: true
    dev: true
    optional: true

  /@esbuild/android-arm64@0.18.20:
    resolution: {integrity: sha512-Nz4rJcchGDtENV0eMKUNa6L12zz2zBDXuhj/Vjh18zGqB44Bi7MBMSXjgunJgjRhCmKOjnPuZp4Mb6OKqtMHLQ==}
    engines: {node: '>=12'}
    cpu: [arm64]
    os: [android]
    requiresBuild: true
    dev: true
    optional: true

  /@esbuild/android-arm64@0.19.11:
    resolution: {integrity: sha512-aiu7K/5JnLj//KOnOfEZ0D90obUkRzDMyqd/wNAUQ34m4YUPVhRZpnqKV9uqDGxT7cToSDnIHsGooyIczu9T+Q==}
    engines: {node: '>=12'}
    cpu: [arm64]
    os: [android]
    requiresBuild: true
    optional: true

  /@esbuild/android-arm@0.16.17:
    resolution: {integrity: sha512-N9x1CMXVhtWEAMS7pNNONyA14f71VPQN9Cnavj1XQh6T7bskqiLLrSca4O0Vr8Wdcga943eThxnVp3JLnBMYtw==}
    engines: {node: '>=12'}
    cpu: [arm]
    os: [android]
    requiresBuild: true
    dev: true
    optional: true

  /@esbuild/android-arm@0.18.20:
    resolution: {integrity: sha512-fyi7TDI/ijKKNZTUJAQqiG5T7YjJXgnzkURqmGj13C6dCqckZBLdl4h7bkhHt/t0WP+zO9/zwroDvANaOqO5Sw==}
    engines: {node: '>=12'}
    cpu: [arm]
    os: [android]
    requiresBuild: true
    dev: true
    optional: true

  /@esbuild/android-arm@0.19.11:
    resolution: {integrity: sha512-5OVapq0ClabvKvQ58Bws8+wkLCV+Rxg7tUVbo9xu034Nm536QTII4YzhaFriQ7rMrorfnFKUsArD2lqKbFY4vw==}
    engines: {node: '>=12'}
    cpu: [arm]
    os: [android]
    requiresBuild: true
    optional: true

  /@esbuild/android-x64@0.16.17:
    resolution: {integrity: sha512-a3kTv3m0Ghh4z1DaFEuEDfz3OLONKuFvI4Xqczqx4BqLyuFaFkuaG4j2MtA6fuWEFeC5x9IvqnX7drmRq/fyAQ==}
    engines: {node: '>=12'}
    cpu: [x64]
    os: [android]
    requiresBuild: true
    dev: true
    optional: true

  /@esbuild/android-x64@0.18.20:
    resolution: {integrity: sha512-8GDdlePJA8D6zlZYJV/jnrRAi6rOiNaCC/JclcXpB+KIuvfBN4owLtgzY2bsxnx666XjJx2kDPUmnTtR8qKQUg==}
    engines: {node: '>=12'}
    cpu: [x64]
    os: [android]
    requiresBuild: true
    dev: true
    optional: true

  /@esbuild/android-x64@0.19.11:
    resolution: {integrity: sha512-eccxjlfGw43WYoY9QgB82SgGgDbibcqyDTlk3l3C0jOVHKxrjdc9CTwDUQd0vkvYg5um0OH+GpxYvp39r+IPOg==}
    engines: {node: '>=12'}
    cpu: [x64]
    os: [android]
    requiresBuild: true
    optional: true

  /@esbuild/darwin-arm64@0.16.17:
    resolution: {integrity: sha512-/2agbUEfmxWHi9ARTX6OQ/KgXnOWfsNlTeLcoV7HSuSTv63E4DqtAc+2XqGw1KHxKMHGZgbVCZge7HXWX9Vn+w==}
    engines: {node: '>=12'}
    cpu: [arm64]
    os: [darwin]
    requiresBuild: true
    dev: true
    optional: true

  /@esbuild/darwin-arm64@0.18.20:
    resolution: {integrity: sha512-bxRHW5kHU38zS2lPTPOyuyTm+S+eobPUnTNkdJEfAddYgEcll4xkT8DB9d2008DtTbl7uJag2HuE5NZAZgnNEA==}
    engines: {node: '>=12'}
    cpu: [arm64]
    os: [darwin]
    requiresBuild: true
    dev: true
    optional: true

  /@esbuild/darwin-arm64@0.19.11:
    resolution: {integrity: sha512-ETp87DRWuSt9KdDVkqSoKoLFHYTrkyz2+65fj9nfXsaV3bMhTCjtQfw3y+um88vGRKRiF7erPrh/ZuIdLUIVxQ==}
    engines: {node: '>=12'}
    cpu: [arm64]
    os: [darwin]
    requiresBuild: true
    optional: true

  /@esbuild/darwin-x64@0.16.17:
    resolution: {integrity: sha512-2By45OBHulkd9Svy5IOCZt376Aa2oOkiE9QWUK9fe6Tb+WDr8hXL3dpqi+DeLiMed8tVXspzsTAvd0jUl96wmg==}
    engines: {node: '>=12'}
    cpu: [x64]
    os: [darwin]
    requiresBuild: true
    dev: true
    optional: true

  /@esbuild/darwin-x64@0.18.20:
    resolution: {integrity: sha512-pc5gxlMDxzm513qPGbCbDukOdsGtKhfxD1zJKXjCCcU7ju50O7MeAZ8c4krSJcOIJGFR+qx21yMMVYwiQvyTyQ==}
    engines: {node: '>=12'}
    cpu: [x64]
    os: [darwin]
    requiresBuild: true
    dev: true
    optional: true

  /@esbuild/darwin-x64@0.19.11:
    resolution: {integrity: sha512-fkFUiS6IUK9WYUO/+22omwetaSNl5/A8giXvQlcinLIjVkxwTLSktbF5f/kJMftM2MJp9+fXqZ5ezS7+SALp4g==}
    engines: {node: '>=12'}
    cpu: [x64]
    os: [darwin]
    requiresBuild: true
    optional: true

  /@esbuild/freebsd-arm64@0.16.17:
    resolution: {integrity: sha512-mt+cxZe1tVx489VTb4mBAOo2aKSnJ33L9fr25JXpqQqzbUIw/yzIzi+NHwAXK2qYV1lEFp4OoVeThGjUbmWmdw==}
    engines: {node: '>=12'}
    cpu: [arm64]
    os: [freebsd]
    requiresBuild: true
    dev: true
    optional: true

  /@esbuild/freebsd-arm64@0.18.20:
    resolution: {integrity: sha512-yqDQHy4QHevpMAaxhhIwYPMv1NECwOvIpGCZkECn8w2WFHXjEwrBn3CeNIYsibZ/iZEUemj++M26W3cNR5h+Tw==}
    engines: {node: '>=12'}
    cpu: [arm64]
    os: [freebsd]
    requiresBuild: true
    dev: true
    optional: true

  /@esbuild/freebsd-arm64@0.19.11:
    resolution: {integrity: sha512-lhoSp5K6bxKRNdXUtHoNc5HhbXVCS8V0iZmDvyWvYq9S5WSfTIHU2UGjcGt7UeS6iEYp9eeymIl5mJBn0yiuxA==}
    engines: {node: '>=12'}
    cpu: [arm64]
    os: [freebsd]
    requiresBuild: true
    optional: true

  /@esbuild/freebsd-x64@0.16.17:
    resolution: {integrity: sha512-8ScTdNJl5idAKjH8zGAsN7RuWcyHG3BAvMNpKOBaqqR7EbUhhVHOqXRdL7oZvz8WNHL2pr5+eIT5c65kA6NHug==}
    engines: {node: '>=12'}
    cpu: [x64]
    os: [freebsd]
    requiresBuild: true
    dev: true
    optional: true

  /@esbuild/freebsd-x64@0.18.20:
    resolution: {integrity: sha512-tgWRPPuQsd3RmBZwarGVHZQvtzfEBOreNuxEMKFcd5DaDn2PbBxfwLcj4+aenoh7ctXcbXmOQIn8HI6mCSw5MQ==}
    engines: {node: '>=12'}
    cpu: [x64]
    os: [freebsd]
    requiresBuild: true
    dev: true
    optional: true

  /@esbuild/freebsd-x64@0.19.11:
    resolution: {integrity: sha512-JkUqn44AffGXitVI6/AbQdoYAq0TEullFdqcMY/PCUZ36xJ9ZJRtQabzMA+Vi7r78+25ZIBosLTOKnUXBSi1Kw==}
    engines: {node: '>=12'}
    cpu: [x64]
    os: [freebsd]
    requiresBuild: true
    optional: true

  /@esbuild/linux-arm64@0.16.17:
    resolution: {integrity: sha512-7S8gJnSlqKGVJunnMCrXHU9Q8Q/tQIxk/xL8BqAP64wchPCTzuM6W3Ra8cIa1HIflAvDnNOt2jaL17vaW+1V0g==}
    engines: {node: '>=12'}
    cpu: [arm64]
    os: [linux]
    requiresBuild: true
    dev: true
    optional: true

  /@esbuild/linux-arm64@0.18.20:
    resolution: {integrity: sha512-2YbscF+UL7SQAVIpnWvYwM+3LskyDmPhe31pE7/aoTMFKKzIc9lLbyGUpmmb8a8AixOL61sQ/mFh3jEjHYFvdA==}
    engines: {node: '>=12'}
    cpu: [arm64]
    os: [linux]
    requiresBuild: true
    dev: true
    optional: true

  /@esbuild/linux-arm64@0.19.11:
    resolution: {integrity: sha512-LneLg3ypEeveBSMuoa0kwMpCGmpu8XQUh+mL8XXwoYZ6Be2qBnVtcDI5azSvh7vioMDhoJFZzp9GWp9IWpYoUg==}
    engines: {node: '>=12'}
    cpu: [arm64]
    os: [linux]
    requiresBuild: true
    optional: true

  /@esbuild/linux-arm@0.16.17:
    resolution: {integrity: sha512-iihzrWbD4gIT7j3caMzKb/RsFFHCwqqbrbH9SqUSRrdXkXaygSZCZg1FybsZz57Ju7N/SHEgPyaR0LZ8Zbe9gQ==}
    engines: {node: '>=12'}
    cpu: [arm]
    os: [linux]
    requiresBuild: true
    dev: true
    optional: true

  /@esbuild/linux-arm@0.18.20:
    resolution: {integrity: sha512-/5bHkMWnq1EgKr1V+Ybz3s1hWXok7mDFUMQ4cG10AfW3wL02PSZi5kFpYKrptDsgb2WAJIvRcDm+qIvXf/apvg==}
    engines: {node: '>=12'}
    cpu: [arm]
    os: [linux]
    requiresBuild: true
    dev: true
    optional: true

  /@esbuild/linux-arm@0.19.11:
    resolution: {integrity: sha512-3CRkr9+vCV2XJbjwgzjPtO8T0SZUmRZla+UL1jw+XqHZPkPgZiyWvbDvl9rqAN8Zl7qJF0O/9ycMtjU67HN9/Q==}
    engines: {node: '>=12'}
    cpu: [arm]
    os: [linux]
    requiresBuild: true
    optional: true

  /@esbuild/linux-ia32@0.16.17:
    resolution: {integrity: sha512-kiX69+wcPAdgl3Lonh1VI7MBr16nktEvOfViszBSxygRQqSpzv7BffMKRPMFwzeJGPxcio0pdD3kYQGpqQ2SSg==}
    engines: {node: '>=12'}
    cpu: [ia32]
    os: [linux]
    requiresBuild: true
    dev: true
    optional: true

  /@esbuild/linux-ia32@0.18.20:
    resolution: {integrity: sha512-P4etWwq6IsReT0E1KHU40bOnzMHoH73aXp96Fs8TIT6z9Hu8G6+0SHSw9i2isWrD2nbx2qo5yUqACgdfVGx7TA==}
    engines: {node: '>=12'}
    cpu: [ia32]
    os: [linux]
    requiresBuild: true
    dev: true
    optional: true

  /@esbuild/linux-ia32@0.19.11:
    resolution: {integrity: sha512-caHy++CsD8Bgq2V5CodbJjFPEiDPq8JJmBdeyZ8GWVQMjRD0sU548nNdwPNvKjVpamYYVL40AORekgfIubwHoA==}
    engines: {node: '>=12'}
    cpu: [ia32]
    os: [linux]
    requiresBuild: true
    optional: true

  /@esbuild/linux-loong64@0.16.17:
    resolution: {integrity: sha512-dTzNnQwembNDhd654cA4QhbS9uDdXC3TKqMJjgOWsC0yNCbpzfWoXdZvp0mY7HU6nzk5E0zpRGGx3qoQg8T2DQ==}
    engines: {node: '>=12'}
    cpu: [loong64]
    os: [linux]
    requiresBuild: true
    dev: true
    optional: true

  /@esbuild/linux-loong64@0.18.20:
    resolution: {integrity: sha512-nXW8nqBTrOpDLPgPY9uV+/1DjxoQ7DoB2N8eocyq8I9XuqJ7BiAMDMf9n1xZM9TgW0J8zrquIb/A7s3BJv7rjg==}
    engines: {node: '>=12'}
    cpu: [loong64]
    os: [linux]
    requiresBuild: true
    dev: true
    optional: true

  /@esbuild/linux-loong64@0.19.11:
    resolution: {integrity: sha512-ppZSSLVpPrwHccvC6nQVZaSHlFsvCQyjnvirnVjbKSHuE5N24Yl8F3UwYUUR1UEPaFObGD2tSvVKbvR+uT1Nrg==}
    engines: {node: '>=12'}
    cpu: [loong64]
    os: [linux]
    requiresBuild: true
    optional: true

  /@esbuild/linux-mips64el@0.16.17:
    resolution: {integrity: sha512-ezbDkp2nDl0PfIUn0CsQ30kxfcLTlcx4Foz2kYv8qdC6ia2oX5Q3E/8m6lq84Dj/6b0FrkgD582fJMIfHhJfSw==}
    engines: {node: '>=12'}
    cpu: [mips64el]
    os: [linux]
    requiresBuild: true
    dev: true
    optional: true

  /@esbuild/linux-mips64el@0.18.20:
    resolution: {integrity: sha512-d5NeaXZcHp8PzYy5VnXV3VSd2D328Zb+9dEq5HE6bw6+N86JVPExrA6O68OPwobntbNJ0pzCpUFZTo3w0GyetQ==}
    engines: {node: '>=12'}
    cpu: [mips64el]
    os: [linux]
    requiresBuild: true
    dev: true
    optional: true

  /@esbuild/linux-mips64el@0.19.11:
    resolution: {integrity: sha512-B5x9j0OgjG+v1dF2DkH34lr+7Gmv0kzX6/V0afF41FkPMMqaQ77pH7CrhWeR22aEeHKaeZVtZ6yFwlxOKPVFyg==}
    engines: {node: '>=12'}
    cpu: [mips64el]
    os: [linux]
    requiresBuild: true
    optional: true

  /@esbuild/linux-ppc64@0.16.17:
    resolution: {integrity: sha512-dzS678gYD1lJsW73zrFhDApLVdM3cUF2MvAa1D8K8KtcSKdLBPP4zZSLy6LFZ0jYqQdQ29bjAHJDgz0rVbLB3g==}
    engines: {node: '>=12'}
    cpu: [ppc64]
    os: [linux]
    requiresBuild: true
    dev: true
    optional: true

  /@esbuild/linux-ppc64@0.18.20:
    resolution: {integrity: sha512-WHPyeScRNcmANnLQkq6AfyXRFr5D6N2sKgkFo2FqguP44Nw2eyDlbTdZwd9GYk98DZG9QItIiTlFLHJHjxP3FA==}
    engines: {node: '>=12'}
    cpu: [ppc64]
    os: [linux]
    requiresBuild: true
    dev: true
    optional: true

  /@esbuild/linux-ppc64@0.19.11:
    resolution: {integrity: sha512-MHrZYLeCG8vXblMetWyttkdVRjQlQUb/oMgBNurVEnhj4YWOr4G5lmBfZjHYQHHN0g6yDmCAQRR8MUHldvvRDA==}
    engines: {node: '>=12'}
    cpu: [ppc64]
    os: [linux]
    requiresBuild: true
    optional: true

  /@esbuild/linux-riscv64@0.16.17:
    resolution: {integrity: sha512-ylNlVsxuFjZK8DQtNUwiMskh6nT0vI7kYl/4fZgV1llP5d6+HIeL/vmmm3jpuoo8+NuXjQVZxmKuhDApK0/cKw==}
    engines: {node: '>=12'}
    cpu: [riscv64]
    os: [linux]
    requiresBuild: true
    dev: true
    optional: true

  /@esbuild/linux-riscv64@0.18.20:
    resolution: {integrity: sha512-WSxo6h5ecI5XH34KC7w5veNnKkju3zBRLEQNY7mv5mtBmrP/MjNBCAlsM2u5hDBlS3NGcTQpoBvRzqBcRtpq1A==}
    engines: {node: '>=12'}
    cpu: [riscv64]
    os: [linux]
    requiresBuild: true
    dev: true
    optional: true

  /@esbuild/linux-riscv64@0.19.11:
    resolution: {integrity: sha512-f3DY++t94uVg141dozDu4CCUkYW+09rWtaWfnb3bqe4w5NqmZd6nPVBm+qbz7WaHZCoqXqHz5p6CM6qv3qnSSQ==}
    engines: {node: '>=12'}
    cpu: [riscv64]
    os: [linux]
    requiresBuild: true
    optional: true

  /@esbuild/linux-s390x@0.16.17:
    resolution: {integrity: sha512-gzy7nUTO4UA4oZ2wAMXPNBGTzZFP7mss3aKR2hH+/4UUkCOyqmjXiKpzGrY2TlEUhbbejzXVKKGazYcQTZWA/w==}
    engines: {node: '>=12'}
    cpu: [s390x]
    os: [linux]
    requiresBuild: true
    dev: true
    optional: true

  /@esbuild/linux-s390x@0.18.20:
    resolution: {integrity: sha512-+8231GMs3mAEth6Ja1iK0a1sQ3ohfcpzpRLH8uuc5/KVDFneH6jtAJLFGafpzpMRO6DzJ6AvXKze9LfFMrIHVQ==}
    engines: {node: '>=12'}
    cpu: [s390x]
    os: [linux]
    requiresBuild: true
    dev: true
    optional: true

  /@esbuild/linux-s390x@0.19.11:
    resolution: {integrity: sha512-A5xdUoyWJHMMlcSMcPGVLzYzpcY8QP1RtYzX5/bS4dvjBGVxdhuiYyFwp7z74ocV7WDc0n1harxmpq2ePOjI0Q==}
    engines: {node: '>=12'}
    cpu: [s390x]
    os: [linux]
    requiresBuild: true
    optional: true

  /@esbuild/linux-x64@0.16.17:
    resolution: {integrity: sha512-mdPjPxfnmoqhgpiEArqi4egmBAMYvaObgn4poorpUaqmvzzbvqbowRllQ+ZgzGVMGKaPkqUmPDOOFQRUFDmeUw==}
    engines: {node: '>=12'}
    cpu: [x64]
    os: [linux]
    requiresBuild: true
    dev: true
    optional: true

  /@esbuild/linux-x64@0.18.20:
    resolution: {integrity: sha512-UYqiqemphJcNsFEskc73jQ7B9jgwjWrSayxawS6UVFZGWrAAtkzjxSqnoclCXxWtfwLdzU+vTpcNYhpn43uP1w==}
    engines: {node: '>=12'}
    cpu: [x64]
    os: [linux]
    requiresBuild: true
    dev: true
    optional: true

  /@esbuild/linux-x64@0.19.11:
    resolution: {integrity: sha512-grbyMlVCvJSfxFQUndw5mCtWs5LO1gUlwP4CDi4iJBbVpZcqLVT29FxgGuBJGSzyOxotFG4LoO5X+M1350zmPA==}
    engines: {node: '>=12'}
    cpu: [x64]
    os: [linux]
    requiresBuild: true
    optional: true

  /@esbuild/netbsd-x64@0.16.17:
    resolution: {integrity: sha512-/PzmzD/zyAeTUsduZa32bn0ORug+Jd1EGGAUJvqfeixoEISYpGnAezN6lnJoskauoai0Jrs+XSyvDhppCPoKOA==}
    engines: {node: '>=12'}
    cpu: [x64]
    os: [netbsd]
    requiresBuild: true
    dev: true
    optional: true

  /@esbuild/netbsd-x64@0.18.20:
    resolution: {integrity: sha512-iO1c++VP6xUBUmltHZoMtCUdPlnPGdBom6IrO4gyKPFFVBKioIImVooR5I83nTew5UOYrk3gIJhbZh8X44y06A==}
    engines: {node: '>=12'}
    cpu: [x64]
    os: [netbsd]
    requiresBuild: true
    dev: true
    optional: true

  /@esbuild/netbsd-x64@0.19.11:
    resolution: {integrity: sha512-13jvrQZJc3P230OhU8xgwUnDeuC/9egsjTkXN49b3GcS5BKvJqZn86aGM8W9pd14Kd+u7HuFBMVtrNGhh6fHEQ==}
    engines: {node: '>=12'}
    cpu: [x64]
    os: [netbsd]
    requiresBuild: true
    optional: true

  /@esbuild/openbsd-x64@0.16.17:
    resolution: {integrity: sha512-2yaWJhvxGEz2RiftSk0UObqJa/b+rIAjnODJgv2GbGGpRwAfpgzyrg1WLK8rqA24mfZa9GvpjLcBBg8JHkoodg==}
    engines: {node: '>=12'}
    cpu: [x64]
    os: [openbsd]
    requiresBuild: true
    dev: true
    optional: true

  /@esbuild/openbsd-x64@0.18.20:
    resolution: {integrity: sha512-e5e4YSsuQfX4cxcygw/UCPIEP6wbIL+se3sxPdCiMbFLBWu0eiZOJ7WoD+ptCLrmjZBK1Wk7I6D/I3NglUGOxg==}
    engines: {node: '>=12'}
    cpu: [x64]
    os: [openbsd]
    requiresBuild: true
    dev: true
    optional: true

  /@esbuild/openbsd-x64@0.19.11:
    resolution: {integrity: sha512-ysyOGZuTp6SNKPE11INDUeFVVQFrhcNDVUgSQVDzqsqX38DjhPEPATpid04LCoUr2WXhQTEZ8ct/EgJCUDpyNw==}
    engines: {node: '>=12'}
    cpu: [x64]
    os: [openbsd]
    requiresBuild: true
    optional: true

  /@esbuild/sunos-x64@0.16.17:
    resolution: {integrity: sha512-xtVUiev38tN0R3g8VhRfN7Zl42YCJvyBhRKw1RJjwE1d2emWTVToPLNEQj/5Qxc6lVFATDiy6LjVHYhIPrLxzw==}
    engines: {node: '>=12'}
    cpu: [x64]
    os: [sunos]
    requiresBuild: true
    dev: true
    optional: true

  /@esbuild/sunos-x64@0.18.20:
    resolution: {integrity: sha512-kDbFRFp0YpTQVVrqUd5FTYmWo45zGaXe0X8E1G/LKFC0v8x0vWrhOWSLITcCn63lmZIxfOMXtCfti/RxN/0wnQ==}
    engines: {node: '>=12'}
    cpu: [x64]
    os: [sunos]
    requiresBuild: true
    dev: true
    optional: true

  /@esbuild/sunos-x64@0.19.11:
    resolution: {integrity: sha512-Hf+Sad9nVwvtxy4DXCZQqLpgmRTQqyFyhT3bZ4F2XlJCjxGmRFF0Shwn9rzhOYRB61w9VMXUkxlBy56dk9JJiQ==}
    engines: {node: '>=12'}
    cpu: [x64]
    os: [sunos]
    requiresBuild: true
    optional: true

  /@esbuild/win32-arm64@0.16.17:
    resolution: {integrity: sha512-ga8+JqBDHY4b6fQAmOgtJJue36scANy4l/rL97W+0wYmijhxKetzZdKOJI7olaBaMhWt8Pac2McJdZLxXWUEQw==}
    engines: {node: '>=12'}
    cpu: [arm64]
    os: [win32]
    requiresBuild: true
    dev: true
    optional: true

  /@esbuild/win32-arm64@0.18.20:
    resolution: {integrity: sha512-ddYFR6ItYgoaq4v4JmQQaAI5s7npztfV4Ag6NrhiaW0RrnOXqBkgwZLofVTlq1daVTQNhtI5oieTvkRPfZrePg==}
    engines: {node: '>=12'}
    cpu: [arm64]
    os: [win32]
    requiresBuild: true
    dev: true
    optional: true

  /@esbuild/win32-arm64@0.19.11:
    resolution: {integrity: sha512-0P58Sbi0LctOMOQbpEOvOL44Ne0sqbS0XWHMvvrg6NE5jQ1xguCSSw9jQeUk2lfrXYsKDdOe6K+oZiwKPilYPQ==}
    engines: {node: '>=12'}
    cpu: [arm64]
    os: [win32]
    requiresBuild: true
    optional: true

  /@esbuild/win32-ia32@0.16.17:
    resolution: {integrity: sha512-WnsKaf46uSSF/sZhwnqE4L/F89AYNMiD4YtEcYekBt9Q7nj0DiId2XH2Ng2PHM54qi5oPrQ8luuzGszqi/veig==}
    engines: {node: '>=12'}
    cpu: [ia32]
    os: [win32]
    requiresBuild: true
    dev: true
    optional: true

  /@esbuild/win32-ia32@0.18.20:
    resolution: {integrity: sha512-Wv7QBi3ID/rROT08SABTS7eV4hX26sVduqDOTe1MvGMjNd3EjOz4b7zeexIR62GTIEKrfJXKL9LFxTYgkyeu7g==}
    engines: {node: '>=12'}
    cpu: [ia32]
    os: [win32]
    requiresBuild: true
    dev: true
    optional: true

  /@esbuild/win32-ia32@0.19.11:
    resolution: {integrity: sha512-6YOrWS+sDJDmshdBIQU+Uoyh7pQKrdykdefC1avn76ss5c+RN6gut3LZA4E2cH5xUEp5/cA0+YxRaVtRAb0xBg==}
    engines: {node: '>=12'}
    cpu: [ia32]
    os: [win32]
    requiresBuild: true
    optional: true

  /@esbuild/win32-x64@0.16.17:
    resolution: {integrity: sha512-y+EHuSchhL7FjHgvQL/0fnnFmO4T1bhvWANX6gcnqTjtnKWbTvUMCpGnv2+t+31d7RzyEAYAd4u2fnIhHL6N/Q==}
    engines: {node: '>=12'}
    cpu: [x64]
    os: [win32]
    requiresBuild: true
    dev: true
    optional: true

  /@esbuild/win32-x64@0.18.20:
    resolution: {integrity: sha512-kTdfRcSiDfQca/y9QIkng02avJ+NCaQvrMejlsB3RRv5sE9rRoeBPISaZpKxHELzRxZyLvNts1P27W3wV+8geQ==}
    engines: {node: '>=12'}
    cpu: [x64]
    os: [win32]
    requiresBuild: true
    dev: true
    optional: true

  /@esbuild/win32-x64@0.19.11:
    resolution: {integrity: sha512-vfkhltrjCAb603XaFhqhAF4LGDi2M4OrCRrFusyQ+iTLQ/o60QQXxc9cZC/FFpihBI9N1Grn6SMKVJ4KP7Fuiw==}
    engines: {node: '>=12'}
    cpu: [x64]
    os: [win32]
    requiresBuild: true
    optional: true

  /@eslint-community/eslint-utils@4.4.0(eslint@8.50.0):
    resolution: {integrity: sha512-1/sA4dwrzBAyeUoQ6oxahHKmrZvsnLCg4RfxW3ZFGGmQkSNQPFNLV9CUEFQP1x9EYXHTo5p6xdhZM1Ne9p/AfA==}
    engines: {node: ^12.22.0 || ^14.17.0 || >=16.0.0}
    peerDependencies:
      eslint: ^6.0.0 || ^7.0.0 || >=8.0.0
    dependencies:
      eslint: 8.50.0
      eslint-visitor-keys: 3.4.3

  /@eslint-community/regexpp@4.9.0:
    resolution: {integrity: sha512-zJmuCWj2VLBt4c25CfBIbMZLGLyhkvs7LznyVX5HfpzeocThgIj5XQK4L+g3U36mMcx8bPMhGyPpwCATamC4jQ==}
    engines: {node: ^12.0.0 || ^14.0.0 || >=16.0.0}

  /@eslint/eslintrc@2.1.2:
    resolution: {integrity: sha512-+wvgpDsrB1YqAMdEUCcnTlpfVBH7Vqn6A/NT3D8WVXFIaKMlErPIZT3oCIAVCOtarRpMtelZLqJeU3t7WY6X6g==}
    engines: {node: ^12.22.0 || ^14.17.0 || >=16.0.0}
    dependencies:
      ajv: 6.12.6
      debug: 4.3.4
      espree: 9.6.1
      globals: 13.22.0
      ignore: 5.2.4
      import-fresh: 3.3.0
      js-yaml: 4.1.0
      minimatch: 3.1.2
      strip-json-comments: 3.1.1
    transitivePeerDependencies:
      - supports-color

  /@eslint/js@8.50.0:
    resolution: {integrity: sha512-NCC3zz2+nvYd+Ckfh87rA47zfu2QsQpvc6k1yzTk+b9KzRj0wkGa8LSoGOXN6Zv4lRf/EIoZ80biDh9HOI+RNQ==}
    engines: {node: ^12.22.0 || ^14.17.0 || >=16.0.0}

  /@floating-ui/core@1.5.2:
    resolution: {integrity: sha512-Ii3MrfY/GAIN3OhXNzpCKaLxHQfJF9qvwq/kEJYdqDxeIHa01K8sldugal6TmeeXl+WMvhv9cnVzUTaFFJF09A==}
    dependencies:
      '@floating-ui/utils': 0.1.6
    dev: false

  /@floating-ui/dom@1.5.3:
    resolution: {integrity: sha512-ClAbQnEqJAKCJOEbbLo5IUlZHkNszqhuxS4fHAVxRPXPya6Ysf2G8KypnYcOTpx6I8xcgF9bbHb6g/2KpbV8qA==}
    dependencies:
      '@floating-ui/core': 1.5.2
      '@floating-ui/utils': 0.1.6
    dev: false

  /@floating-ui/react-dom@2.0.4(react-dom@18.2.0)(react@18.2.0):
    resolution: {integrity: sha512-CF8k2rgKeh/49UrnIBs4BdxPUV6vize/Db1d/YbCLyp9GiVZ0BEwf5AiDSxJRCr6yOkGqTFHtmrULxkEfYZ7dQ==}
    peerDependencies:
      react: '>=16.8.0'
      react-dom: '>=16.8.0'
    dependencies:
      '@floating-ui/dom': 1.5.3
      react: 18.2.0
      react-dom: 18.2.0(react@18.2.0)
    dev: false

  /@floating-ui/utils@0.1.6:
    resolution: {integrity: sha512-OfX7E2oUDYxtBvsuS4e/jSn4Q9Qb6DzgeYtsAdkPZ47znpoNsMgZw0+tVijiv3uGNR6dgNlty6r9rzIzHjtd/A==}
    dev: false

  /@humanwhocodes/config-array@0.11.11:
    resolution: {integrity: sha512-N2brEuAadi0CcdeMXUkhbZB84eskAc8MEX1By6qEchoVywSgXPIjou4rYsl0V3Hj0ZnuGycGCjdNgockbzeWNA==}
    engines: {node: '>=10.10.0'}
    dependencies:
      '@humanwhocodes/object-schema': 1.2.1
      debug: 4.3.4
      minimatch: 3.1.2
    transitivePeerDependencies:
      - supports-color

  /@humanwhocodes/module-importer@1.0.1:
    resolution: {integrity: sha512-bxveV4V8v5Yb4ncFTT3rPSgZBOpCkjfK0y4oVVVJwIuDVBRMDXrPyXRL988i5ap9m9bnyEEjWfm5WkBmtffLfA==}
    engines: {node: '>=12.22'}

  /@humanwhocodes/object-schema@1.2.1:
    resolution: {integrity: sha512-ZnQMnLV4e7hDlUvw8H+U8ASL02SS2Gn6+9Ac3wGGLIe7+je2AeAOxPY+izIPJDfFDb7eDjev0Us8MO1iFRN8hA==}

  /@isaacs/cliui@8.0.2:
    resolution: {integrity: sha512-O8jcjabXaleOG9DQ0+ARXWZBTfnP4WNAqzuiJK7ll44AmxGKv/J2M4TPjxjY3znBCfvBXFzucm1twdyFybFqEA==}
    engines: {node: '>=12'}
    dependencies:
      string-width: 5.1.2
      string-width-cjs: /string-width@4.2.3
      strip-ansi: 7.1.0
      strip-ansi-cjs: /strip-ansi@6.0.1
      wrap-ansi: 8.1.0
      wrap-ansi-cjs: /wrap-ansi@7.0.0
    dev: false

  /@jest/schemas@29.6.3:
    resolution: {integrity: sha512-mo5j5X+jIZmJQveBKeS/clAueipV7KgiX1vMgCxam1RNYiqE1w62n0/tJJnHtjW8ZHcQco5gY85jA3mi0L+nSA==}
    engines: {node: ^14.15.0 || ^16.10.0 || >=18.0.0}
    dependencies:
      '@sinclair/typebox': 0.27.8
    dev: true

  /@jridgewell/gen-mapping@0.3.3:
    resolution: {integrity: sha512-HLhSWOLRi875zjjMG/r+Nv0oCW8umGb0BgEhyX3dDX3egwZtB8PqLnjz3yedt8R5StBrzcg4aBpnh8UA9D1BoQ==}
    engines: {node: '>=6.0.0'}
    dependencies:
      '@jridgewell/set-array': 1.1.2
      '@jridgewell/sourcemap-codec': 1.4.15
      '@jridgewell/trace-mapping': 0.3.19

  /@jridgewell/resolve-uri@3.1.1:
    resolution: {integrity: sha512-dSYZh7HhCDtCKm4QakX0xFpsRDqjjtZf/kjI/v3T3Nwt5r8/qz/M19F9ySyOqU94SXBmeG9ttTul+YnR4LOxFA==}
    engines: {node: '>=6.0.0'}

  /@jridgewell/set-array@1.1.2:
    resolution: {integrity: sha512-xnkseuNADM0gt2bs+BvhO0p78Mk762YnZdsuzFV018NoG1Sj1SCQvpSqa7XUaTam5vAGasABV9qXASMKnFMwMw==}
    engines: {node: '>=6.0.0'}

  /@jridgewell/source-map@0.3.5:
    resolution: {integrity: sha512-UTYAUj/wviwdsMfzoSJspJxbkH5o1snzwX0//0ENX1u/55kkZZkcTZP6u9bwKGkv+dkk9at4m1Cpt0uY80kcpQ==}
    dependencies:
      '@jridgewell/gen-mapping': 0.3.3
      '@jridgewell/trace-mapping': 0.3.20
    dev: false

  /@jridgewell/sourcemap-codec@1.4.15:
    resolution: {integrity: sha512-eF2rxCRulEKXHTRiDrDy6erMYWqNw4LPdQ8UQA4huuxaQsVeRPFl2oM8oDGxMFhJUWZf9McpLtJasDDZb/Bpeg==}

  /@jridgewell/trace-mapping@0.3.19:
    resolution: {integrity: sha512-kf37QtfW+Hwx/buWGMPcR60iF9ziHa6r/CZJIHbmcm4+0qrXiVdxegAH0F6yddEVQ7zdkjcGCgCzUu+BcbhQxw==}
    dependencies:
      '@jridgewell/resolve-uri': 3.1.1
      '@jridgewell/sourcemap-codec': 1.4.15

  /@jridgewell/trace-mapping@0.3.20:
    resolution: {integrity: sha512-R8LcPeWZol2zR8mmH3JeKQ6QRCFb7XgUhV9ZlGhHLGyg4wpPiPZNQOOWhFZhxKw8u//yTbNGI42Bx/3paXEQ+Q==}
    dependencies:
      '@jridgewell/resolve-uri': 3.1.1
      '@jridgewell/sourcemap-codec': 1.4.15

  /@microsoft/api-extractor-model@7.28.2(@types/node@18.18.0):
    resolution: {integrity: sha512-vkojrM2fo3q4n4oPh4uUZdjJ2DxQ2+RnDQL/xhTWSRUNPF6P4QyrvY357HBxbnltKcYu+nNNolVqc6TIGQ73Ig==}
    dependencies:
      '@microsoft/tsdoc': 0.14.2
      '@microsoft/tsdoc-config': 0.16.2
      '@rushstack/node-core-library': 3.61.0(@types/node@18.18.0)
    transitivePeerDependencies:
      - '@types/node'
    dev: true

  /@microsoft/api-extractor@7.38.3(@types/node@18.18.0):
    resolution: {integrity: sha512-xt9iYyC5f39281j77JTA9C3ISJpW1XWkCcnw+2vM78CPnro6KhPfwQdPDfwS5JCPNuq0grm8cMdPUOPvrchDWw==}
    dependencies:
      '@microsoft/api-extractor-model': 7.28.2(@types/node@18.18.0)
      '@microsoft/tsdoc': 0.14.2
      '@microsoft/tsdoc-config': 0.16.2
      '@rushstack/node-core-library': 3.61.0(@types/node@18.18.0)
      '@rushstack/rig-package': 0.5.1
      '@rushstack/ts-command-line': 4.17.1
      colors: 1.2.5
      lodash: 4.17.21
      resolve: 1.22.6
      semver: 7.5.4
      source-map: 0.6.1
      typescript: 5.0.4
    transitivePeerDependencies:
      - '@types/node'
    dev: true

  /@microsoft/tsdoc-config@0.16.2:
    resolution: {integrity: sha512-OGiIzzoBLgWWR0UdRJX98oYO+XKGf7tiK4Zk6tQ/E4IJqGCe7dvkTvgDZV5cFJUzLGDOjeAXrnZoA6QkVySuxw==}
    dependencies:
      '@microsoft/tsdoc': 0.14.2
      ajv: 6.12.6
      jju: 1.4.0
      resolve: 1.19.0
    dev: true

  /@microsoft/tsdoc@0.14.2:
    resolution: {integrity: sha512-9b8mPpKrfeGRuhFH5iO1iwCLeIIsV6+H1sRfxbkoGXIyQE2BTsPd9zqSqQJ+pv5sJ/hT5M1zvOFL02MnEezFug==}
    dev: true

  /@next/env@13.5.6:
    resolution: {integrity: sha512-Yac/bV5sBGkkEXmAX5FWPS9Mmo2rthrOPRQQNfycJPkjUAUclomCPH7QFVCDQ4Mp2k2K1SSM6m0zrxYrOwtFQw==}
    dev: false

  /@next/env@14.1.0:
    resolution: {integrity: sha512-Py8zIo+02ht82brwwhTg36iogzFqGLPXlRGKQw5s+qP/kMNc4MAyDeEwBKDijk6zTIbegEgu8Qy7C1LboslQAw==}
    dev: false

  /@next/eslint-plugin-next@13.5.6:
    resolution: {integrity: sha512-ng7pU/DDsxPgT6ZPvuprxrkeew3XaRf4LAT4FabaEO/hAbvVx4P7wqnqdbTdDn1kgTvsI4tpIgT4Awn/m0bGbg==}
    dependencies:
      glob: 7.1.7
    dev: true

  /@next/swc-darwin-arm64@13.5.6:
    resolution: {integrity: sha512-5nvXMzKtZfvcu4BhtV0KH1oGv4XEW+B+jOfmBdpFI3C7FrB/MfujRpWYSBBO64+qbW8pkZiSyQv9eiwnn5VIQA==}
    engines: {node: '>= 10'}
    cpu: [arm64]
    os: [darwin]
    requiresBuild: true
    dev: false
    optional: true

  /@next/swc-darwin-arm64@14.1.0:
    resolution: {integrity: sha512-nUDn7TOGcIeyQni6lZHfzNoo9S0euXnu0jhsbMOmMJUBfgsnESdjN97kM7cBqQxZa8L/bM9om/S5/1dzCrW6wQ==}
    engines: {node: '>= 10'}
    cpu: [arm64]
    os: [darwin]
    requiresBuild: true
    dev: false
    optional: true

  /@next/swc-darwin-x64@13.5.6:
    resolution: {integrity: sha512-6cgBfxg98oOCSr4BckWjLLgiVwlL3vlLj8hXg2b+nDgm4bC/qVXXLfpLB9FHdoDu4057hzywbxKvmYGmi7yUzA==}
    engines: {node: '>= 10'}
    cpu: [x64]
    os: [darwin]
    requiresBuild: true
    dev: false
    optional: true

  /@next/swc-darwin-x64@14.1.0:
    resolution: {integrity: sha512-1jgudN5haWxiAl3O1ljUS2GfupPmcftu2RYJqZiMJmmbBT5M1XDffjUtRUzP4W3cBHsrvkfOFdQ71hAreNQP6g==}
    engines: {node: '>= 10'}
    cpu: [x64]
    os: [darwin]
    requiresBuild: true
    dev: false
    optional: true

  /@next/swc-linux-arm64-gnu@13.5.6:
    resolution: {integrity: sha512-txagBbj1e1w47YQjcKgSU4rRVQ7uF29YpnlHV5xuVUsgCUf2FmyfJ3CPjZUvpIeXCJAoMCFAoGnbtX86BK7+sg==}
    engines: {node: '>= 10'}
    cpu: [arm64]
    os: [linux]
    requiresBuild: true
    dev: false
    optional: true

  /@next/swc-linux-arm64-gnu@14.1.0:
    resolution: {integrity: sha512-RHo7Tcj+jllXUbK7xk2NyIDod3YcCPDZxj1WLIYxd709BQ7WuRYl3OWUNG+WUfqeQBds6kvZYlc42NJJTNi4tQ==}
    engines: {node: '>= 10'}
    cpu: [arm64]
    os: [linux]
    requiresBuild: true
    dev: false
    optional: true

  /@next/swc-linux-arm64-musl@13.5.6:
    resolution: {integrity: sha512-cGd+H8amifT86ZldVJtAKDxUqeFyLWW+v2NlBULnLAdWsiuuN8TuhVBt8ZNpCqcAuoruoSWynvMWixTFcroq+Q==}
    engines: {node: '>= 10'}
    cpu: [arm64]
    os: [linux]
    requiresBuild: true
    dev: false
    optional: true

  /@next/swc-linux-arm64-musl@14.1.0:
    resolution: {integrity: sha512-v6kP8sHYxjO8RwHmWMJSq7VZP2nYCkRVQ0qolh2l6xroe9QjbgV8siTbduED4u0hlk0+tjS6/Tuy4n5XCp+l6g==}
    engines: {node: '>= 10'}
    cpu: [arm64]
    os: [linux]
    requiresBuild: true
    dev: false
    optional: true

  /@next/swc-linux-x64-gnu@13.5.6:
    resolution: {integrity: sha512-Mc2b4xiIWKXIhBy2NBTwOxGD3nHLmq4keFk+d4/WL5fMsB8XdJRdtUlL87SqVCTSaf1BRuQQf1HvXZcy+rq3Nw==}
    engines: {node: '>= 10'}
    cpu: [x64]
    os: [linux]
    requiresBuild: true
    dev: false
    optional: true

  /@next/swc-linux-x64-gnu@14.1.0:
    resolution: {integrity: sha512-zJ2pnoFYB1F4vmEVlb/eSe+VH679zT1VdXlZKX+pE66grOgjmKJHKacf82g/sWE4MQ4Rk2FMBCRnX+l6/TVYzQ==}
    engines: {node: '>= 10'}
    cpu: [x64]
    os: [linux]
    requiresBuild: true
    dev: false
    optional: true

  /@next/swc-linux-x64-musl@13.5.6:
    resolution: {integrity: sha512-CFHvP9Qz98NruJiUnCe61O6GveKKHpJLloXbDSWRhqhkJdZD2zU5hG+gtVJR//tyW897izuHpM6Gtf6+sNgJPQ==}
    engines: {node: '>= 10'}
    cpu: [x64]
    os: [linux]
    requiresBuild: true
    dev: false
    optional: true

  /@next/swc-linux-x64-musl@14.1.0:
    resolution: {integrity: sha512-rbaIYFt2X9YZBSbH/CwGAjbBG2/MrACCVu2X0+kSykHzHnYH5FjHxwXLkcoJ10cX0aWCEynpu+rP76x0914atg==}
    engines: {node: '>= 10'}
    cpu: [x64]
    os: [linux]
    requiresBuild: true
    dev: false
    optional: true

  /@next/swc-win32-arm64-msvc@13.5.6:
    resolution: {integrity: sha512-aFv1ejfkbS7PUa1qVPwzDHjQWQtknzAZWGTKYIAaS4NMtBlk3VyA6AYn593pqNanlicewqyl2jUhQAaFV/qXsg==}
    engines: {node: '>= 10'}
    cpu: [arm64]
    os: [win32]
    requiresBuild: true
    dev: false
    optional: true

  /@next/swc-win32-arm64-msvc@14.1.0:
    resolution: {integrity: sha512-o1N5TsYc8f/HpGt39OUQpQ9AKIGApd3QLueu7hXk//2xq5Z9OxmV6sQfNp8C7qYmiOlHYODOGqNNa0e9jvchGQ==}
    engines: {node: '>= 10'}
    cpu: [arm64]
    os: [win32]
    requiresBuild: true
    dev: false
    optional: true

  /@next/swc-win32-ia32-msvc@13.5.6:
    resolution: {integrity: sha512-XqqpHgEIlBHvzwG8sp/JXMFkLAfGLqkbVsyN+/Ih1mR8INb6YCc2x/Mbwi6hsAgUnqQztz8cvEbHJUbSl7RHDg==}
    engines: {node: '>= 10'}
    cpu: [ia32]
    os: [win32]
    requiresBuild: true
    dev: false
    optional: true

  /@next/swc-win32-ia32-msvc@14.1.0:
    resolution: {integrity: sha512-XXIuB1DBRCFwNO6EEzCTMHT5pauwaSj4SWs7CYnME57eaReAKBXCnkUE80p/pAZcewm7hs+vGvNqDPacEXHVkw==}
    engines: {node: '>= 10'}
    cpu: [ia32]
    os: [win32]
    requiresBuild: true
    dev: false
    optional: true

  /@next/swc-win32-x64-msvc@13.5.6:
    resolution: {integrity: sha512-Cqfe1YmOS7k+5mGu92nl5ULkzpKuxJrP3+4AEuPmrpFZ3BHxTY3TnHmU1On3bFmFFs6FbTcdF58CCUProGpIGQ==}
    engines: {node: '>= 10'}
    cpu: [x64]
    os: [win32]
    requiresBuild: true
    dev: false
    optional: true

  /@next/swc-win32-x64-msvc@14.1.0:
    resolution: {integrity: sha512-9WEbVRRAqJ3YFVqEZIxUqkiO8l1nool1LmNxygr5HWF8AcSYsEpneUDhmjUVJEzO2A04+oPtZdombzzPPkTtgg==}
    engines: {node: '>= 10'}
    cpu: [x64]
    os: [win32]
    requiresBuild: true
    dev: false
    optional: true

  /@nicolo-ribaudo/eslint-scope-5-internals@5.1.1-v1:
    resolution: {integrity: sha512-54/JRvkLIzzDWshCWfuhadfrfZVPiElY8Fcgmg1HroEly/EDSszzhBAsarCux+D/kOslTRquNzuyGSmUSTTHGg==}
    dependencies:
      eslint-scope: 5.1.1
    dev: true

  /@nodelib/fs.scandir@2.1.5:
    resolution: {integrity: sha512-vq24Bq3ym5HEQm2NKCr3yXDwjc7vTsEThRDnkp2DK9p1uqLR+DHurm/NOTo0KG7HYHU7eppKZj3MyqYuMBf62g==}
    engines: {node: '>= 8'}
    dependencies:
      '@nodelib/fs.stat': 2.0.5
      run-parallel: 1.2.0

  /@nodelib/fs.stat@2.0.5:
    resolution: {integrity: sha512-RkhPPp2zrqDAQA/2jNhnztcPAlv64XdhIp7a7454A5ovI7Bukxgt7MX7udwAu3zg1DcpPU0rz3VV1SeaqvY4+A==}
    engines: {node: '>= 8'}

  /@nodelib/fs.walk@1.2.8:
    resolution: {integrity: sha512-oGB+UxlgWcgQkgwo8GcEGwemoTFt3FIO9ababBmaGwXIoBKZ+GTy0pP185beGg7Llih/NSHSV2XAs1lnznocSg==}
    engines: {node: '>= 8'}
    dependencies:
      '@nodelib/fs.scandir': 2.1.5
      fastq: 1.15.0

  /@one-ini/wasm@0.1.1:
    resolution: {integrity: sha512-XuySG1E38YScSJoMlqovLru4KTUNSjgVTIjyh7qMX6aNN5HY5Ct5LhRJdxO79JtTzKfzV/bnWpz+zquYrISsvw==}
    dev: false

  /@pkgjs/parseargs@0.11.0:
    resolution: {integrity: sha512-+1VkjdD0QBLPodGrJUeqarH8VAIvQODIbwh9XpP5Syisf7YoQgsJKPNFoqqLQlu+VQ/tVSshMR6loPMn8U+dPg==}
    engines: {node: '>=14'}
    requiresBuild: true
    dev: false
    optional: true

  /@pkgr/utils@2.4.2:
    resolution: {integrity: sha512-POgTXhjrTfbTV63DiFXav4lBHiICLKKwDeaKn9Nphwj7WH6m0hMMCaJkMyRWjgtPFyRKRVoMXXjczsTQRDEhYw==}
    engines: {node: ^12.20.0 || ^14.18.0 || >=16.0.0}
    dependencies:
      cross-spawn: 7.0.3
      fast-glob: 3.3.2
      is-glob: 4.0.3
      open: 9.1.0
      picocolors: 1.0.0
      tslib: 2.6.2
    dev: true

  /@radix-ui/colors@1.0.1:
    resolution: {integrity: sha512-xySw8f0ZVsAEP+e7iLl3EvcBXX7gsIlC1Zso/sPBW9gIWerBTgz6axrjU+MZ39wD+WFi5h5zdWpsg3+hwt2Qsg==}
    dev: false

  /@radix-ui/primitive@1.0.1:
    resolution: {integrity: sha512-yQ8oGX2GVsEYMWGxcovu1uGWPCxV5BFfeeYxqPmuAzUyLT9qmaMXSAhXpb0WrspIeqYzdJpkh2vHModJPgRIaw==}
    dependencies:
      '@babel/runtime': 7.23.8
    dev: false

  /@radix-ui/react-arrow@1.0.3(@types/react-dom@18.2.14)(@types/react@18.2.33)(react-dom@18.2.0)(react@18.2.0):
    resolution: {integrity: sha512-wSP+pHsB/jQRaL6voubsQ/ZlrGBHHrOjmBnr19hxYgtS0WvAFwZhK2WP/YY5yF9uKECCEEDGxuLxq1NBK51wFA==}
    peerDependencies:
      '@types/react': '*'
      '@types/react-dom': '*'
      react: ^16.8 || ^17.0 || ^18.0
      react-dom: ^16.8 || ^17.0 || ^18.0
    peerDependenciesMeta:
      '@types/react':
        optional: true
      '@types/react-dom':
        optional: true
    dependencies:
      '@babel/runtime': 7.23.8
      '@radix-ui/react-primitive': 1.0.3(@types/react-dom@18.2.14)(@types/react@18.2.33)(react-dom@18.2.0)(react@18.2.0)
      '@types/react': 18.2.33
      '@types/react-dom': 18.2.14
      react: 18.2.0
      react-dom: 18.2.0(react@18.2.0)
    dev: false

  /@radix-ui/react-collapsible@1.0.3(@types/react-dom@18.2.14)(@types/react@18.2.33)(react-dom@18.2.0)(react@18.2.0):
    resolution: {integrity: sha512-UBmVDkmR6IvDsloHVN+3rtx4Mi5TFvylYXpluuv0f37dtaz3H99bp8No0LGXRigVpl3UAT4l9j6bIchh42S/Gg==}
    peerDependencies:
      '@types/react': '*'
      '@types/react-dom': '*'
      react: ^16.8 || ^17.0 || ^18.0
      react-dom: ^16.8 || ^17.0 || ^18.0
    peerDependenciesMeta:
      '@types/react':
        optional: true
      '@types/react-dom':
        optional: true
    dependencies:
      '@babel/runtime': 7.23.1
      '@radix-ui/primitive': 1.0.1
      '@radix-ui/react-compose-refs': 1.0.1(@types/react@18.2.33)(react@18.2.0)
      '@radix-ui/react-context': 1.0.1(@types/react@18.2.33)(react@18.2.0)
      '@radix-ui/react-id': 1.0.1(@types/react@18.2.33)(react@18.2.0)
      '@radix-ui/react-presence': 1.0.1(@types/react-dom@18.2.14)(@types/react@18.2.33)(react-dom@18.2.0)(react@18.2.0)
      '@radix-ui/react-primitive': 1.0.3(@types/react-dom@18.2.14)(@types/react@18.2.33)(react-dom@18.2.0)(react@18.2.0)
      '@radix-ui/react-use-controllable-state': 1.0.1(@types/react@18.2.33)(react@18.2.0)
      '@radix-ui/react-use-layout-effect': 1.0.1(@types/react@18.2.33)(react@18.2.0)
      '@types/react': 18.2.33
      '@types/react-dom': 18.2.14
      react: 18.2.0
      react-dom: 18.2.0(react@18.2.0)
    dev: false

  /@radix-ui/react-collection@1.0.3(@types/react-dom@18.2.14)(@types/react@18.2.33)(react-dom@18.2.0)(react@18.2.0):
    resolution: {integrity: sha512-3SzW+0PW7yBBoQlT8wNcGtaxaD0XSu0uLUFgrtHY08Acx05TaHaOmVLR73c0j/cqpDy53KBMO7s0dx2wmOIDIA==}
    peerDependencies:
      '@types/react': '*'
      '@types/react-dom': '*'
      react: ^16.8 || ^17.0 || ^18.0
      react-dom: ^16.8 || ^17.0 || ^18.0
    peerDependenciesMeta:
      '@types/react':
        optional: true
      '@types/react-dom':
        optional: true
    dependencies:
      '@babel/runtime': 7.23.1
      '@radix-ui/react-compose-refs': 1.0.1(@types/react@18.2.33)(react@18.2.0)
      '@radix-ui/react-context': 1.0.1(@types/react@18.2.33)(react@18.2.0)
      '@radix-ui/react-primitive': 1.0.3(@types/react-dom@18.2.14)(@types/react@18.2.33)(react-dom@18.2.0)(react@18.2.0)
      '@radix-ui/react-slot': 1.0.2(@types/react@18.2.33)(react@18.2.0)
      '@types/react': 18.2.33
      '@types/react-dom': 18.2.14
      react: 18.2.0
      react-dom: 18.2.0(react@18.2.0)
    dev: false

  /@radix-ui/react-compose-refs@1.0.1(@types/react@18.2.33)(react@18.2.0):
    resolution: {integrity: sha512-fDSBgd44FKHa1FRMU59qBMPFcl2PZE+2nmqunj+BWFyYYjnhIDWL2ItDs3rrbJDQOtzt5nIebLCQc4QRfz6LJw==}
    peerDependencies:
      '@types/react': '*'
      react: ^16.8 || ^17.0 || ^18.0
    peerDependenciesMeta:
      '@types/react':
        optional: true
    dependencies:
      '@babel/runtime': 7.23.8
      '@types/react': 18.2.33
      react: 18.2.0
    dev: false

  /@radix-ui/react-context@1.0.1(@types/react@18.2.33)(react@18.2.0):
    resolution: {integrity: sha512-ebbrdFoYTcuZ0v4wG5tedGnp9tzcV8awzsxYph7gXUyvnNLuTIcCk1q17JEbnVhXAKG9oX3KtchwiMIAYp9NLg==}
    peerDependencies:
      '@types/react': '*'
      react: ^16.8 || ^17.0 || ^18.0
    peerDependenciesMeta:
      '@types/react':
        optional: true
    dependencies:
      '@babel/runtime': 7.23.8
      '@types/react': 18.2.33
      react: 18.2.0
    dev: false

  /@radix-ui/react-direction@1.0.1(@types/react@18.2.33)(react@18.2.0):
    resolution: {integrity: sha512-RXcvnXgyvYvBEOhCBuddKecVkoMiI10Jcm5cTI7abJRAHYfFxeu+FBQs/DvdxSYucxR5mna0dNsL6QFlds5TMA==}
    peerDependencies:
      '@types/react': '*'
      react: ^16.8 || ^17.0 || ^18.0
    peerDependenciesMeta:
      '@types/react':
        optional: true
    dependencies:
      '@babel/runtime': 7.23.1
      '@types/react': 18.2.33
      react: 18.2.0
    dev: false

  /@radix-ui/react-dismissable-layer@1.0.4(@types/react-dom@18.2.14)(@types/react@18.2.33)(react-dom@18.2.0)(react@18.2.0):
    resolution: {integrity: sha512-7UpBa/RKMoHJYjie1gkF1DlK8l1fdU/VKDpoS3rCCo8YBJR294GwcEHyxHw72yvphJ7ld0AXEcSLAzY2F/WyCg==}
    peerDependencies:
      '@types/react': '*'
      '@types/react-dom': '*'
      react: ^16.8 || ^17.0 || ^18.0
      react-dom: ^16.8 || ^17.0 || ^18.0
    peerDependenciesMeta:
      '@types/react':
        optional: true
      '@types/react-dom':
        optional: true
    dependencies:
      '@babel/runtime': 7.23.1
      '@radix-ui/primitive': 1.0.1
      '@radix-ui/react-compose-refs': 1.0.1(@types/react@18.2.33)(react@18.2.0)
      '@radix-ui/react-primitive': 1.0.3(@types/react-dom@18.2.14)(@types/react@18.2.33)(react-dom@18.2.0)(react@18.2.0)
      '@radix-ui/react-use-callback-ref': 1.0.1(@types/react@18.2.33)(react@18.2.0)
      '@radix-ui/react-use-escape-keydown': 1.0.3(@types/react@18.2.33)(react@18.2.0)
      '@types/react': 18.2.33
      '@types/react-dom': 18.2.14
      react: 18.2.0
      react-dom: 18.2.0(react@18.2.0)
    dev: false

  /@radix-ui/react-dismissable-layer@1.0.5(@types/react-dom@18.2.14)(@types/react@18.2.33)(react-dom@18.2.0)(react@18.2.0):
    resolution: {integrity: sha512-aJeDjQhywg9LBu2t/At58hCvr7pEm0o2Ke1x33B+MhjNmmZ17sy4KImo0KPLgsnc/zN7GPdce8Cnn0SWvwZO7g==}
    peerDependencies:
      '@types/react': '*'
      '@types/react-dom': '*'
      react: ^16.8 || ^17.0 || ^18.0
      react-dom: ^16.8 || ^17.0 || ^18.0
    peerDependenciesMeta:
      '@types/react':
        optional: true
      '@types/react-dom':
        optional: true
    dependencies:
      '@babel/runtime': 7.23.8
      '@radix-ui/primitive': 1.0.1
      '@radix-ui/react-compose-refs': 1.0.1(@types/react@18.2.33)(react@18.2.0)
      '@radix-ui/react-primitive': 1.0.3(@types/react-dom@18.2.14)(@types/react@18.2.33)(react-dom@18.2.0)(react@18.2.0)
      '@radix-ui/react-use-callback-ref': 1.0.1(@types/react@18.2.33)(react@18.2.0)
      '@radix-ui/react-use-escape-keydown': 1.0.3(@types/react@18.2.33)(react@18.2.0)
      '@types/react': 18.2.33
      '@types/react-dom': 18.2.14
      react: 18.2.0
      react-dom: 18.2.0(react@18.2.0)
    dev: false

  /@radix-ui/react-focus-guards@1.0.1(@types/react@18.2.33)(react@18.2.0):
    resolution: {integrity: sha512-Rect2dWbQ8waGzhMavsIbmSVCgYxkXLxxR3ZvCX79JOglzdEy4JXMb98lq4hPxUbLr77nP0UOGf4rcMU+s1pUA==}
    peerDependencies:
      '@types/react': '*'
      react: ^16.8 || ^17.0 || ^18.0
    peerDependenciesMeta:
      '@types/react':
        optional: true
    dependencies:
      '@babel/runtime': 7.23.8
      '@types/react': 18.2.33
      react: 18.2.0
    dev: false

  /@radix-ui/react-focus-scope@1.0.4(@types/react-dom@18.2.14)(@types/react@18.2.33)(react-dom@18.2.0)(react@18.2.0):
    resolution: {integrity: sha512-sL04Mgvf+FmyvZeYfNu1EPAaaxD+aw7cYeIB9L9Fvq8+urhltTRaEo5ysKOpHuKPclsZcSUMKlN05x4u+CINpA==}
    peerDependencies:
      '@types/react': '*'
      '@types/react-dom': '*'
      react: ^16.8 || ^17.0 || ^18.0
      react-dom: ^16.8 || ^17.0 || ^18.0
    peerDependenciesMeta:
      '@types/react':
        optional: true
      '@types/react-dom':
        optional: true
    dependencies:
      '@babel/runtime': 7.23.8
      '@radix-ui/react-compose-refs': 1.0.1(@types/react@18.2.33)(react@18.2.0)
      '@radix-ui/react-primitive': 1.0.3(@types/react-dom@18.2.14)(@types/react@18.2.33)(react-dom@18.2.0)(react@18.2.0)
      '@radix-ui/react-use-callback-ref': 1.0.1(@types/react@18.2.33)(react@18.2.0)
      '@types/react': 18.2.33
      '@types/react-dom': 18.2.14
      react: 18.2.0
      react-dom: 18.2.0(react@18.2.0)
    dev: false

  /@radix-ui/react-id@1.0.1(@types/react@18.2.33)(react@18.2.0):
    resolution: {integrity: sha512-tI7sT/kqYp8p96yGWY1OAnLHrqDgzHefRBKQ2YAkBS5ja7QLcZ9Z/uY7bEjPUatf8RomoXM8/1sMj1IJaE5UzQ==}
    peerDependencies:
      '@types/react': '*'
      react: ^16.8 || ^17.0 || ^18.0
    peerDependenciesMeta:
      '@types/react':
        optional: true
    dependencies:
      '@babel/runtime': 7.23.8
      '@radix-ui/react-use-layout-effect': 1.0.1(@types/react@18.2.33)(react@18.2.0)
      '@types/react': 18.2.33
      react: 18.2.0
    dev: false

  /@radix-ui/react-popover@1.0.7(@types/react-dom@18.2.14)(@types/react@18.2.33)(react-dom@18.2.0)(react@18.2.0):
    resolution: {integrity: sha512-shtvVnlsxT6faMnK/a7n0wptwBD23xc1Z5mdrtKLwVEfsEMXodS0r5s0/g5P0hX//EKYZS2sxUjqfzlg52ZSnQ==}
    peerDependencies:
      '@types/react': '*'
      '@types/react-dom': '*'
      react: ^16.8 || ^17.0 || ^18.0
      react-dom: ^16.8 || ^17.0 || ^18.0
    peerDependenciesMeta:
      '@types/react':
        optional: true
      '@types/react-dom':
        optional: true
    dependencies:
      '@babel/runtime': 7.23.8
      '@radix-ui/primitive': 1.0.1
      '@radix-ui/react-compose-refs': 1.0.1(@types/react@18.2.33)(react@18.2.0)
      '@radix-ui/react-context': 1.0.1(@types/react@18.2.33)(react@18.2.0)
      '@radix-ui/react-dismissable-layer': 1.0.5(@types/react-dom@18.2.14)(@types/react@18.2.33)(react-dom@18.2.0)(react@18.2.0)
      '@radix-ui/react-focus-guards': 1.0.1(@types/react@18.2.33)(react@18.2.0)
      '@radix-ui/react-focus-scope': 1.0.4(@types/react-dom@18.2.14)(@types/react@18.2.33)(react-dom@18.2.0)(react@18.2.0)
      '@radix-ui/react-id': 1.0.1(@types/react@18.2.33)(react@18.2.0)
      '@radix-ui/react-popper': 1.1.3(@types/react-dom@18.2.14)(@types/react@18.2.33)(react-dom@18.2.0)(react@18.2.0)
      '@radix-ui/react-portal': 1.0.4(@types/react-dom@18.2.14)(@types/react@18.2.33)(react-dom@18.2.0)(react@18.2.0)
      '@radix-ui/react-presence': 1.0.1(@types/react-dom@18.2.14)(@types/react@18.2.33)(react-dom@18.2.0)(react@18.2.0)
      '@radix-ui/react-primitive': 1.0.3(@types/react-dom@18.2.14)(@types/react@18.2.33)(react-dom@18.2.0)(react@18.2.0)
      '@radix-ui/react-slot': 1.0.2(@types/react@18.2.33)(react@18.2.0)
      '@radix-ui/react-use-controllable-state': 1.0.1(@types/react@18.2.33)(react@18.2.0)
      '@types/react': 18.2.33
      '@types/react-dom': 18.2.14
      aria-hidden: 1.2.3
      react: 18.2.0
      react-dom: 18.2.0(react@18.2.0)
      react-remove-scroll: 2.5.5(@types/react@18.2.33)(react@18.2.0)
    dev: false

  /@radix-ui/react-popper@1.1.2(@types/react-dom@18.2.14)(@types/react@18.2.33)(react-dom@18.2.0)(react@18.2.0):
    resolution: {integrity: sha512-1CnGGfFi/bbqtJZZ0P/NQY20xdG3E0LALJaLUEoKwPLwl6PPPfbeiCqMVQnhoFRAxjJj4RpBRJzDmUgsex2tSg==}
    peerDependencies:
      '@types/react': '*'
      '@types/react-dom': '*'
      react: ^16.8 || ^17.0 || ^18.0
      react-dom: ^16.8 || ^17.0 || ^18.0
    peerDependenciesMeta:
      '@types/react':
        optional: true
      '@types/react-dom':
        optional: true
    dependencies:
      '@babel/runtime': 7.23.1
      '@floating-ui/react-dom': 2.0.4(react-dom@18.2.0)(react@18.2.0)
      '@radix-ui/react-arrow': 1.0.3(@types/react-dom@18.2.14)(@types/react@18.2.33)(react-dom@18.2.0)(react@18.2.0)
      '@radix-ui/react-compose-refs': 1.0.1(@types/react@18.2.33)(react@18.2.0)
      '@radix-ui/react-context': 1.0.1(@types/react@18.2.33)(react@18.2.0)
      '@radix-ui/react-primitive': 1.0.3(@types/react-dom@18.2.14)(@types/react@18.2.33)(react-dom@18.2.0)(react@18.2.0)
      '@radix-ui/react-use-callback-ref': 1.0.1(@types/react@18.2.33)(react@18.2.0)
      '@radix-ui/react-use-layout-effect': 1.0.1(@types/react@18.2.33)(react@18.2.0)
      '@radix-ui/react-use-rect': 1.0.1(@types/react@18.2.33)(react@18.2.0)
      '@radix-ui/react-use-size': 1.0.1(@types/react@18.2.33)(react@18.2.0)
      '@radix-ui/rect': 1.0.1
      '@types/react': 18.2.33
      '@types/react-dom': 18.2.14
      react: 18.2.0
      react-dom: 18.2.0(react@18.2.0)
    dev: false

  /@radix-ui/react-popper@1.1.3(@types/react-dom@18.2.14)(@types/react@18.2.33)(react-dom@18.2.0)(react@18.2.0):
    resolution: {integrity: sha512-cKpopj/5RHZWjrbF2846jBNacjQVwkP068DfmgrNJXpvVWrOvlAmE9xSiy5OqeE+Gi8D9fP+oDhUnPqNMY8/5w==}
    peerDependencies:
      '@types/react': '*'
      '@types/react-dom': '*'
      react: ^16.8 || ^17.0 || ^18.0
      react-dom: ^16.8 || ^17.0 || ^18.0
    peerDependenciesMeta:
      '@types/react':
        optional: true
      '@types/react-dom':
        optional: true
    dependencies:
      '@babel/runtime': 7.23.8
      '@floating-ui/react-dom': 2.0.4(react-dom@18.2.0)(react@18.2.0)
      '@radix-ui/react-arrow': 1.0.3(@types/react-dom@18.2.14)(@types/react@18.2.33)(react-dom@18.2.0)(react@18.2.0)
      '@radix-ui/react-compose-refs': 1.0.1(@types/react@18.2.33)(react@18.2.0)
      '@radix-ui/react-context': 1.0.1(@types/react@18.2.33)(react@18.2.0)
      '@radix-ui/react-primitive': 1.0.3(@types/react-dom@18.2.14)(@types/react@18.2.33)(react-dom@18.2.0)(react@18.2.0)
      '@radix-ui/react-use-callback-ref': 1.0.1(@types/react@18.2.33)(react@18.2.0)
      '@radix-ui/react-use-layout-effect': 1.0.1(@types/react@18.2.33)(react@18.2.0)
      '@radix-ui/react-use-rect': 1.0.1(@types/react@18.2.33)(react@18.2.0)
      '@radix-ui/react-use-size': 1.0.1(@types/react@18.2.33)(react@18.2.0)
      '@radix-ui/rect': 1.0.1
      '@types/react': 18.2.33
      '@types/react-dom': 18.2.14
      react: 18.2.0
      react-dom: 18.2.0(react@18.2.0)
    dev: false

  /@radix-ui/react-portal@1.0.3(@types/react-dom@18.2.14)(@types/react@18.2.33)(react-dom@18.2.0)(react@18.2.0):
    resolution: {integrity: sha512-xLYZeHrWoPmA5mEKEfZZevoVRK/Q43GfzRXkWV6qawIWWK8t6ifIiLQdd7rmQ4Vk1bmI21XhqF9BN3jWf+phpA==}
    peerDependencies:
      '@types/react': '*'
      '@types/react-dom': '*'
      react: ^16.8 || ^17.0 || ^18.0
      react-dom: ^16.8 || ^17.0 || ^18.0
    peerDependenciesMeta:
      '@types/react':
        optional: true
      '@types/react-dom':
        optional: true
    dependencies:
      '@babel/runtime': 7.23.1
      '@radix-ui/react-primitive': 1.0.3(@types/react-dom@18.2.14)(@types/react@18.2.33)(react-dom@18.2.0)(react@18.2.0)
      '@types/react': 18.2.33
      '@types/react-dom': 18.2.14
      react: 18.2.0
      react-dom: 18.2.0(react@18.2.0)
    dev: false

  /@radix-ui/react-portal@1.0.4(@types/react-dom@18.2.14)(@types/react@18.2.33)(react-dom@18.2.0)(react@18.2.0):
    resolution: {integrity: sha512-Qki+C/EuGUVCQTOTD5vzJzJuMUlewbzuKyUy+/iHM2uwGiru9gZeBJtHAPKAEkB5KWGi9mP/CHKcY0wt1aW45Q==}
    peerDependencies:
      '@types/react': '*'
      '@types/react-dom': '*'
      react: ^16.8 || ^17.0 || ^18.0
      react-dom: ^16.8 || ^17.0 || ^18.0
    peerDependenciesMeta:
      '@types/react':
        optional: true
      '@types/react-dom':
        optional: true
    dependencies:
      '@babel/runtime': 7.23.8
      '@radix-ui/react-primitive': 1.0.3(@types/react-dom@18.2.14)(@types/react@18.2.33)(react-dom@18.2.0)(react@18.2.0)
      '@types/react': 18.2.33
      '@types/react-dom': 18.2.14
      react: 18.2.0
      react-dom: 18.2.0(react@18.2.0)
    dev: false

  /@radix-ui/react-presence@1.0.1(@types/react-dom@18.2.14)(@types/react@18.2.33)(react-dom@18.2.0)(react@18.2.0):
    resolution: {integrity: sha512-UXLW4UAbIY5ZjcvzjfRFo5gxva8QirC9hF7wRE4U5gz+TP0DbRk+//qyuAQ1McDxBt1xNMBTaciFGvEmJvAZCg==}
    peerDependencies:
      '@types/react': '*'
      '@types/react-dom': '*'
      react: ^16.8 || ^17.0 || ^18.0
      react-dom: ^16.8 || ^17.0 || ^18.0
    peerDependenciesMeta:
      '@types/react':
        optional: true
      '@types/react-dom':
        optional: true
    dependencies:
      '@babel/runtime': 7.23.8
      '@radix-ui/react-compose-refs': 1.0.1(@types/react@18.2.33)(react@18.2.0)
      '@radix-ui/react-use-layout-effect': 1.0.1(@types/react@18.2.33)(react@18.2.0)
      '@types/react': 18.2.33
      '@types/react-dom': 18.2.14
      react: 18.2.0
      react-dom: 18.2.0(react@18.2.0)
    dev: false

  /@radix-ui/react-primitive@1.0.3(@types/react-dom@18.2.14)(@types/react@18.2.33)(react-dom@18.2.0)(react@18.2.0):
    resolution: {integrity: sha512-yi58uVyoAcK/Nq1inRY56ZSjKypBNKTa/1mcL8qdl6oJeEaDbOldlzrGn7P6Q3Id5d+SYNGc5AJgc4vGhjs5+g==}
    peerDependencies:
      '@types/react': '*'
      '@types/react-dom': '*'
      react: ^16.8 || ^17.0 || ^18.0
      react-dom: ^16.8 || ^17.0 || ^18.0
    peerDependenciesMeta:
      '@types/react':
        optional: true
      '@types/react-dom':
        optional: true
    dependencies:
      '@babel/runtime': 7.23.8
      '@radix-ui/react-slot': 1.0.2(@types/react@18.2.33)(react@18.2.0)
      '@types/react': 18.2.33
      '@types/react-dom': 18.2.14
      react: 18.2.0
      react-dom: 18.2.0(react@18.2.0)
    dev: false

  /@radix-ui/react-roving-focus@1.0.4(@types/react-dom@18.2.14)(@types/react@18.2.33)(react-dom@18.2.0)(react@18.2.0):
    resolution: {integrity: sha512-2mUg5Mgcu001VkGy+FfzZyzbmuUWzgWkj3rvv4yu+mLw03+mTzbxZHvfcGyFp2b8EkQeMkpRQ5FiA2Vr2O6TeQ==}
    peerDependencies:
      '@types/react': '*'
      '@types/react-dom': '*'
      react: ^16.8 || ^17.0 || ^18.0
      react-dom: ^16.8 || ^17.0 || ^18.0
    peerDependenciesMeta:
      '@types/react':
        optional: true
      '@types/react-dom':
        optional: true
    dependencies:
      '@babel/runtime': 7.23.1
      '@radix-ui/primitive': 1.0.1
      '@radix-ui/react-collection': 1.0.3(@types/react-dom@18.2.14)(@types/react@18.2.33)(react-dom@18.2.0)(react@18.2.0)
      '@radix-ui/react-compose-refs': 1.0.1(@types/react@18.2.33)(react@18.2.0)
      '@radix-ui/react-context': 1.0.1(@types/react@18.2.33)(react@18.2.0)
      '@radix-ui/react-direction': 1.0.1(@types/react@18.2.33)(react@18.2.0)
      '@radix-ui/react-id': 1.0.1(@types/react@18.2.33)(react@18.2.0)
      '@radix-ui/react-primitive': 1.0.3(@types/react-dom@18.2.14)(@types/react@18.2.33)(react-dom@18.2.0)(react@18.2.0)
      '@radix-ui/react-use-callback-ref': 1.0.1(@types/react@18.2.33)(react@18.2.0)
      '@radix-ui/react-use-controllable-state': 1.0.1(@types/react@18.2.33)(react@18.2.0)
      '@types/react': 18.2.33
      '@types/react-dom': 18.2.14
      react: 18.2.0
      react-dom: 18.2.0(react@18.2.0)
    dev: false

  /@radix-ui/react-slot@1.0.2(@types/react@18.2.33)(react@18.2.0):
    resolution: {integrity: sha512-YeTpuq4deV+6DusvVUW4ivBgnkHwECUu0BiN43L5UCDFgdhsRUWAghhTF5MbvNTPzmiFOx90asDSUjWuCNapwg==}
    peerDependencies:
      '@types/react': '*'
      react: ^16.8 || ^17.0 || ^18.0
    peerDependenciesMeta:
      '@types/react':
        optional: true
    dependencies:
      '@babel/runtime': 7.23.1
      '@radix-ui/react-compose-refs': 1.0.1(@types/react@18.2.33)(react@18.2.0)
      '@types/react': 18.2.33
      react: 18.2.0
    dev: false

  /@radix-ui/react-toggle-group@1.0.4(@types/react-dom@18.2.14)(@types/react@18.2.33)(react-dom@18.2.0)(react@18.2.0):
    resolution: {integrity: sha512-Uaj/M/cMyiyT9Bx6fOZO0SAG4Cls0GptBWiBmBxofmDbNVnYYoyRWj/2M/6VCi/7qcXFWnHhRUfdfZFvvkuu8A==}
    peerDependencies:
      '@types/react': '*'
      '@types/react-dom': '*'
      react: ^16.8 || ^17.0 || ^18.0
      react-dom: ^16.8 || ^17.0 || ^18.0
    peerDependenciesMeta:
      '@types/react':
        optional: true
      '@types/react-dom':
        optional: true
    dependencies:
      '@babel/runtime': 7.23.1
      '@radix-ui/primitive': 1.0.1
      '@radix-ui/react-context': 1.0.1(@types/react@18.2.33)(react@18.2.0)
      '@radix-ui/react-direction': 1.0.1(@types/react@18.2.33)(react@18.2.0)
      '@radix-ui/react-primitive': 1.0.3(@types/react-dom@18.2.14)(@types/react@18.2.33)(react-dom@18.2.0)(react@18.2.0)
      '@radix-ui/react-roving-focus': 1.0.4(@types/react-dom@18.2.14)(@types/react@18.2.33)(react-dom@18.2.0)(react@18.2.0)
      '@radix-ui/react-toggle': 1.0.3(@types/react-dom@18.2.14)(@types/react@18.2.33)(react-dom@18.2.0)(react@18.2.0)
      '@radix-ui/react-use-controllable-state': 1.0.1(@types/react@18.2.33)(react@18.2.0)
      '@types/react': 18.2.33
      '@types/react-dom': 18.2.14
      react: 18.2.0
      react-dom: 18.2.0(react@18.2.0)
    dev: false

  /@radix-ui/react-toggle@1.0.3(@types/react-dom@18.2.14)(@types/react@18.2.33)(react-dom@18.2.0)(react@18.2.0):
    resolution: {integrity: sha512-Pkqg3+Bc98ftZGsl60CLANXQBBQ4W3mTFS9EJvNxKMZ7magklKV69/id1mlAlOFDDfHvlCms0fx8fA4CMKDJHg==}
    peerDependencies:
      '@types/react': '*'
      '@types/react-dom': '*'
      react: ^16.8 || ^17.0 || ^18.0
      react-dom: ^16.8 || ^17.0 || ^18.0
    peerDependenciesMeta:
      '@types/react':
        optional: true
      '@types/react-dom':
        optional: true
    dependencies:
      '@babel/runtime': 7.23.1
      '@radix-ui/primitive': 1.0.1
      '@radix-ui/react-primitive': 1.0.3(@types/react-dom@18.2.14)(@types/react@18.2.33)(react-dom@18.2.0)(react@18.2.0)
      '@radix-ui/react-use-controllable-state': 1.0.1(@types/react@18.2.33)(react@18.2.0)
      '@types/react': 18.2.33
      '@types/react-dom': 18.2.14
      react: 18.2.0
      react-dom: 18.2.0(react@18.2.0)
    dev: false

  /@radix-ui/react-tooltip@1.0.6(@types/react-dom@18.2.14)(@types/react@18.2.33)(react-dom@18.2.0)(react@18.2.0):
    resolution: {integrity: sha512-DmNFOiwEc2UDigsYj6clJENma58OelxD24O4IODoZ+3sQc3Zb+L8w1EP+y9laTuKCLAysPw4fD6/v0j4KNV8rg==}
    peerDependencies:
      '@types/react': '*'
      '@types/react-dom': '*'
      react: ^16.8 || ^17.0 || ^18.0
      react-dom: ^16.8 || ^17.0 || ^18.0
    peerDependenciesMeta:
      '@types/react':
        optional: true
      '@types/react-dom':
        optional: true
    dependencies:
      '@babel/runtime': 7.23.1
      '@radix-ui/primitive': 1.0.1
      '@radix-ui/react-compose-refs': 1.0.1(@types/react@18.2.33)(react@18.2.0)
      '@radix-ui/react-context': 1.0.1(@types/react@18.2.33)(react@18.2.0)
      '@radix-ui/react-dismissable-layer': 1.0.4(@types/react-dom@18.2.14)(@types/react@18.2.33)(react-dom@18.2.0)(react@18.2.0)
      '@radix-ui/react-id': 1.0.1(@types/react@18.2.33)(react@18.2.0)
      '@radix-ui/react-popper': 1.1.2(@types/react-dom@18.2.14)(@types/react@18.2.33)(react-dom@18.2.0)(react@18.2.0)
      '@radix-ui/react-portal': 1.0.3(@types/react-dom@18.2.14)(@types/react@18.2.33)(react-dom@18.2.0)(react@18.2.0)
      '@radix-ui/react-presence': 1.0.1(@types/react-dom@18.2.14)(@types/react@18.2.33)(react-dom@18.2.0)(react@18.2.0)
      '@radix-ui/react-primitive': 1.0.3(@types/react-dom@18.2.14)(@types/react@18.2.33)(react-dom@18.2.0)(react@18.2.0)
      '@radix-ui/react-slot': 1.0.2(@types/react@18.2.33)(react@18.2.0)
      '@radix-ui/react-use-controllable-state': 1.0.1(@types/react@18.2.33)(react@18.2.0)
      '@radix-ui/react-visually-hidden': 1.0.3(@types/react-dom@18.2.14)(@types/react@18.2.33)(react-dom@18.2.0)(react@18.2.0)
      '@types/react': 18.2.33
      '@types/react-dom': 18.2.14
      react: 18.2.0
      react-dom: 18.2.0(react@18.2.0)
    dev: false

  /@radix-ui/react-use-callback-ref@1.0.1(@types/react@18.2.33)(react@18.2.0):
    resolution: {integrity: sha512-D94LjX4Sp0xJFVaoQOd3OO9k7tpBYNOXdVhkltUbGv2Qb9OXdrg/CpsjlZv7ia14Sylv398LswWBVVu5nqKzAQ==}
    peerDependencies:
      '@types/react': '*'
      react: ^16.8 || ^17.0 || ^18.0
    peerDependenciesMeta:
      '@types/react':
        optional: true
    dependencies:
      '@babel/runtime': 7.23.8
      '@types/react': 18.2.33
      react: 18.2.0
    dev: false

  /@radix-ui/react-use-controllable-state@1.0.1(@types/react@18.2.33)(react@18.2.0):
    resolution: {integrity: sha512-Svl5GY5FQeN758fWKrjM6Qb7asvXeiZltlT4U2gVfl8Gx5UAv2sMR0LWo8yhsIZh2oQ0eFdZ59aoOOMV7b47VA==}
    peerDependencies:
      '@types/react': '*'
      react: ^16.8 || ^17.0 || ^18.0
    peerDependenciesMeta:
      '@types/react':
        optional: true
    dependencies:
      '@babel/runtime': 7.23.8
      '@radix-ui/react-use-callback-ref': 1.0.1(@types/react@18.2.33)(react@18.2.0)
      '@types/react': 18.2.33
      react: 18.2.0
    dev: false

  /@radix-ui/react-use-escape-keydown@1.0.3(@types/react@18.2.33)(react@18.2.0):
    resolution: {integrity: sha512-vyL82j40hcFicA+M4Ex7hVkB9vHgSse1ZWomAqV2Je3RleKGO5iM8KMOEtfoSB0PnIelMd2lATjTGMYqN5ylTg==}
    peerDependencies:
      '@types/react': '*'
      react: ^16.8 || ^17.0 || ^18.0
    peerDependenciesMeta:
      '@types/react':
        optional: true
    dependencies:
      '@babel/runtime': 7.23.1
      '@radix-ui/react-use-callback-ref': 1.0.1(@types/react@18.2.33)(react@18.2.0)
      '@types/react': 18.2.33
      react: 18.2.0
    dev: false

  /@radix-ui/react-use-layout-effect@1.0.1(@types/react@18.2.33)(react@18.2.0):
    resolution: {integrity: sha512-v/5RegiJWYdoCvMnITBkNNx6bCj20fiaJnWtRkU18yITptraXjffz5Qbn05uOiQnOvi+dbkznkoaMltz1GnszQ==}
    peerDependencies:
      '@types/react': '*'
      react: ^16.8 || ^17.0 || ^18.0
    peerDependenciesMeta:
      '@types/react':
        optional: true
    dependencies:
      '@babel/runtime': 7.23.8
      '@types/react': 18.2.33
      react: 18.2.0
    dev: false

  /@radix-ui/react-use-rect@1.0.1(@types/react@18.2.33)(react@18.2.0):
    resolution: {integrity: sha512-Cq5DLuSiuYVKNU8orzJMbl15TXilTnJKUCltMVQg53BQOF1/C5toAaGrowkgksdBQ9H+SRL23g0HDmg9tvmxXw==}
    peerDependencies:
      '@types/react': '*'
      react: ^16.8 || ^17.0 || ^18.0
    peerDependenciesMeta:
      '@types/react':
        optional: true
    dependencies:
      '@babel/runtime': 7.23.8
      '@radix-ui/rect': 1.0.1
      '@types/react': 18.2.33
      react: 18.2.0
    dev: false

  /@radix-ui/react-use-size@1.0.1(@types/react@18.2.33)(react@18.2.0):
    resolution: {integrity: sha512-ibay+VqrgcaI6veAojjofPATwledXiSmX+C0KrBk/xgpX9rBzPV3OsfwlhQdUOFbh+LKQorLYT+xTXW9V8yd0g==}
    peerDependencies:
      '@types/react': '*'
      react: ^16.8 || ^17.0 || ^18.0
    peerDependenciesMeta:
      '@types/react':
        optional: true
    dependencies:
      '@babel/runtime': 7.23.8
      '@radix-ui/react-use-layout-effect': 1.0.1(@types/react@18.2.33)(react@18.2.0)
      '@types/react': 18.2.33
      react: 18.2.0
    dev: false

  /@radix-ui/react-visually-hidden@1.0.3(@types/react-dom@18.2.14)(@types/react@18.2.33)(react-dom@18.2.0)(react@18.2.0):
    resolution: {integrity: sha512-D4w41yN5YRKtu464TLnByKzMDG/JlMPHtfZgQAu9v6mNakUqGUI9vUrfQKz8NK41VMm/xbZbh76NUTVtIYqOMA==}
    peerDependencies:
      '@types/react': '*'
      '@types/react-dom': '*'
      react: ^16.8 || ^17.0 || ^18.0
      react-dom: ^16.8 || ^17.0 || ^18.0
    peerDependenciesMeta:
      '@types/react':
        optional: true
      '@types/react-dom':
        optional: true
    dependencies:
      '@babel/runtime': 7.23.1
      '@radix-ui/react-primitive': 1.0.3(@types/react-dom@18.2.14)(@types/react@18.2.33)(react-dom@18.2.0)(react@18.2.0)
      '@types/react': 18.2.33
      '@types/react-dom': 18.2.14
      react: 18.2.0
      react-dom: 18.2.0(react@18.2.0)
    dev: false

  /@radix-ui/rect@1.0.1:
    resolution: {integrity: sha512-fyrgCaedtvMg9NK3en0pnOYJdtfwxUcNolezkNPUsoX57X8oQk+NkqcvzHXD2uKNij6GXmWU9NDru2IWjrO4BQ==}
    dependencies:
      '@babel/runtime': 7.23.8
    dev: false

  /@react-email/render@0.0.12:
    resolution: {integrity: sha512-S8WRv/PqECEi6x0QJBj0asnAb5GFtJaHlnByxLETLkgJjc76cxMYDH4r9wdbuJ4sjkcbpwP3LPnVzwS+aIjT7g==}
    engines: {node: '>=18.0.0'}
    dependencies:
      html-to-text: 9.0.5
      js-beautify: 1.14.11
      react: 18.2.0
      react-dom: 18.2.0(react@18.2.0)
    dev: false

  /@react-email/tailwind@0.0.12(react@18.2.0):
    resolution: {integrity: sha512-s8Ch7GL30qRKScn9NWwItMqxjtzbyUtCnXfC6sL2YTVtulbfvZZ06W+aA0S6f7fdrVlOOlQzZuK/sVaQCHhcSw==}
    engines: {node: '>=18.0.0'}
    peerDependencies:
      react: 18.2.0
    dependencies:
      react: 18.2.0
      react-dom: 18.2.0(react@18.2.0)
      tw-to-css: 0.0.12
    transitivePeerDependencies:
      - ts-node
    dev: false

  /@rollup/pluginutils@5.1.0:
    resolution: {integrity: sha512-XTIWOPPcpvyKI6L1NHo0lFlCyznUEyPmPY1mc3KpPVDYulHSTvyeLNVW00QTLIAFNhR3kYnJTQHeGqU4M3n09g==}
    engines: {node: '>=14.0.0'}
    peerDependencies:
      rollup: ^1.20.0||^2.0.0||^3.0.0||^4.0.0
    peerDependenciesMeta:
      rollup:
        optional: true
    dependencies:
      '@types/estree': 1.0.5
      estree-walker: 2.0.2
      picomatch: 2.3.1
    dev: true

  /@rollup/rollup-android-arm-eabi@4.6.0:
    resolution: {integrity: sha512-keHkkWAe7OtdALGoutLY3utvthkGF+Y17ws9LYT8pxMBYXaCoH/8dXS2uzo6e8+sEhY7y/zi5RFo22Dy2lFpDw==}
    cpu: [arm]
    os: [android]
    requiresBuild: true
    dev: true
    optional: true

  /@rollup/rollup-android-arm64@4.6.0:
    resolution: {integrity: sha512-y3Kt+34smKQNWilicPbBz/MXEY7QwDzMFNgwEWeYiOhUt9MTWKjHqe3EVkXwT2fR7izOvHpDWZ0o2IyD9SWX7A==}
    cpu: [arm64]
    os: [android]
    requiresBuild: true
    dev: true
    optional: true

  /@rollup/rollup-darwin-arm64@4.6.0:
    resolution: {integrity: sha512-oLzzxcUIHltHxOCmaXl+pkIlU+uhSxef5HfntW7RsLh1eHm+vJzjD9Oo4oUKso4YuP4PpbFJNlZjJuOrxo8dPg==}
    cpu: [arm64]
    os: [darwin]
    requiresBuild: true
    dev: true
    optional: true

  /@rollup/rollup-darwin-x64@4.6.0:
    resolution: {integrity: sha512-+ANnmjkcOBaV25n0+M0Bere3roeVAnwlKW65qagtuAfIxXF9YxUneRyAn/RDcIdRa7QrjRNJL3jR7T43ObGe8Q==}
    cpu: [x64]
    os: [darwin]
    requiresBuild: true
    dev: true
    optional: true

  /@rollup/rollup-linux-arm-gnueabihf@4.6.0:
    resolution: {integrity: sha512-tBTSIkjSVUyrekddpkAqKOosnj1Fc0ZY0rJL2bIEWPKqlEQk0paORL9pUIlt7lcGJi3LzMIlUGXvtNi1Z6MOCQ==}
    cpu: [arm]
    os: [linux]
    requiresBuild: true
    dev: true
    optional: true

  /@rollup/rollup-linux-arm64-gnu@4.6.0:
    resolution: {integrity: sha512-Ed8uJI3kM11de9S0j67wAV07JUNhbAqIrDYhQBrQW42jGopgheyk/cdcshgGO4fW5Wjq97COCY/BHogdGvKVNQ==}
    cpu: [arm64]
    os: [linux]
    requiresBuild: true
    dev: true
    optional: true

  /@rollup/rollup-linux-arm64-musl@4.6.0:
    resolution: {integrity: sha512-mZoNQ/qK4D7SSY8v6kEsAAyDgznzLLuSFCA3aBHZTmf3HP/dW4tNLTtWh9+LfyO0Z1aUn+ecpT7IQ3WtIg3ViQ==}
    cpu: [arm64]
    os: [linux]
    requiresBuild: true
    dev: true
    optional: true

  /@rollup/rollup-linux-x64-gnu@4.6.0:
    resolution: {integrity: sha512-rouezFHpwCqdEXsqAfNsTgSWO0FoZ5hKv5p+TGO5KFhyN/dvYXNMqMolOb8BkyKcPqjYRBeT+Z6V3aM26rPaYg==}
    cpu: [x64]
    os: [linux]
    requiresBuild: true
    dev: true
    optional: true

  /@rollup/rollup-linux-x64-musl@4.6.0:
    resolution: {integrity: sha512-Bbm+fyn3S6u51urfj3YnqBXg5vI2jQPncRRELaucmhBVyZkbWClQ1fEsRmdnCPpQOQfkpg9gZArvtMVkOMsh1w==}
    cpu: [x64]
    os: [linux]
    requiresBuild: true
    dev: true
    optional: true

  /@rollup/rollup-win32-arm64-msvc@4.6.0:
    resolution: {integrity: sha512-+MRMcyx9L2kTrTUzYmR61+XVsliMG4odFb5UmqtiT8xOfEicfYAGEuF/D1Pww1+uZkYhBqAHpvju7VN+GnC3ng==}
    cpu: [arm64]
    os: [win32]
    requiresBuild: true
    dev: true
    optional: true

  /@rollup/rollup-win32-ia32-msvc@4.6.0:
    resolution: {integrity: sha512-rxfeE6K6s/Xl2HGeK6cO8SiQq3k/3BYpw7cfhW5Bk2euXNEpuzi2cc7llxx1si1QgwfjNtdRNTGqdBzGlFZGFw==}
    cpu: [ia32]
    os: [win32]
    requiresBuild: true
    dev: true
    optional: true

  /@rollup/rollup-win32-x64-msvc@4.6.0:
    resolution: {integrity: sha512-QqmCsydHS172Y0Kc13bkMXvipbJSvzeglBncJG3LsYJSiPlxYACz7MmJBs4A8l1oU+jfhYEIC/+AUSlvjmiX/g==}
    cpu: [x64]
    os: [win32]
    requiresBuild: true
    dev: true
    optional: true

  /@rushstack/eslint-patch@1.5.0:
    resolution: {integrity: sha512-EF3948ckf3f5uPgYbQ6GhyA56Dmv8yg0+ir+BroRjwdxyZJsekhZzawOecC2rOTPCz173t7ZcR1HHZu0dZgOCw==}
    dev: true

  /@rushstack/node-core-library@3.61.0(@types/node@18.18.0):
    resolution: {integrity: sha512-tdOjdErme+/YOu4gPed3sFS72GhtWCgNV9oDsHDnoLY5oDfwjKUc9Z+JOZZ37uAxcm/OCahDHfuu2ugqrfWAVQ==}
    peerDependencies:
      '@types/node': '*'
    peerDependenciesMeta:
      '@types/node':
        optional: true
    dependencies:
      '@types/node': 18.18.0
      colors: 1.2.5
      fs-extra: 7.0.1
      import-lazy: 4.0.0
      jju: 1.4.0
      resolve: 1.22.6
      semver: 7.5.4
      z-schema: 5.0.5
    dev: true

  /@rushstack/rig-package@0.5.1:
    resolution: {integrity: sha512-pXRYSe29TjRw7rqxD4WS3HN/sRSbfr+tJs4a9uuaSIBAITbUggygdhuG0VrO0EO+QqH91GhYMN4S6KRtOEmGVA==}
    dependencies:
      resolve: 1.22.6
      strip-json-comments: 3.1.1
    dev: true

  /@rushstack/ts-command-line@4.17.1:
    resolution: {integrity: sha512-2jweO1O57BYP5qdBGl6apJLB+aRIn5ccIRTPDyULh0KMwVzFqWtw6IZWt1qtUoZD/pD2RNkIOosH6Cq45rIYeg==}
    dependencies:
      '@types/argparse': 1.0.38
      argparse: 1.0.10
      colors: 1.2.5
      string-argv: 0.3.2
    dev: true

  /@selderee/plugin-htmlparser2@0.11.0:
    resolution: {integrity: sha512-P33hHGdldxGabLFjPPpaTxVolMrzrcegejx+0GxjrIb9Zv48D8yAIA/QTDR2dFl7Uz7urX8aX6+5bCZslr+gWQ==}
    dependencies:
      domhandler: 5.0.3
      selderee: 0.11.0
    dev: false

  /@sinclair/typebox@0.27.8:
    resolution: {integrity: sha512-+Fj43pSMwJs4KRrH/938Uf+uAELIgVBmQzg/q1YG10djyfA3TnrU8N8XzqCh/okZdszqBQTZf96idMfE5lnwTA==}
    dev: true

  /@sindresorhus/is@6.1.0:
    resolution: {integrity: sha512-BuvU07zq3tQ/2SIgBsEuxKYDyDjC0n7Zir52bpHy2xnBbW81+po43aLFPLbeV3HRAheFbGud1qgcqSYfhtHMAg==}
    engines: {node: '>=16'}
    dev: false

  /@socket.io/component-emitter@3.1.0:
    resolution: {integrity: sha512-+9jVqKhRSpsc591z5vX+X5Yyw+he/HCB4iQ/RYxw35CEPaY1gnsNE43nf9n9AaYjAQrTiI/mOwKUKdUs9vf7Xg==}
    dev: false

  /@supabase/functions-js@2.1.5:
    resolution: {integrity: sha512-BNzC5XhCzzCaggJ8s53DP+WeHHGT/NfTsx2wUSSGKR2/ikLFQTBCDzMvGz/PxYMqRko/LwncQtKXGOYp1PkPaw==}
    dependencies:
      '@supabase/node-fetch': 2.6.15
    dev: false

  /@supabase/gotrue-js@2.62.0:
    resolution: {integrity: sha512-4eBuZNXGOk7ewqJuHPYMnk8clCtEx6Hfnu6yHLjZlx7w18TqcojcTRUBZagErtpgwwdfzUwKbquexhbrpH/ysw==}
    dependencies:
      '@supabase/node-fetch': 2.6.15
    dev: false

  /@supabase/node-fetch@2.6.15:
    resolution: {integrity: sha512-1ibVeYUacxWYi9i0cf5efil6adJ9WRyZBLivgjs+AUpewx1F3xPi7gLgaASI2SmIQxPoCEjAsLAzKPgMJVgOUQ==}
    engines: {node: 4.x || >=6.0.0}
    dependencies:
      whatwg-url: 5.0.0
    dev: false

  /@supabase/postgrest-js@1.9.2:
    resolution: {integrity: sha512-I6yHo8CC9cxhOo6DouDMy9uOfW7hjdsnCxZiaJuIVZm1dBGTFiQPgfMa9zXCamEWzNyWRjZvupAUuX+tqcl5Sw==}
    dependencies:
      '@supabase/node-fetch': 2.6.15
    dev: false

  /@supabase/realtime-js@2.9.3:
    resolution: {integrity: sha512-lAp50s2n3FhGJFq+wTSXLNIDPw5Y0Wxrgt44eM5nLSA3jZNUUP3Oq2Ccd1CbZdVntPCWLZvJaU//pAd2NE+QnQ==}
    dependencies:
      '@supabase/node-fetch': 2.6.15
      '@types/phoenix': 1.6.4
      '@types/ws': 8.5.10
      ws: 8.14.2
    transitivePeerDependencies:
      - bufferutil
      - utf-8-validate
    dev: false

  /@supabase/storage-js@2.5.5:
    resolution: {integrity: sha512-OpLoDRjFwClwc2cjTJZG8XviTiQH4Ik8sCiMK5v7et0MDu2QlXjCAW3ljxJB5+z/KazdMOTnySi+hysxWUPu3w==}
    dependencies:
      '@supabase/node-fetch': 2.6.15
    dev: false

  /@supabase/supabase-js@2.39.3:
    resolution: {integrity: sha512-NoltJSaJNKDJNutO5sJPAAi5RIWrn1z2XH+ig1+cHDojT6BTN7TvZPNa3Kq3gFQWfO5H1N9El/bCTZJ3iFW2kQ==}
    dependencies:
      '@supabase/functions-js': 2.1.5
      '@supabase/gotrue-js': 2.62.0
      '@supabase/node-fetch': 2.6.15
      '@supabase/postgrest-js': 1.9.2
      '@supabase/realtime-js': 2.9.3
      '@supabase/storage-js': 2.5.5
    transitivePeerDependencies:
      - bufferutil
      - utf-8-validate
    dev: false

  /@swc/core-darwin-arm64@1.3.101:
    resolution: {integrity: sha512-mNFK+uHNPRXSnfTOG34zJOeMl2waM4hF4a2NY7dkMXrPqw9CoJn4MwTXJcyMiSz1/BnNjjTCHF3Yhj0jPxmkzQ==}
    engines: {node: '>=10'}
    cpu: [arm64]
    os: [darwin]
    requiresBuild: true
    optional: true

  /@swc/core-darwin-x64@1.3.101:
    resolution: {integrity: sha512-B085j8XOx73Fg15KsHvzYWG262bRweGr3JooO1aW5ec5pYbz5Ew9VS5JKYS03w2UBSxf2maWdbPz2UFAxg0whw==}
    engines: {node: '>=10'}
    cpu: [x64]
    os: [darwin]
    requiresBuild: true
    optional: true

  /@swc/core-linux-arm-gnueabihf@1.3.101:
    resolution: {integrity: sha512-9xLKRb6zSzRGPqdz52Hy5GuB1lSjmLqa0lST6MTFads3apmx4Vgs8Y5NuGhx/h2I8QM4jXdLbpqQlifpzTlSSw==}
    engines: {node: '>=10'}
    cpu: [arm]
    os: [linux]
    requiresBuild: true
    optional: true

  /@swc/core-linux-arm64-gnu@1.3.101:
    resolution: {integrity: sha512-oE+r1lo7g/vs96Weh2R5l971dt+ZLuhaUX+n3BfDdPxNHfObXgKMjO7E+QS5RbGjv/AwiPCxQmbdCp/xN5ICJA==}
    engines: {node: '>=10'}
    cpu: [arm64]
    os: [linux]
    requiresBuild: true
    optional: true

  /@swc/core-linux-arm64-musl@1.3.101:
    resolution: {integrity: sha512-OGjYG3H4BMOTnJWJyBIovCez6KiHF30zMIu4+lGJTCrxRI2fAjGLml3PEXj8tC3FMcud7U2WUn6TdG0/te2k6g==}
    engines: {node: '>=10'}
    cpu: [arm64]
    os: [linux]
    requiresBuild: true
    optional: true

  /@swc/core-linux-x64-gnu@1.3.101:
    resolution: {integrity: sha512-/kBMcoF12PRO/lwa8Z7w4YyiKDcXQEiLvM+S3G9EvkoKYGgkkz4Q6PSNhF5rwg/E3+Hq5/9D2R+6nrkF287ihg==}
    engines: {node: '>=10'}
    cpu: [x64]
    os: [linux]
    requiresBuild: true
    optional: true

  /@swc/core-linux-x64-musl@1.3.101:
    resolution: {integrity: sha512-kDN8lm4Eew0u1p+h1l3JzoeGgZPQ05qDE0czngnjmfpsH2sOZxVj1hdiCwS5lArpy7ktaLu5JdRnx70MkUzhXw==}
    engines: {node: '>=10'}
    cpu: [x64]
    os: [linux]
    requiresBuild: true
    optional: true

  /@swc/core-win32-arm64-msvc@1.3.101:
    resolution: {integrity: sha512-9Wn8TTLWwJKw63K/S+jjrZb9yoJfJwCE2RV5vPCCWmlMf3U1AXj5XuWOLUX+Rp2sGKau7wZKsvywhheWm+qndQ==}
    engines: {node: '>=10'}
    cpu: [arm64]
    os: [win32]
    requiresBuild: true
    optional: true

  /@swc/core-win32-ia32-msvc@1.3.101:
    resolution: {integrity: sha512-onO5KvICRVlu2xmr4//V2je9O2XgS1SGKpbX206KmmjcJhXN5EYLSxW9qgg+kgV5mip+sKTHTAu7IkzkAtElYA==}
    engines: {node: '>=10'}
    cpu: [ia32]
    os: [win32]
    requiresBuild: true
    optional: true

  /@swc/core-win32-x64-msvc@1.3.101:
    resolution: {integrity: sha512-T3GeJtNQV00YmiVw/88/nxJ/H43CJvFnpvBHCVn17xbahiVUOPOduh3rc9LgAkKiNt/aV8vU3OJR+6PhfMR7UQ==}
    engines: {node: '>=10'}
    cpu: [x64]
    os: [win32]
    requiresBuild: true
    optional: true

  /@swc/core@1.3.101:
    resolution: {integrity: sha512-w5aQ9qYsd/IYmXADAnkXPGDMTqkQalIi+kfFf/MHRKTpaOL7DHjMXwPp/n8hJ0qNjRvchzmPtOqtPBiER50d8A==}
    engines: {node: '>=10'}
    requiresBuild: true
    peerDependencies:
      '@swc/helpers': ^0.5.0
    peerDependenciesMeta:
      '@swc/helpers':
        optional: true
    dependencies:
      '@swc/counter': 0.1.2
      '@swc/types': 0.1.5
    optionalDependencies:
      '@swc/core-darwin-arm64': 1.3.101
      '@swc/core-darwin-x64': 1.3.101
      '@swc/core-linux-arm-gnueabihf': 1.3.101
      '@swc/core-linux-arm64-gnu': 1.3.101
      '@swc/core-linux-arm64-musl': 1.3.101
      '@swc/core-linux-x64-gnu': 1.3.101
      '@swc/core-linux-x64-musl': 1.3.101
      '@swc/core-win32-arm64-msvc': 1.3.101
      '@swc/core-win32-ia32-msvc': 1.3.101
      '@swc/core-win32-x64-msvc': 1.3.101

  /@swc/counter@0.1.2:
    resolution: {integrity: sha512-9F4ys4C74eSTEUNndnER3VJ15oru2NumfQxS8geE+f3eB5xvfxpWyqE5XlVnxb/R14uoXi6SLbBwwiDSkv+XEw==}

  /@swc/helpers@0.5.2:
    resolution: {integrity: sha512-E4KcWTpoLHqwPHLxidpOqQbcrZVgi0rsmmZXUle1jXmJfuIf/UWpczUJ7MZZ5tlxytgJXyp0w4PGkkeLiuIdZw==}
    dependencies:
      tslib: 2.6.2
    dev: false

  /@swc/types@0.1.5:
    resolution: {integrity: sha512-myfUej5naTBWnqOCc/MdVOLVjXUXtIA+NpDrDBKJtLLg2shUjBu3cZmB/85RyitKc55+lUUyl7oRfLOvkr2hsw==}

  /@testing-library/dom@9.3.3:
    resolution: {integrity: sha512-fB0R+fa3AUqbLHWyxXa2kGVtf1Fe1ZZFr0Zp6AIbIAzXb2mKbEXl+PCQNUOaq5lbTab5tfctfXRNsWXxa2f7Aw==}
    engines: {node: '>=14'}
    dependencies:
      '@babel/code-frame': 7.22.13
      '@babel/runtime': 7.23.1
      '@types/aria-query': 5.0.2
      aria-query: 5.1.3
      chalk: 4.1.2
      dom-accessibility-api: 0.5.16
      lz-string: 1.5.0
      pretty-format: 27.5.1
    dev: true

  /@testing-library/react@14.0.0(react-dom@18.2.0)(react@18.2.0):
    resolution: {integrity: sha512-S04gSNJbYE30TlIMLTzv6QCTzt9AqIF5y6s6SzVFILNcNvbV/jU96GeiTPillGQo+Ny64M/5PV7klNYYgv5Dfg==}
    engines: {node: '>=14'}
    peerDependencies:
      react: ^18.0.0
      react-dom: ^18.0.0
    dependencies:
      '@babel/runtime': 7.23.1
      '@testing-library/dom': 9.3.3
      '@types/react-dom': 18.2.18
      react: 18.2.0
      react-dom: 18.2.0(react@18.2.0)
    dev: true

  /@types/argparse@1.0.38:
    resolution: {integrity: sha512-ebDJ9b0e702Yr7pWgB0jzm+CX4Srzz8RcXtLJDJB+BSccqMa36uyH/zUsSYao5+BD1ytv3k3rPYCq4mAE1hsXA==}
    dev: true

  /@types/aria-query@5.0.2:
    resolution: {integrity: sha512-PHKZuMN+K5qgKIWhBodXzQslTo5P+K/6LqeKXS6O/4liIDdZqaX5RXrCK++LAw+y/nptN48YmUMFiQHRSWYwtQ==}
    dev: true

  /@types/babel__core@7.20.5:
    resolution: {integrity: sha512-qoQprZvz5wQFJwMDqeseRXWv3rqMvhgpbXFfVyWhbx9X47POIA6i/+dXefEmZKoAgOaTdaIgNSMqMIU61yRyzA==}
    dependencies:
      '@babel/parser': 7.23.9
      '@babel/types': 7.23.9
      '@types/babel__generator': 7.6.8
      '@types/babel__template': 7.4.4
      '@types/babel__traverse': 7.20.5
    dev: true

  /@types/babel__generator@7.6.8:
    resolution: {integrity: sha512-ASsj+tpEDsEiFr1arWrlN6V3mdfjRMZt6LtK/Vp/kreFLnr5QH5+DhvD5nINYZXzwJvXeGq+05iUXcAzVrqWtw==}
    dependencies:
      '@babel/types': 7.23.9
    dev: true

  /@types/babel__template@7.4.4:
    resolution: {integrity: sha512-h/NUaSyG5EyxBIp8YRxo4RMe2/qQgvyowRwVMzhYhBCONbW8PUsg4lkFMrhgZhUe5z3L3MiLDuvyJ/CaPa2A8A==}
    dependencies:
      '@babel/parser': 7.23.9
      '@babel/types': 7.23.9
    dev: true

  /@types/babel__traverse@7.20.5:
    resolution: {integrity: sha512-WXCyOcRtH37HAUkpXhUduaxdm82b4GSlyTqajXviN4EfiuPgNYR109xMCKvpl6zPIpua0DGlMEDCq+g8EdoheQ==}
    dependencies:
      '@babel/types': 7.23.9
    dev: true

  /@types/chai-subset@1.3.3:
    resolution: {integrity: sha512-frBecisrNGz+F4T6bcc+NLeolfiojh5FxW2klu669+8BARtyQv2C/GkNW6FUodVe4BroGMP/wER/YDGc7rEllw==}
    dependencies:
      '@types/chai': 4.3.6
    dev: true

  /@types/chai@4.3.6:
    resolution: {integrity: sha512-VOVRLM1mBxIRxydiViqPcKn6MIxZytrbMpd6RJLIWKxUNr3zux8no0Oc7kJx0WAPIitgZ0gkrDS+btlqQpubpw==}
    dev: true

  /@types/cookie@0.4.1:
    resolution: {integrity: sha512-XW/Aa8APYr6jSVVA1y/DEIZX0/GMKLEVekNG727R8cs56ahETkRAy/3DR7+fJyh7oUgGwNQaRfXCun0+KbWY7Q==}
    dev: false

  /@types/cors@2.8.17:
    resolution: {integrity: sha512-8CGDvrBj1zgo2qE+oS3pOCyYNqCPryMWY2bGfwA0dcfopWGgxs+78df0Rs3rc9THP4JkOhLsAa+15VdpAqkcUA==}
    dependencies:
      '@types/node': 20.11.23
    dev: false

  /@types/eslint-scope@3.7.7:
    resolution: {integrity: sha512-MzMFlSLBqNF2gcHWO0G1vP/YQyfvrxZ0bF+u7mzUdZ1/xK4A4sru+nraZz5i3iEIk1l1uyicaDVTB4QbbEkAYg==}
    dependencies:
      '@types/eslint': 8.56.1
      '@types/estree': 1.0.5
    dev: false

  /@types/eslint@8.56.1:
    resolution: {integrity: sha512-18PLWRzhy9glDQp3+wOgfLYRWlhgX0azxgJ63rdpoUHyrC9z0f5CkFburjQx4uD7ZCruw85ZtMt6K+L+R8fLJQ==}
    dependencies:
      '@types/estree': 1.0.5
      '@types/json-schema': 7.0.13
    dev: false

  /@types/estree@1.0.5:
    resolution: {integrity: sha512-/kYRxGDLWzHOB7q+wtSUQlFrtcdUccpfy+X+9iMBpHK8QLLhx2wIPYuS5DYtR9Wa/YlZAbIovy7qVdB1Aq6Lyw==}

  /@types/fs-extra@11.0.1:
    resolution: {integrity: sha512-MxObHvNl4A69ofaTRU8DFqvgzzv8s9yRtaPPm5gud9HDNvpB3GPQFvNuTWAI59B9huVGV5jXYJwbCsmBsOGYWA==}
    dependencies:
      '@types/jsonfile': 6.1.2
      '@types/node': 20.10.4
    dev: true

  /@types/glob@7.2.0:
    resolution: {integrity: sha512-ZUxbzKl0IfJILTS6t7ip5fQQM/J3TJYubDm3nMbgubNNYS62eXeUpoLUC8/7fJNiFYHTrGPQn7hspDUzIHX3UA==}
    dependencies:
      '@types/minimatch': 5.1.2
      '@types/node': 20.11.23
    dev: true

  /@types/html-to-text@9.0.4:
    resolution: {integrity: sha512-pUY3cKH/Nm2yYrEmDlPR1mR7yszjGx4DrwPjQ702C4/D5CwHuZTgZdIdwPkRbcuhs7BAh2L5rg3CL5cbRiGTCQ==}
    dev: true

  /@types/js-beautify@1.14.3:
    resolution: {integrity: sha512-FMbQHz+qd9DoGvgLHxeqqVPaNRffpIu5ZjozwV8hf9JAGpIOzuAf4wGbRSo8LNITHqGjmmVjaMggTT5P4v4IHg==}
    dev: true

  /@types/json-schema@7.0.13:
    resolution: {integrity: sha512-RbSSoHliUbnXj3ny0CNFOoxrIDV6SUGyStHsvDqosw6CkdPV8TtWGlfecuK4ToyMEAql6pzNxgCFKanovUzlgQ==}

  /@types/json5@0.0.29:
    resolution: {integrity: sha512-dRLjCWHYg4oaA77cxO64oO+7JwCwnIzkZPdrrC71jQmQtlhM556pwKo5bUzqvZndkVbeFLIIi+9TC40JNF5hNQ==}
    dev: true

  /@types/jsonfile@6.1.2:
    resolution: {integrity: sha512-8t92P+oeW4d/CRQfJaSqEwXujrhH4OEeHRjGU3v1Q8mUS8GPF3yiX26sw4svv6faL2HfBtGTe2xWIoVgN3dy9w==}
    dependencies:
      '@types/node': 20.11.23
    dev: true

  /@types/mime-types@2.1.4:
    resolution: {integrity: sha512-lfU4b34HOri+kAY5UheuFMWPDOI+OPceBSHZKp69gEyTL/mmJ4cnU6Y/rlme3UL3GyOn6Y42hyIEw0/q8sWx5w==}
    dev: true

  /@types/minimatch@5.1.2:
    resolution: {integrity: sha512-K0VQKziLUWkVKiRVrx4a40iPaxTUefQmjtkQofBkYRcoaaL/8rhwDWww9qWbrgicNOgnpIsMxyNIUM4+n6dUIA==}
    dev: true

  /@types/node@18.0.0:
    resolution: {integrity: sha512-cHlGmko4gWLVI27cGJntjs/Sj8th9aYwplmZFwmmgYQQvL5NUsgVJG7OddLvNfLqYS31KFN0s3qlaD9qCaxACA==}
    dev: true

  /@types/node@18.18.0:
    resolution: {integrity: sha512-3xA4X31gHT1F1l38ATDIL9GpRLdwVhnEFC8Uikv5ZLlXATwrCYyPq7ZWHxzxc3J/30SUiwiYT+bQe0/XvKlWbw==}
    dev: true

  /@types/node@20.10.4:
    resolution: {integrity: sha512-D08YG6rr8X90YB56tSIuBaddy/UXAA9RKJoFvrsnogAum/0pmjkgi4+2nx96A330FmioegBWmEYQ+syqCFaveg==}
    dependencies:
      undici-types: 5.26.5

  /@types/node@20.11.23:
    resolution: {integrity: sha512-ZUarKKfQuRILSNYt32FuPL20HS7XwNT7/uRwSV8tiHWfyyVwDLYZNF6DZKc2bove++pgfsXn9sUwII/OsQ82cQ==}
    dependencies:
      undici-types: 5.26.5

  /@types/normalize-package-data@2.4.2:
    resolution: {integrity: sha512-lqa4UEhhv/2sjjIQgjX8B+RBjj47eo0mzGasklVJ78UKGQY1r0VpB9XHDaZZO9qzEFDdy4MrXLuEaSmPrPSe/A==}
    dev: true

  /@types/normalize-path@3.0.2:
    resolution: {integrity: sha512-DO++toKYPaFn0Z8hQ7Tx+3iT9t77IJo/nDiqTXilgEP+kPNIYdpS9kh3fXuc53ugqwp9pxC1PVjCpV1tQDyqMA==}
    dev: true

  /@types/phoenix@1.6.4:
    resolution: {integrity: sha512-B34A7uot1Cv0XtaHRYDATltAdKx0BvVKNgYNqE4WjtPUa4VQJM7kxeXcVKaH+KS+kCmZ+6w+QaUdcljiheiBJA==}
    dev: false

  /@types/postcss-css-variables@0.18.3:
    resolution: {integrity: sha512-E7puBJg4Pxo39BgIRklr1ycHgjiyZ3PrYNKq3cguhPBltASIHMiB4+rTiTGOepBhoIIDTX4g4Y41PRr6cHFx5A==}
    dependencies:
      postcss: 8.4.38
    dev: true

  /@types/prismjs@1.26.2:
    resolution: {integrity: sha512-/r7Cp7iUIk7gts26mHXD66geUC+2Fo26TZYjQK6Nr4LDfi6lmdRmMqM0oPwfiMhUwoBAOFe8GstKi2pf6hZvwA==}
    dev: false

  /@types/prismjs@1.26.3:
    resolution: {integrity: sha512-A0D0aTXvjlqJ5ZILMz3rNfDBOx9hHxLZYv2by47Sm/pqW35zzjusrZTryatjN/Rf8Us2gZrJD+KeHbUSTux1Cw==}
    dev: true

  /@types/prop-types@15.7.7:
    resolution: {integrity: sha512-FbtmBWCcSa2J4zL781Zf1p5YUBXQomPEcep9QZCfRfQgTxz3pJWiDFLebohZ9fFntX5ibzOkSsrJ0TEew8cAog==}

  /@types/react-dom@18.2.14:
    resolution: {integrity: sha512-V835xgdSVmyQmI1KLV2BEIUgqEuinxp9O4G6g3FqO/SqLac049E53aysv0oEFD2kHfejeKU+ZqL2bcFWj9gLAQ==}
    dependencies:
      '@types/react': 18.2.47

  /@types/react-dom@18.2.18:
    resolution: {integrity: sha512-TJxDm6OfAX2KJWJdMEVTwWke5Sc/E/RlnPGvGfS0W7+6ocy2xhDVQVh/KvC2Uf7kACs+gDytdusDSdWfWkaNzw==}
    dependencies:
      '@types/react': 18.2.33
    dev: true

  /@types/react@18.2.33:
    resolution: {integrity: sha512-v+I7S+hu3PIBoVkKGpSYYpiBT1ijqEzWpzQD62/jm4K74hPpSP7FF9BnKG6+fg2+62weJYkkBWDJlZt5JO/9hg==}
    dependencies:
      '@types/prop-types': 15.7.7
      '@types/scheduler': 0.16.4
      csstype: 3.1.2

  /@types/react@18.2.47:
    resolution: {integrity: sha512-xquNkkOirwyCgoClNk85BjP+aqnIS+ckAJ8i37gAbDs14jfW/J23f2GItAf33oiUPQnqNMALiFeoM9Y5mbjpVQ==}
    dependencies:
      '@types/prop-types': 15.7.7
      '@types/scheduler': 0.16.4
      csstype: 3.1.2

  /@types/scheduler@0.16.4:
    resolution: {integrity: sha512-2L9ifAGl7wmXwP4v3pN4p2FLhD0O1qsJpvKmNin5VA8+UvNVb447UDaAEV6UdrkA+m/Xs58U1RFps44x6TFsVQ==}

  /@types/semver@7.5.3:
    resolution: {integrity: sha512-OxepLK9EuNEIPxWNME+C6WwbRAOOI2o2BaQEGzz5Lu2e4Z5eDnEo+/aVEDMIXywoJitJ7xWd641wrGLZdtwRyw==}
    dev: true

  /@types/shelljs@0.8.15:
    resolution: {integrity: sha512-vzmnCHl6hViPu9GNLQJ+DZFd6BQI2DBTUeOvYHqkWQLMfKAAQYMb/xAmZkTogZI/vqXHCWkqDRymDI5p0QTi5Q==}
    dependencies:
      '@types/glob': 7.2.0
      '@types/node': 20.10.4
    dev: true

  /@types/webpack@5.28.5(@swc/core@1.3.101)(esbuild@0.19.11):
    resolution: {integrity: sha512-wR87cgvxj3p6D0Crt1r5avwqffqPXUkNlnQ1mjU93G7gCuFjufZR4I6j8cz5g1F1tTYpfOOFvly+cmIQwL9wvw==}
    dependencies:
      '@types/node': 20.10.4
      tapable: 2.2.1
      webpack: 5.89.0(@swc/core@1.3.101)(esbuild@0.19.11)
    transitivePeerDependencies:
      - '@swc/core'
      - esbuild
      - uglify-js
      - webpack-cli
    dev: false

  /@types/ws@8.5.10:
    resolution: {integrity: sha512-vmQSUcfalpIq0R9q7uTo2lXs6eGIpt9wtnLdMv9LVpIjCA/+ufZRozlVoVelIYixx1ugCBKDhn89vnsEGOCx9A==}
    dependencies:
      '@types/node': 20.11.23
    dev: false

  /@typescript-eslint/eslint-plugin@6.7.3(@typescript-eslint/parser@6.7.3)(eslint@8.50.0)(typescript@5.1.6):
    resolution: {integrity: sha512-vntq452UHNltxsaaN+L9WyuMch8bMd9CqJ3zhzTPXXidwbf5mqqKCVXEuvRZUqLJSTLeWE65lQwyXsRGnXkCTA==}
    engines: {node: ^16.0.0 || >=18.0.0}
    peerDependencies:
      '@typescript-eslint/parser': ^6.0.0 || ^6.0.0-alpha
      eslint: ^7.0.0 || ^8.0.0
      typescript: '*'
    peerDependenciesMeta:
      typescript:
        optional: true
    dependencies:
      '@eslint-community/regexpp': 4.9.0
      '@typescript-eslint/parser': 6.7.3(eslint@8.50.0)(typescript@5.1.6)
      '@typescript-eslint/scope-manager': 6.7.3
      '@typescript-eslint/type-utils': 6.7.3(eslint@8.50.0)(typescript@5.1.6)
      '@typescript-eslint/utils': 6.7.3(eslint@8.50.0)(typescript@5.1.6)
      '@typescript-eslint/visitor-keys': 6.7.3
      debug: 4.3.4
      eslint: 8.50.0
      graphemer: 1.4.0
      ignore: 5.2.4
      natural-compare: 1.4.0
      semver: 7.5.4
      ts-api-utils: 1.0.3(typescript@5.1.6)
      typescript: 5.1.6
    transitivePeerDependencies:
      - supports-color
    dev: true

  /@typescript-eslint/parser@6.7.3(eslint@8.50.0)(typescript@5.1.6):
    resolution: {integrity: sha512-TlutE+iep2o7R8Lf+yoer3zU6/0EAUc8QIBB3GYBc1KGz4c4TRm83xwXUZVPlZ6YCLss4r77jbu6j3sendJoiQ==}
    engines: {node: ^16.0.0 || >=18.0.0}
    peerDependencies:
      eslint: ^7.0.0 || ^8.0.0
      typescript: '*'
    peerDependenciesMeta:
      typescript:
        optional: true
    dependencies:
      '@typescript-eslint/scope-manager': 6.7.3
      '@typescript-eslint/types': 6.7.3
      '@typescript-eslint/typescript-estree': 6.7.3(typescript@5.1.6)
      '@typescript-eslint/visitor-keys': 6.7.3
      debug: 4.3.4
      eslint: 8.50.0
      typescript: 5.1.6
    transitivePeerDependencies:
      - supports-color
    dev: true

  /@typescript-eslint/scope-manager@5.62.0:
    resolution: {integrity: sha512-VXuvVvZeQCQb5Zgf4HAxc04q5j+WrNAtNh9OwCsCgpKqESMTu3tF/jhZ3xG6T4NZwWl65Bg8KuS2uEvhSfLl0w==}
    engines: {node: ^12.22.0 || ^14.17.0 || >=16.0.0}
    dependencies:
      '@typescript-eslint/types': 5.62.0
      '@typescript-eslint/visitor-keys': 5.62.0
    dev: true

  /@typescript-eslint/scope-manager@6.7.3:
    resolution: {integrity: sha512-wOlo0QnEou9cHO2TdkJmzF7DFGvAKEnB82PuPNHpT8ZKKaZu6Bm63ugOTn9fXNJtvuDPanBc78lGUGGytJoVzQ==}
    engines: {node: ^16.0.0 || >=18.0.0}
    dependencies:
      '@typescript-eslint/types': 6.7.3
      '@typescript-eslint/visitor-keys': 6.7.3
    dev: true

  /@typescript-eslint/type-utils@6.7.3(eslint@8.50.0)(typescript@5.1.6):
    resolution: {integrity: sha512-Fc68K0aTDrKIBvLnKTZ5Pf3MXK495YErrbHb1R6aTpfK5OdSFj0rVN7ib6Tx6ePrZ2gsjLqr0s98NG7l96KSQw==}
    engines: {node: ^16.0.0 || >=18.0.0}
    peerDependencies:
      eslint: ^7.0.0 || ^8.0.0
      typescript: '*'
    peerDependenciesMeta:
      typescript:
        optional: true
    dependencies:
      '@typescript-eslint/typescript-estree': 6.7.3(typescript@5.1.6)
      '@typescript-eslint/utils': 6.7.3(eslint@8.50.0)(typescript@5.1.6)
      debug: 4.3.4
      eslint: 8.50.0
      ts-api-utils: 1.0.3(typescript@5.1.6)
      typescript: 5.1.6
    transitivePeerDependencies:
      - supports-color
    dev: true

  /@typescript-eslint/types@5.62.0:
    resolution: {integrity: sha512-87NVngcbVXUahrRTqIK27gD2t5Cu1yuCXxbLcFtCzZGlfyVWWh8mLHkoxzjsB6DDNnvdL+fW8MiwPEJyGJQDgQ==}
    engines: {node: ^12.22.0 || ^14.17.0 || >=16.0.0}
    dev: true

  /@typescript-eslint/types@6.7.3:
    resolution: {integrity: sha512-4g+de6roB2NFcfkZb439tigpAMnvEIg3rIjWQ+EM7IBaYt/CdJt6em9BJ4h4UpdgaBWdmx2iWsafHTrqmgIPNw==}
    engines: {node: ^16.0.0 || >=18.0.0}
    dev: true

  /@typescript-eslint/typescript-estree@5.62.0(typescript@5.1.6):
    resolution: {integrity: sha512-CmcQ6uY7b9y694lKdRB8FEel7JbU/40iSAPomu++SjLMntB+2Leay2LO6i8VnJk58MtE9/nQSFIH6jpyRWyYzA==}
    engines: {node: ^12.22.0 || ^14.17.0 || >=16.0.0}
    peerDependencies:
      typescript: '*'
    peerDependenciesMeta:
      typescript:
        optional: true
    dependencies:
      '@typescript-eslint/types': 5.62.0
      '@typescript-eslint/visitor-keys': 5.62.0
      debug: 4.3.4
      globby: 11.1.0
      is-glob: 4.0.3
      semver: 7.5.4
      tsutils: 3.21.0(typescript@5.1.6)
      typescript: 5.1.6
    transitivePeerDependencies:
      - supports-color
    dev: true

  /@typescript-eslint/typescript-estree@6.7.3(typescript@5.1.6):
    resolution: {integrity: sha512-YLQ3tJoS4VxLFYHTw21oe1/vIZPRqAO91z6Uv0Ss2BKm/Ag7/RVQBcXTGcXhgJMdA4U+HrKuY5gWlJlvoaKZ5g==}
    engines: {node: ^16.0.0 || >=18.0.0}
    peerDependencies:
      typescript: '*'
    peerDependenciesMeta:
      typescript:
        optional: true
    dependencies:
      '@typescript-eslint/types': 6.7.3
      '@typescript-eslint/visitor-keys': 6.7.3
      debug: 4.3.4
      globby: 11.1.0
      is-glob: 4.0.3
      semver: 7.5.4
      ts-api-utils: 1.0.3(typescript@5.1.6)
      typescript: 5.1.6
    transitivePeerDependencies:
      - supports-color
    dev: true

  /@typescript-eslint/utils@5.62.0(eslint@8.50.0)(typescript@5.1.6):
    resolution: {integrity: sha512-n8oxjeb5aIbPFEtmQxQYOLI0i9n5ySBEY/ZEHHZqKQSFnxio1rv6dthascc9dLuwrL0RC5mPCxB7vnAVGAYWAQ==}
    engines: {node: ^12.22.0 || ^14.17.0 || >=16.0.0}
    peerDependencies:
      eslint: ^6.0.0 || ^7.0.0 || ^8.0.0
    dependencies:
      '@eslint-community/eslint-utils': 4.4.0(eslint@8.50.0)
      '@types/json-schema': 7.0.13
      '@types/semver': 7.5.3
      '@typescript-eslint/scope-manager': 5.62.0
      '@typescript-eslint/types': 5.62.0
      '@typescript-eslint/typescript-estree': 5.62.0(typescript@5.1.6)
      eslint: 8.50.0
      eslint-scope: 5.1.1
      semver: 7.5.4
    transitivePeerDependencies:
      - supports-color
      - typescript
    dev: true

  /@typescript-eslint/utils@6.7.3(eslint@8.50.0)(typescript@5.1.6):
    resolution: {integrity: sha512-vzLkVder21GpWRrmSR9JxGZ5+ibIUSudXlW52qeKpzUEQhRSmyZiVDDj3crAth7+5tmN1ulvgKaCU2f/bPRCzg==}
    engines: {node: ^16.0.0 || >=18.0.0}
    peerDependencies:
      eslint: ^7.0.0 || ^8.0.0
    dependencies:
      '@eslint-community/eslint-utils': 4.4.0(eslint@8.50.0)
      '@types/json-schema': 7.0.13
      '@types/semver': 7.5.3
      '@typescript-eslint/scope-manager': 6.7.3
      '@typescript-eslint/types': 6.7.3
      '@typescript-eslint/typescript-estree': 6.7.3(typescript@5.1.6)
      eslint: 8.50.0
      semver: 7.5.4
    transitivePeerDependencies:
      - supports-color
      - typescript
    dev: true

  /@typescript-eslint/visitor-keys@5.62.0:
    resolution: {integrity: sha512-07ny+LHRzQXepkGg6w0mFY41fVUNBrL2Roj/++7V1txKugfjm/Ci/qSND03r2RhlJhJYMcTn9AhhSSqQp0Ysyw==}
    engines: {node: ^12.22.0 || ^14.17.0 || >=16.0.0}
    dependencies:
      '@typescript-eslint/types': 5.62.0
      eslint-visitor-keys: 3.4.3
    dev: true

  /@typescript-eslint/visitor-keys@6.7.3:
    resolution: {integrity: sha512-HEVXkU9IB+nk9o63CeICMHxFWbHWr3E1mpilIQBe9+7L/lH97rleFLVtYsfnWB+JVMaiFnEaxvknvmIzX+CqVg==}
    engines: {node: ^16.0.0 || >=18.0.0}
    dependencies:
      '@typescript-eslint/types': 6.7.3
      eslint-visitor-keys: 3.4.3
    dev: true

  /@vercel/analytics@1.0.1:
    resolution: {integrity: sha512-Ux0c9qUfkcPqng3vrR0GTrlQdqNJ2JREn/2ydrVuKwM3RtMfF2mWX31Ijqo1opSjNAq6rK76PwtANw6kl6TAow==}
    dev: false

  /@vercel/style-guide@5.1.0(eslint@8.50.0)(prettier@3.0.3)(typescript@5.1.6):
    resolution: {integrity: sha512-L9lWYePIycm7vIOjDLj+mmMdmmPkW3/brHjgq+nJdvMOrL7Hdk/19w8X583HYSk0vWsq494o5Qkh6x5+uW7ljg==}
    engines: {node: '>=16'}
    peerDependencies:
      '@next/eslint-plugin-next': '>=12.3.0 <15'
      eslint: '>=8.48.0 <9'
      prettier: '>=3.0.0 <4'
      typescript: '>=4.8.0 <6'
    peerDependenciesMeta:
      '@next/eslint-plugin-next':
        optional: true
      eslint:
        optional: true
      prettier:
        optional: true
      typescript:
        optional: true
    dependencies:
      '@babel/core': 7.23.9
      '@babel/eslint-parser': 7.22.15(@babel/core@7.23.9)(eslint@8.50.0)
      '@rushstack/eslint-patch': 1.5.0
      '@typescript-eslint/eslint-plugin': 6.7.3(@typescript-eslint/parser@6.7.3)(eslint@8.50.0)(typescript@5.1.6)
      '@typescript-eslint/parser': 6.7.3(eslint@8.50.0)(typescript@5.1.6)
      eslint: 8.50.0
      eslint-config-prettier: 9.0.0(eslint@8.50.0)
      eslint-import-resolver-alias: 1.1.2(eslint-plugin-import@2.28.1)
      eslint-import-resolver-typescript: 3.6.1(@typescript-eslint/parser@6.7.3)(eslint-plugin-import@2.28.1)(eslint@8.50.0)
      eslint-plugin-eslint-comments: 3.2.0(eslint@8.50.0)
      eslint-plugin-import: 2.28.1(@typescript-eslint/parser@6.7.3)(eslint-import-resolver-typescript@3.6.1)(eslint@8.50.0)
      eslint-plugin-jest: 27.4.2(@typescript-eslint/eslint-plugin@6.7.3)(eslint@8.50.0)(typescript@5.1.6)
      eslint-plugin-jsx-a11y: 6.7.1(eslint@8.50.0)
      eslint-plugin-playwright: 0.16.0(eslint-plugin-jest@27.4.2)(eslint@8.50.0)
      eslint-plugin-react: 7.33.2(eslint@8.50.0)
      eslint-plugin-react-hooks: 4.6.0(eslint@8.50.0)
      eslint-plugin-testing-library: 6.0.2(eslint@8.50.0)(typescript@5.1.6)
      eslint-plugin-tsdoc: 0.2.17
      eslint-plugin-unicorn: 48.0.1(eslint@8.50.0)
      prettier: 3.0.3
      prettier-plugin-packagejson: 2.4.6(prettier@3.0.3)
      typescript: 5.1.6
    transitivePeerDependencies:
      - eslint-import-resolver-node
      - eslint-import-resolver-webpack
      - jest
      - supports-color
    dev: true

  /@vitejs/plugin-react@4.2.1(vite@4.5.2):
    resolution: {integrity: sha512-oojO9IDc4nCUUi8qIR11KoQm0XFFLIwsRBwHRR4d/88IWghn1y6ckz/bJ8GHDCsYEJee8mDzqtJxh15/cisJNQ==}
    engines: {node: ^14.18.0 || >=16.0.0}
    peerDependencies:
      vite: ^4.2.0 || ^5.0.0
    dependencies:
      '@babel/core': 7.23.9
      '@babel/plugin-transform-react-jsx-self': 7.23.3(@babel/core@7.23.9)
      '@babel/plugin-transform-react-jsx-source': 7.23.3(@babel/core@7.23.9)
      '@types/babel__core': 7.20.5
      react-refresh: 0.14.0
      vite: 4.5.2(@types/node@18.18.0)
    transitivePeerDependencies:
      - supports-color
    dev: true

  /@vitest/expect@0.34.6:
    resolution: {integrity: sha512-QUzKpUQRc1qC7qdGo7rMK3AkETI7w18gTCUrsNnyjjJKYiuUB9+TQK3QnR1unhCnWRC0AbKv2omLGQDF/mIjOw==}
    dependencies:
      '@vitest/spy': 0.34.6
      '@vitest/utils': 0.34.6
      chai: 4.3.10
    dev: true

  /@vitest/expect@1.1.0:
    resolution: {integrity: sha512-9IE2WWkcJo2BR9eqtY5MIo3TPmS50Pnwpm66A6neb2hvk/QSLfPXBz2qdiwUOQkwyFuuXEUj5380CbwfzW4+/w==}
    dependencies:
      '@vitest/spy': 1.1.0
      '@vitest/utils': 1.1.0
      chai: 4.3.10
    dev: true

  /@vitest/expect@1.1.1:
    resolution: {integrity: sha512-Qpw01C2Hyb3085jBkOJLQ7HRX0Ncnh2qV4p+xWmmhcIUlMykUF69zsnZ1vPmAjZpomw9+5tWEGOQ0GTfR8U+kA==}
    dependencies:
      '@vitest/spy': 1.1.1
      '@vitest/utils': 1.1.1
      chai: 4.3.10
    dev: true

  /@vitest/expect@1.1.3:
    resolution: {integrity: sha512-MnJqsKc1Ko04lksF9XoRJza0bGGwTtqfbyrsYv5on4rcEkdo+QgUdITenBQBUltKzdxW7K3rWh+nXRULwsdaVg==}
    dependencies:
      '@vitest/spy': 1.1.3
      '@vitest/utils': 1.1.3
      chai: 4.3.10
    dev: true

  /@vitest/runner@0.34.6:
    resolution: {integrity: sha512-1CUQgtJSLF47NnhN+F9X2ycxUP0kLHQ/JWvNHbeBfwW8CzEGgeskzNnHDyv1ieKTltuR6sdIHV+nmR6kPxQqzQ==}
    dependencies:
      '@vitest/utils': 0.34.6
      p-limit: 4.0.0
      pathe: 1.1.1
    dev: true

  /@vitest/runner@1.1.0:
    resolution: {integrity: sha512-zdNLJ00pm5z/uhbWF6aeIJCGMSyTyWImy3Fcp9piRGvueERFlQFbUwCpzVce79OLm2UHk9iwaMSOaU9jVHgNVw==}
    dependencies:
      '@vitest/utils': 1.1.0
      p-limit: 5.0.0
      pathe: 1.1.1
    dev: true

  /@vitest/runner@1.1.1:
    resolution: {integrity: sha512-8HokyJo1SnSi3uPFKfWm/Oq1qDwLC4QDcVsqpXIXwsRPAg3gIDh8EbZ1ri8cmQkBxdOu62aOF9B4xcqJhvt4xQ==}
    dependencies:
      '@vitest/utils': 1.1.1
      p-limit: 5.0.0
      pathe: 1.1.1
    dev: true

  /@vitest/runner@1.1.3:
    resolution: {integrity: sha512-Va2XbWMnhSdDEh/OFxyUltgQuuDRxnarK1hW5QNN4URpQrqq6jtt8cfww/pQQ4i0LjoYxh/3bYWvDFlR9tU73g==}
    dependencies:
      '@vitest/utils': 1.1.3
      p-limit: 5.0.0
      pathe: 1.1.1
    dev: true

  /@vitest/snapshot@0.34.6:
    resolution: {integrity: sha512-B3OZqYn6k4VaN011D+ve+AA4whM4QkcwcrwaKwAbyyvS/NB1hCWjFIBQxAQQSQir9/RtyAAGuq+4RJmbn2dH4w==}
    dependencies:
      magic-string: 0.30.4
      pathe: 1.1.1
      pretty-format: 29.7.0
    dev: true

  /@vitest/snapshot@1.1.0:
    resolution: {integrity: sha512-5O/wyZg09V5qmNmAlUgCBqflvn2ylgsWJRRuPrnHEfDNT6tQpQ8O1isNGgo+VxofISHqz961SG3iVvt3SPK/QQ==}
    dependencies:
      magic-string: 0.30.5
      pathe: 1.1.1
      pretty-format: 29.7.0
    dev: true

  /@vitest/snapshot@1.1.1:
    resolution: {integrity: sha512-WnMHjv4VdHLbFGgCdVVvyRkRPnOKN75JJg+LLTdr6ah7YnL75W+7CTIMdzPEPzaDxA8r5yvSVlc1d8lH3yE28w==}
    dependencies:
      magic-string: 0.30.5
      pathe: 1.1.1
      pretty-format: 29.7.0
    dev: true

  /@vitest/snapshot@1.1.3:
    resolution: {integrity: sha512-U0r8pRXsLAdxSVAyGNcqOU2H3Z4Y2dAAGGelL50O0QRMdi1WWeYHdrH/QWpN1e8juWfVKsb8B+pyJwTC+4Gy9w==}
    dependencies:
      magic-string: 0.30.5
      pathe: 1.1.1
      pretty-format: 29.7.0
    dev: true

  /@vitest/spy@0.34.6:
    resolution: {integrity: sha512-xaCvneSaeBw/cz8ySmF7ZwGvL0lBjfvqc1LpQ/vcdHEvpLn3Ff1vAvjw+CoGn0802l++5L/pxb7whwcWAw+DUQ==}
    dependencies:
      tinyspy: 2.1.1
    dev: true

  /@vitest/spy@1.1.0:
    resolution: {integrity: sha512-sNOVSU/GE+7+P76qYo+VXdXhXffzWZcYIPQfmkiRxaNCSPiLANvQx5Mx6ZURJ/ndtEkUJEpvKLXqAYTKEY+lTg==}
    dependencies:
      tinyspy: 2.2.0
    dev: true

  /@vitest/spy@1.1.1:
    resolution: {integrity: sha512-hDU2KkOTfFp4WFFPWwHFauddwcKuGQ7gF6Un/ZZkCogoAiTMN7/7YKvUDbywPZZ754iCQGjdUmXN3t4k0jm1IQ==}
    dependencies:
      tinyspy: 2.2.0
    dev: true

  /@vitest/spy@1.1.3:
    resolution: {integrity: sha512-Ec0qWyGS5LhATFQtldvChPTAHv08yHIOZfiNcjwRQbFPHpkih0md9KAbs7TfeIfL7OFKoe7B/6ukBTqByubXkQ==}
    dependencies:
      tinyspy: 2.2.0
    dev: true

  /@vitest/utils@0.34.6:
    resolution: {integrity: sha512-IG5aDD8S6zlvloDsnzHw0Ut5xczlF+kv2BOTo+iXfPr54Yhi5qbVOgGB1hZaVq4iJ4C/MZ2J0y15IlsV/ZcI0A==}
    dependencies:
      diff-sequences: 29.6.3
      loupe: 2.3.6
      pretty-format: 29.7.0
    dev: true

  /@vitest/utils@1.1.0:
    resolution: {integrity: sha512-z+s510fKmYz4Y41XhNs3vcuFTFhcij2YF7F8VQfMEYAAUfqQh0Zfg7+w9xdgFGhPf3tX3TicAe+8BDITk6ampQ==}
    dependencies:
      diff-sequences: 29.6.3
      loupe: 2.3.7
      pretty-format: 29.7.0
    dev: true

  /@vitest/utils@1.1.1:
    resolution: {integrity: sha512-E9LedH093vST/JuBSyHLFMpxJKW3dLhe/flUSPFedoyj4wKiFX7Jm8gYLtOIiin59dgrssfmFv0BJ1u8P/LC/A==}
    dependencies:
      diff-sequences: 29.6.3
      loupe: 2.3.7
      pretty-format: 29.7.0
    dev: true

  /@vitest/utils@1.1.3:
    resolution: {integrity: sha512-Dyt3UMcdElTll2H75vhxfpZu03uFpXRCHxWnzcrFjZxT1kTbq8ALUYIeBgGolo1gldVdI0YSlQRacsqxTwNqwg==}
    dependencies:
      diff-sequences: 29.6.3
      estree-walker: 3.0.3
      loupe: 2.3.7
      pretty-format: 29.7.0
    dev: true

  /@volar/language-core@1.11.1:
    resolution: {integrity: sha512-dOcNn3i9GgZAcJt43wuaEykSluAuOkQgzni1cuxLxTV0nJKanQztp7FxyswdRILaKH+P2XZMPRp2S4MV/pElCw==}
    dependencies:
      '@volar/source-map': 1.11.1
    dev: true

  /@volar/source-map@1.11.1:
    resolution: {integrity: sha512-hJnOnwZ4+WT5iupLRnuzbULZ42L7BWWPMmruzwtLhJfpDVoZLjNBxHDi2sY2bgZXCKlpU5XcsMFoYrsQmPhfZg==}
    dependencies:
      muggle-string: 0.3.1
    dev: true

  /@volar/typescript@1.11.1:
    resolution: {integrity: sha512-iU+t2mas/4lYierSnoFOeRFQUhAEMgsFuQxoxvwn5EdQopw43j+J27a4lt9LMInx1gLJBC6qL14WYGlgymaSMQ==}
    dependencies:
      '@volar/language-core': 1.11.1
      path-browserify: 1.0.1
    dev: true

  /@vue/compiler-core@3.3.9:
    resolution: {integrity: sha512-+/Lf68Vr/nFBA6ol4xOtJrW+BQWv3QWKfRwGSm70jtXwfhZNF4R/eRgyVJYoxFRhdCTk/F6g99BP0ffPgZihfQ==}
    dependencies:
      '@babel/parser': 7.23.9
      '@vue/shared': 3.3.9
      estree-walker: 2.0.2
      source-map-js: 1.0.2
    dev: true

  /@vue/compiler-dom@3.3.9:
    resolution: {integrity: sha512-nfWubTtLXuT4iBeDSZ5J3m218MjOy42Vp2pmKVuBKo2/BLcrFUX8nCSr/bKRFiJ32R8qbdnnnBgRn9AdU5v0Sg==}
    dependencies:
      '@vue/compiler-core': 3.3.9
      '@vue/shared': 3.3.9
    dev: true

  /@vue/language-core@1.8.24(typescript@5.1.6):
    resolution: {integrity: sha512-2ClHvij0WlsDWryPzXJCSpPc6rusZFNoVtRZGgGGkKCmKuIREDDKmH8j+1tYyxPYyH0qL6pZ6+IHD8KIm5nWAw==}
    peerDependencies:
      typescript: '*'
    peerDependenciesMeta:
      typescript:
        optional: true
    dependencies:
      '@volar/language-core': 1.11.1
      '@volar/source-map': 1.11.1
      '@vue/compiler-dom': 3.3.9
      '@vue/shared': 3.3.9
      computeds: 0.0.1
      minimatch: 9.0.3
      muggle-string: 0.3.1
      path-browserify: 1.0.1
      typescript: 5.1.6
      vue-template-compiler: 2.7.15
    dev: true

  /@vue/shared@3.3.9:
    resolution: {integrity: sha512-ZE0VTIR0LmYgeyhurPTpy4KzKsuDyQbMSdM49eKkMnT5X4VfFBLysMzjIZhLEFQYjjOVVfbvUDHckwjDFiO2eA==}
    dev: true

  /@webassemblyjs/ast@1.11.6:
    resolution: {integrity: sha512-IN1xI7PwOvLPgjcf180gC1bqn3q/QaOCwYUahIOhbYUu8KA/3tw2RT/T0Gidi1l7Hhj5D/INhJxiICObqpMu4Q==}
    dependencies:
      '@webassemblyjs/helper-numbers': 1.11.6
      '@webassemblyjs/helper-wasm-bytecode': 1.11.6
    dev: false

  /@webassemblyjs/floating-point-hex-parser@1.11.6:
    resolution: {integrity: sha512-ejAj9hfRJ2XMsNHk/v6Fu2dGS+i4UaXBXGemOfQ/JfQ6mdQg/WXtwleQRLLS4OvfDhv8rYnVwH27YJLMyYsxhw==}
    dev: false

  /@webassemblyjs/helper-api-error@1.11.6:
    resolution: {integrity: sha512-o0YkoP4pVu4rN8aTJgAyj9hC2Sv5UlkzCHhxqWj8butaLvnpdc2jOwh4ewE6CX0txSfLn/UYaV/pheS2Txg//Q==}
    dev: false

  /@webassemblyjs/helper-buffer@1.11.6:
    resolution: {integrity: sha512-z3nFzdcp1mb8nEOFFk8DrYLpHvhKC3grJD2ardfKOzmbmJvEf/tPIqCY+sNcwZIY8ZD7IkB2l7/pqhUhqm7hLA==}
    dev: false

  /@webassemblyjs/helper-numbers@1.11.6:
    resolution: {integrity: sha512-vUIhZ8LZoIWHBohiEObxVm6hwP034jwmc9kuq5GdHZH0wiLVLIPcMCdpJzG4C11cHoQ25TFIQj9kaVADVX7N3g==}
    dependencies:
      '@webassemblyjs/floating-point-hex-parser': 1.11.6
      '@webassemblyjs/helper-api-error': 1.11.6
      '@xtuc/long': 4.2.2
    dev: false

  /@webassemblyjs/helper-wasm-bytecode@1.11.6:
    resolution: {integrity: sha512-sFFHKwcmBprO9e7Icf0+gddyWYDViL8bpPjJJl0WHxCdETktXdmtWLGVzoHbqUcY4Be1LkNfwTmXOJUFZYSJdA==}
    dev: false

  /@webassemblyjs/helper-wasm-section@1.11.6:
    resolution: {integrity: sha512-LPpZbSOwTpEC2cgn4hTydySy1Ke+XEu+ETXuoyvuyezHO3Kjdu90KK95Sh9xTbmjrCsUwvWwCOQQNta37VrS9g==}
    dependencies:
      '@webassemblyjs/ast': 1.11.6
      '@webassemblyjs/helper-buffer': 1.11.6
      '@webassemblyjs/helper-wasm-bytecode': 1.11.6
      '@webassemblyjs/wasm-gen': 1.11.6
    dev: false

  /@webassemblyjs/ieee754@1.11.6:
    resolution: {integrity: sha512-LM4p2csPNvbij6U1f19v6WR56QZ8JcHg3QIJTlSwzFcmx6WSORicYj6I63f9yU1kEUtrpG+kjkiIAkevHpDXrg==}
    dependencies:
      '@xtuc/ieee754': 1.2.0
    dev: false

  /@webassemblyjs/leb128@1.11.6:
    resolution: {integrity: sha512-m7a0FhE67DQXgouf1tbN5XQcdWoNgaAuoULHIfGFIEVKA6tu/edls6XnIlkmS6FrXAquJRPni3ZZKjw6FSPjPQ==}
    dependencies:
      '@xtuc/long': 4.2.2
    dev: false

  /@webassemblyjs/utf8@1.11.6:
    resolution: {integrity: sha512-vtXf2wTQ3+up9Zsg8sa2yWiQpzSsMyXj0qViVP6xKGCUT8p8YJ6HqI7l5eCnWx1T/FYdsv07HQs2wTFbbof/RA==}
    dev: false

  /@webassemblyjs/wasm-edit@1.11.6:
    resolution: {integrity: sha512-Ybn2I6fnfIGuCR+Faaz7YcvtBKxvoLV3Lebn1tM4o/IAJzmi9AWYIPWpyBfU8cC+JxAO57bk4+zdsTjJR+VTOw==}
    dependencies:
      '@webassemblyjs/ast': 1.11.6
      '@webassemblyjs/helper-buffer': 1.11.6
      '@webassemblyjs/helper-wasm-bytecode': 1.11.6
      '@webassemblyjs/helper-wasm-section': 1.11.6
      '@webassemblyjs/wasm-gen': 1.11.6
      '@webassemblyjs/wasm-opt': 1.11.6
      '@webassemblyjs/wasm-parser': 1.11.6
      '@webassemblyjs/wast-printer': 1.11.6
    dev: false

  /@webassemblyjs/wasm-gen@1.11.6:
    resolution: {integrity: sha512-3XOqkZP/y6B4F0PBAXvI1/bky7GryoogUtfwExeP/v7Nzwo1QLcq5oQmpKlftZLbT+ERUOAZVQjuNVak6UXjPA==}
    dependencies:
      '@webassemblyjs/ast': 1.11.6
      '@webassemblyjs/helper-wasm-bytecode': 1.11.6
      '@webassemblyjs/ieee754': 1.11.6
      '@webassemblyjs/leb128': 1.11.6
      '@webassemblyjs/utf8': 1.11.6
    dev: false

  /@webassemblyjs/wasm-opt@1.11.6:
    resolution: {integrity: sha512-cOrKuLRE7PCe6AsOVl7WasYf3wbSo4CeOk6PkrjS7g57MFfVUF9u6ysQBBODX0LdgSvQqRiGz3CXvIDKcPNy4g==}
    dependencies:
      '@webassemblyjs/ast': 1.11.6
      '@webassemblyjs/helper-buffer': 1.11.6
      '@webassemblyjs/wasm-gen': 1.11.6
      '@webassemblyjs/wasm-parser': 1.11.6
    dev: false

  /@webassemblyjs/wasm-parser@1.11.6:
    resolution: {integrity: sha512-6ZwPeGzMJM3Dqp3hCsLgESxBGtT/OeCvCZ4TA1JUPYgmhAx38tTPR9JaKy0S5H3evQpO/h2uWs2j6Yc/fjkpTQ==}
    dependencies:
      '@webassemblyjs/ast': 1.11.6
      '@webassemblyjs/helper-api-error': 1.11.6
      '@webassemblyjs/helper-wasm-bytecode': 1.11.6
      '@webassemblyjs/ieee754': 1.11.6
      '@webassemblyjs/leb128': 1.11.6
      '@webassemblyjs/utf8': 1.11.6
    dev: false

  /@webassemblyjs/wast-printer@1.11.6:
    resolution: {integrity: sha512-JM7AhRcE+yW2GWYaKeHL5vt4xqee5N2WcezptmgyhNS+ScggqcT1OtXykhAb13Sn5Yas0j2uv9tHgrjwvzAP4A==}
    dependencies:
      '@webassemblyjs/ast': 1.11.6
      '@xtuc/long': 4.2.2
    dev: false

  /@xtuc/ieee754@1.2.0:
    resolution: {integrity: sha512-DX8nKgqcGwsc0eJSqYt5lwP4DH5FlHnmuWWBRy7X0NcaGR0ZtuyeESgMwTYVEtxmsNGY+qit4QYT/MIYTOTPeA==}
    dev: false

  /@xtuc/long@4.2.2:
    resolution: {integrity: sha512-NuHqBY1PB/D8xU6s/thBgOAiAP7HOYDQ32+BFZILJ8ivkUkAHQnWfn6WhL79Owj1qmUnoN/YPhktdIoucipkAQ==}
    dev: false

  /abbrev@2.0.0:
    resolution: {integrity: sha512-6/mh1E2u2YgEsCHdY0Yx5oW+61gZU+1vXaoiHHrpKeuRNNgFvS+/jrwHiQhB5apAf5oB7UB7E19ol2R2LKH8hQ==}
    engines: {node: ^14.17.0 || ^16.13.0 || >=18.0.0}
    dev: false

  /accepts@1.3.8:
    resolution: {integrity: sha512-PYAthTa2m2VKxuvSD3DPC/Gy+U+sOA1LAuT8mkmRuvw+NACSaeXEQ+NHcVF7rONl6qcaxV3Uuemwawk+7+SJLw==}
    engines: {node: '>= 0.6'}
    dependencies:
      mime-types: 2.1.35
      negotiator: 0.6.3
    dev: false

  /acorn-import-assertions@1.9.0(acorn@8.10.0):
    resolution: {integrity: sha512-cmMwop9x+8KFhxvKrKfPYmN6/pKTYYHBqLa0DfvVZcKMJWNyWLnaqND7dx/qn66R7ewM1UX5XMaDVP5wlVTaVA==}
    peerDependencies:
      acorn: ^8
    dependencies:
      acorn: 8.10.0
    dev: false

  /acorn-jsx@5.3.2(acorn@8.10.0):
    resolution: {integrity: sha512-rq9s+JNhf0IChjtDXxllJ7g41oZk5SlXtp0LHwyA5cejwn7vKmKp4pPri6YEePv2PU65sAsegbXtIinmDFDXgQ==}
    peerDependencies:
      acorn: ^6.0.0 || ^7.0.0 || ^8.0.0
    dependencies:
      acorn: 8.10.0

  /acorn-walk@8.2.0:
    resolution: {integrity: sha512-k+iyHEuPgSw6SbuDpGQM+06HQUa04DZ3o+F6CSzXMvvI5KMvnaEqXe+YVe555R9nn6GPt404fos4wcgpw12SDA==}
    engines: {node: '>=0.4.0'}
    dev: true

  /acorn-walk@8.3.1:
    resolution: {integrity: sha512-TgUZgYvqZprrl7YldZNoa9OciCAyZR+Ejm9eXzKCmjsF5IKp/wgQ7Z/ZpjpGTIUPwrHQIcYeI8qDh4PsEwxMbw==}
    engines: {node: '>=0.4.0'}
    dev: true

  /acorn@8.10.0:
    resolution: {integrity: sha512-F0SAmZ8iUtS//m8DmCTA0jlh6TDKkHQyK6xc6V4KDTyZKA9dnvX9/3sRTVQrWm79glUAZbnmmNcdYwUIHWVybw==}
    engines: {node: '>=0.4.0'}
    hasBin: true

  /agent-base@7.1.0:
    resolution: {integrity: sha512-o/zjMZRhJxny7OyEF+Op8X+efiELC7k7yOjMzgfzVqOzXqkBkWI79YoTdOtsuWd5BWhAGAuOY/Xa6xpiaWXiNg==}
    engines: {node: '>= 14'}
    dependencies:
      debug: 4.3.4
    transitivePeerDependencies:
      - supports-color
    dev: true

  /ajv-keywords@3.5.2(ajv@6.12.6):
    resolution: {integrity: sha512-5p6WTN0DdTGVQk6VjcEju19IgaHudalcfabD7yhDGeA6bcQnmL+CpveLJq/3hvfwd1aof6L386Ougkx6RfyMIQ==}
    peerDependencies:
      ajv: ^6.9.1
    dependencies:
      ajv: 6.12.6
    dev: false

  /ajv@6.12.6:
    resolution: {integrity: sha512-j3fVLgvTo527anyYyJOGTYJbG+vnnQYvE0m5mmkc1TK+nxAppkCLMIL0aZ4dblVCNoGShhm+kzE4ZUykBoMg4g==}
    dependencies:
      fast-deep-equal: 3.1.3
      fast-json-stable-stringify: 2.1.0
      json-schema-traverse: 0.4.1
      uri-js: 4.4.1

  /ansi-regex@5.0.1:
    resolution: {integrity: sha512-quJQXlTSUGL2LH9SUXo8VwsY4soanhgo6LNSm84E1LBcE8s3O0wpdiRzyR9z/ZZJMlMWv37qOOb9pdJlMUEKFQ==}
    engines: {node: '>=8'}

  /ansi-regex@6.0.1:
    resolution: {integrity: sha512-n5M855fKb2SsfMIiFFoVrABHJC8QtHwVx+mHWP3QcEqBHYienj5dHSgjbxtC0WEZXYt4wcD6zrQElDPhFuZgfA==}
    engines: {node: '>=12'}
    dev: false

  /ansi-styles@3.2.1:
    resolution: {integrity: sha512-VT0ZI6kZRdTh8YyJw3SMbYm/u+NqfsAxEpWO0Pf9sq8/e94WxxOpPKx9FR1FlyCtOVDNOQ+8ntlqFxiRc+r5qA==}
    engines: {node: '>=4'}
    dependencies:
      color-convert: 1.9.3

  /ansi-styles@4.3.0:
    resolution: {integrity: sha512-zbB9rCJAT1rbjiVDb2hqKFHNYLxgtk8NURxZ3IZwD3F6NtxbXZQCnnSi1Lkx+IDohdPlFp222wVALIheZJQSEg==}
    engines: {node: '>=8'}
    dependencies:
      color-convert: 2.0.1

  /ansi-styles@5.2.0:
    resolution: {integrity: sha512-Cxwpt2SfTzTtXcfOlzGEee8O+c+MmUgGrNiBcXnuWxuFJHe6a5Hz7qwhwe5OgaSYI0IJvkLqWX1ASG+cJOkEiA==}
    engines: {node: '>=10'}
    dev: true

  /ansi-styles@6.2.1:
    resolution: {integrity: sha512-bN798gFfQX+viw3R7yrGWRqnrN2oRkEkUjjl4JNn4E8GxxbjtG3FbrEIIY3l8/hrwUwIeCZvi4QuOTP4MErVug==}
    engines: {node: '>=12'}
    dev: false

  /any-promise@1.3.0:
    resolution: {integrity: sha512-7UvmKalWRt1wgjL1RrGxoSJW/0QZFIegpeGvZG9kjp8vrRu55XTHbwnqq2GpXm9uLbcuhxm3IqX9OB4MZR1b2A==}

  /anymatch@3.1.3:
    resolution: {integrity: sha512-KMReFUr0B4t+D+OBkjR3KYqvocp2XaSzO55UcB6mgQMd3KbcE+mWTyvVV7D/zsdEbNnV6acZUutkiHQXvTr1Rw==}
    engines: {node: '>= 8'}
    dependencies:
      normalize-path: 3.0.0
      picomatch: 2.3.1

  /arg@5.0.2:
    resolution: {integrity: sha512-PYjyFOLKQ9y57JvQ6QLo8dAgNqswh8M1RMJYdQduT6xbWSgK36P/Z/v+p888pM69jMMfS8Xd8F6I1kQ/I9HUGg==}

  /argparse@1.0.10:
    resolution: {integrity: sha512-o5Roy6tNG4SL/FOkCAN6RzjiakZS25RLYFrcMttJqbdd8BWrnA+fGz57iN5Pb06pvBGvl5gQ0B48dJlslXvoTg==}
    dependencies:
      sprintf-js: 1.0.3
    dev: true

  /argparse@2.0.1:
    resolution: {integrity: sha512-8+9WqebbFzpX9OR+Wa6O29asIogeRMzcGtAINdpMHHyAg10f05aSFVBbcEqGf/PXw1EjAZ+q2/bEBg3DvurK3Q==}

  /aria-hidden@1.2.3:
    resolution: {integrity: sha512-xcLxITLe2HYa1cnYnwCjkOO1PqUHQpozB8x9AR0OgWN2woOBi5kSDVxKfd0b7sb1hw5qFeJhXm9H1nu3xSfLeQ==}
    engines: {node: '>=10'}
    dependencies:
      tslib: 2.6.2
    dev: false

  /aria-query@5.1.3:
    resolution: {integrity: sha512-R5iJ5lkuHybztUfuOAznmboyjWq8O6sqNqtK7CLOqdydi54VNbORp49mb14KbWgG1QD3JFO9hJdZ+y4KutfdOQ==}
    dependencies:
      deep-equal: 2.2.2
    dev: true

  /aria-query@5.3.0:
    resolution: {integrity: sha512-b0P0sZPKtyu8HkeRAfCq0IfURZK+SuwMjY1UXGBU27wpAiTwQAIlq56IbIO+ytk/JjS1fMR14ee5WBBfKi5J6A==}
    dependencies:
      dequal: 2.0.3
    dev: true

  /array-buffer-byte-length@1.0.0:
    resolution: {integrity: sha512-LPuwb2P+NrQw3XhxGc36+XSvuBPopovXYTR9Ew++Du9Yb/bx5AzBfrIsBoj0EZUifjQU+sHL21sseZ3jerWO/A==}
    dependencies:
      call-bind: 1.0.2
      is-array-buffer: 3.0.2
    dev: true

  /array-includes@3.1.7:
    resolution: {integrity: sha512-dlcsNBIiWhPkHdOEEKnehA+RNUWDc4UqFtnIXU4uuYDPtA4LDkr7qip2p0VvFAEXNDr0yWZ9PJyIRiGjRLQzwQ==}
    engines: {node: '>= 0.4'}
    dependencies:
      call-bind: 1.0.2
      define-properties: 1.2.1
      es-abstract: 1.22.2
      get-intrinsic: 1.2.1
      is-string: 1.0.7
    dev: true

  /array-union@2.1.0:
    resolution: {integrity: sha512-HGyxoOTYUyCM6stUe6EJgnd4EoewAI7zMdfqO+kGjnlZmBDz/cR5pf8r/cR4Wq60sL/p0IkcjUEEPwS3GFrIyw==}
    engines: {node: '>=8'}
    dev: true

  /array.prototype.findlastindex@1.2.3:
    resolution: {integrity: sha512-LzLoiOMAxvy+Gd3BAq3B7VeIgPdo+Q8hthvKtXybMvRV0jrXfJM/t8mw7nNlpEcVlVUnCnM2KSX4XU5HmpodOA==}
    engines: {node: '>= 0.4'}
    dependencies:
      call-bind: 1.0.2
      define-properties: 1.2.1
      es-abstract: 1.22.2
      es-shim-unscopables: 1.0.0
      get-intrinsic: 1.2.1
    dev: true

  /array.prototype.flat@1.3.2:
    resolution: {integrity: sha512-djYB+Zx2vLewY8RWlNCUdHjDXs2XOgm602S9E7P/UpHgfeHL00cRiIF+IN/G/aUJ7kGPb6yO/ErDI5V2s8iycA==}
    engines: {node: '>= 0.4'}
    dependencies:
      call-bind: 1.0.2
      define-properties: 1.2.1
      es-abstract: 1.22.2
      es-shim-unscopables: 1.0.0
    dev: true

  /array.prototype.flatmap@1.3.2:
    resolution: {integrity: sha512-Ewyx0c9PmpcsByhSW4r+9zDU7sGjFc86qf/kKtuSCRdhfbk0SNLLkaT5qvcHnRGgc5NP/ly/y+qkXkqONX54CQ==}
    engines: {node: '>= 0.4'}
    dependencies:
      call-bind: 1.0.2
      define-properties: 1.2.1
      es-abstract: 1.22.2
      es-shim-unscopables: 1.0.0
    dev: true

  /array.prototype.tosorted@1.1.2:
    resolution: {integrity: sha512-HuQCHOlk1Weat5jzStICBCd83NxiIMwqDg/dHEsoefabn/hJRj5pVdWcPUSpRrwhwxZOsQassMpgN/xRYFBMIg==}
    dependencies:
      call-bind: 1.0.2
      define-properties: 1.2.1
      es-abstract: 1.22.2
      es-shim-unscopables: 1.0.0
      get-intrinsic: 1.2.1
    dev: true

  /arraybuffer.prototype.slice@1.0.2:
    resolution: {integrity: sha512-yMBKppFur/fbHu9/6USUe03bZ4knMYiwFBcyiaXB8Go0qNehwX6inYPzK9U0NeQvGxKthcmHcaR8P5MStSRBAw==}
    engines: {node: '>= 0.4'}
    dependencies:
      array-buffer-byte-length: 1.0.0
      call-bind: 1.0.2
      define-properties: 1.2.1
      es-abstract: 1.22.2
      get-intrinsic: 1.2.1
      is-array-buffer: 3.0.2
      is-shared-array-buffer: 1.0.2
    dev: true

  /assertion-error@1.1.0:
    resolution: {integrity: sha512-jgsaNduz+ndvGyFt3uSuWqvy4lCnIJiovtouQN5JZHOKCS2QuhEdbcQHFhVksz2N2U9hXJo8odG7ETyWlEeuDw==}
    dev: true

  /ast-types-flow@0.0.7:
    resolution: {integrity: sha512-eBvWn1lvIApYMhzQMsu9ciLfkBY499mFZlNqG+/9WR7PVlroQw0vG30cOQQbaKz3sCEc44TAOu2ykzqXSNnwag==}
    dev: true

  /asynciterator.prototype@1.0.0:
    resolution: {integrity: sha512-wwHYEIS0Q80f5mosx3L/dfG5t5rjEa9Ft51GTaNt862EnpyGHpgz2RkZvLPp1oF5TnAiTohkEKVEu8pQPJI7Vg==}
    dependencies:
      has-symbols: 1.0.3
    dev: true

  /asynckit@0.4.0:
    resolution: {integrity: sha512-Oei9OH4tRh0YqU3GxhX79dM/mwVgvbZJaSNaRk+bshkj0S5cfHcgYakreBjrHwatXKbz+IoIdYLxrKim2MjW0Q==}
    dev: true

  /autoprefixer@10.4.14(postcss@8.4.38):
    resolution: {integrity: sha512-FQzyfOsTlwVzjHxKEqRIAdJx9niO6VCBCoEwax/VLSoQF29ggECcPuBqUMZ+u8jCZOPSy8b8/8KnuFbp0SaFZQ==}
    engines: {node: ^10 || ^12 || >=14}
    hasBin: true
    peerDependencies:
      postcss: ^8.1.0
    dependencies:
      browserslist: 4.22.1
      caniuse-lite: 1.0.30001541
      fraction.js: 4.3.6
      normalize-range: 0.1.2
      picocolors: 1.0.0
      postcss: 8.4.38
      postcss-value-parser: 4.2.0

  /available-typed-arrays@1.0.5:
    resolution: {integrity: sha512-DMD0KiN46eipeziST1LPP/STfDU0sufISXmjSgvVsoU2tqxctQeASejWcfNtxYKqETM1UxQ8sp2OrSBWpHY6sw==}
    engines: {node: '>= 0.4'}
    dev: true

  /axe-core@4.8.2:
    resolution: {integrity: sha512-/dlp0fxyM3R8YW7MFzaHWXrf4zzbr0vaYb23VBFCl83R7nWNPg/yaQw2Dc8jzCMmDVLhSdzH8MjrsuIUuvX+6g==}
    engines: {node: '>=4'}
    dev: true

  /axobject-query@3.2.1:
    resolution: {integrity: sha512-jsyHu61e6N4Vbz/v18DHwWYKK0bSWLqn47eeDSKPB7m8tqMHF9YJ+mhIk2lVteyZrY8tnSj/jHOv4YiTCuCJgg==}
    dependencies:
      dequal: 2.0.3
    dev: true

  /babel-walk@3.0.0:
    resolution: {integrity: sha512-fdRxJkQ9MUSEi4jH2DcV3FAPFktk0wefilxrwNyUuWpoWawQGN7G7cB+fOYTtFfI6XNkFgwqJ/D3G18BoJJ/jg==}
    engines: {node: '>= 10.0.0'}
    dependencies:
      '@babel/types': 7.23.9
    dev: false

  /balanced-match@1.0.2:
    resolution: {integrity: sha512-3oSeUO0TMV67hN1AmbXsK4yaqU7tjiHlbxRDZOpH0KW9+CeX4bRAaX0Anxt0tx2MrpRpWwQaPwIlISEJhYU5Pw==}

  /base64-js@1.5.1:
    resolution: {integrity: sha512-AKpaYlHn8t4SVbOHCy+b5+KKgvR4vrsD8vbvrbiQJps7fKDTkjkDry6ji0rUJjC0kzbNePLwzxq8iypo41qeWA==}
    dev: false

  /base64id@2.0.0:
    resolution: {integrity: sha512-lGe34o6EHj9y3Kts9R4ZYs/Gr+6N7MCaMlIFA3F1R2O5/m7K06AxfSeO5530PEERE6/WyEg3lsuyw4GHlPZHog==}
    engines: {node: ^4.5.0 || >= 5.9}
    dev: false

  /big-integer@1.6.51:
    resolution: {integrity: sha512-GPEid2Y9QU1Exl1rpO9B2IPJGHPSupF5GnVIP0blYvNOMer2bTvSWs1jGOUg04hTmu67nmLsQ9TBo1puaotBHg==}
    engines: {node: '>=0.6'}
    dev: true

  /binary-extensions@2.2.0:
    resolution: {integrity: sha512-jDctJ/IVQbZoJykoeHbhXpOlNBqGNcwXJKJog42E5HDPUwQTSdjCHdihjj0DlnheQ7blbT6dHOafNAiS8ooQKA==}
    engines: {node: '>=8'}

  /bl@4.1.0:
    resolution: {integrity: sha512-1W07cM9gS6DcLperZfFSj+bWLtaPGSOHWhPiGzXmvVJbRLdG82sH/Kn8EtW1VqWVA54AKf2h5k5BbnIbwF3h6w==}
    dependencies:
      buffer: 5.7.1
      inherits: 2.0.4
      readable-stream: 3.6.2
    dev: false

  /bl@5.1.0:
    resolution: {integrity: sha512-tv1ZJHLfTDnXE6tMHv73YgSJaWR2AFuPwMntBe7XL/GBFHnT0CLnsHMogfk5+GzCDC5ZWarSCYaIGATZt9dNsQ==}
    dependencies:
      buffer: 6.0.3
      inherits: 2.0.4
      readable-stream: 3.6.2
    dev: false

  /bplist-parser@0.2.0:
    resolution: {integrity: sha512-z0M+byMThzQmD9NILRniCUXYsYpjwnlO8N5uCFaCqIOpqRsJCrQL9NK3JsD67CN5a08nF5oIL2bD6loTdHOuKw==}
    engines: {node: '>= 5.10.0'}
    dependencies:
      big-integer: 1.6.51
    dev: true

  /brace-expansion@1.1.11:
    resolution: {integrity: sha512-iCuPHDFgrHX7H2vEI/5xpz07zSHB00TpugqhmYtVmMO6518mCuRMoOYFldEBl0g187ufozdaHgWKcYFb61qGiA==}
    dependencies:
      balanced-match: 1.0.2
      concat-map: 0.0.1

  /brace-expansion@2.0.1:
    resolution: {integrity: sha512-XnAIvQ8eM+kC6aULx6wuQiwVsnzsi9d3WxzV3FpWTGA19F621kwdbsAcFKXgKUHZWsy+mY6iL1sHTxWEFCytDA==}
    dependencies:
      balanced-match: 1.0.2

  /braces@3.0.2:
    resolution: {integrity: sha512-b8um+L1RzM3WDSzvhm6gIz1yfTbBt6YTlcEKAvsmqCZZFw46z626lVj9j1yEPW33H5H+lBQpZMP1k8l+78Ha0A==}
    engines: {node: '>=8'}
    dependencies:
      fill-range: 7.0.1

  /browserslist@4.22.1:
    resolution: {integrity: sha512-FEVc202+2iuClEhZhrWy6ZiAcRLvNMyYcxZ8raemul1DYVOVdFsbqckWLdsixQZCpJlwe77Z3UTalE7jsjnKfQ==}
    engines: {node: ^6 || ^7 || ^8 || ^9 || ^10 || ^11 || ^12 || >=13.7}
    hasBin: true
    dependencies:
      caniuse-lite: 1.0.30001541
      electron-to-chromium: 1.4.537
      node-releases: 2.0.13
      update-browserslist-db: 1.0.13(browserslist@4.22.1)

  /browserslist@4.22.2:
    resolution: {integrity: sha512-0UgcrvQmBDvZHFGdYUehrCNIazki7/lUP3kkoi/r3YB2amZbFM9J43ZRkJTXBUZK4gmx56+Sqk9+Vs9mwZx9+A==}
    engines: {node: ^6 || ^7 || ^8 || ^9 || ^10 || ^11 || ^12 || >=13.7}
    hasBin: true
    dependencies:
      caniuse-lite: 1.0.30001579
      electron-to-chromium: 1.4.638
      node-releases: 2.0.14
      update-browserslist-db: 1.0.13(browserslist@4.22.2)

  /buffer-from@1.1.2:
    resolution: {integrity: sha512-E+XQCRwSbaaiChtv6k6Dwgc+bx+Bs6vuKJHHl5kox/BaKbhiXzqQOwK4cO22yElGp2OCmjwVhT3HmxgyPGnJfQ==}

  /buffer@5.7.1:
    resolution: {integrity: sha512-EHcyIPBQ4BSGlvjB16k5KgAJ27CIsHY/2JBmCRReo48y9rQ3MaUzWX3KVlBa4U7MyX02HdVj0K7C3WaB3ju7FQ==}
    dependencies:
      base64-js: 1.5.1
      ieee754: 1.2.1
    dev: false

  /buffer@6.0.3:
    resolution: {integrity: sha512-FTiCpNxtwiZZHEZbcbTIcZjERVICn9yq/pDFkTl95/AxzD1naBctN7YO68riM/gLSDY7sdrMby8hofADYuuqOA==}
    dependencies:
      base64-js: 1.5.1
      ieee754: 1.2.1
    dev: false

  /builtin-modules@3.3.0:
    resolution: {integrity: sha512-zhaCDicdLuWN5UbN5IMnFqNMhNfo919sH85y2/ea+5Yg9TsTkeZxpL+JLbp6cgYFS4sRLp3YV4S6yDuqVWHYOw==}
    engines: {node: '>=6'}
    dev: true

  /bundle-name@3.0.0:
    resolution: {integrity: sha512-PKA4BeSvBpQKQ8iPOGCSiell+N8P+Tf1DlwqmYhpe2gAhKPHn8EYOxVT+ShuGmhg8lN8XiSlS80yiExKXrURlw==}
    engines: {node: '>=12'}
    dependencies:
      run-applescript: 5.0.0
    dev: true

  /bundle-require@4.0.2(esbuild@0.18.20):
    resolution: {integrity: sha512-jwzPOChofl67PSTW2SGubV9HBQAhhR2i6nskiOThauo9dzwDUgOWQScFVaJkjEfYX+UXiD+LEx8EblQMc2wIag==}
    engines: {node: ^12.20.0 || ^14.13.1 || >=16.0.0}
    peerDependencies:
      esbuild: '>=0.17'
    dependencies:
      esbuild: 0.18.20
      load-tsconfig: 0.2.5
    dev: true

  /busboy@1.6.0:
    resolution: {integrity: sha512-8SFQbg/0hQ9xy3UNTB0YEnsNBbWfhf7RtnzpL7TkBiTBRfrQ9Fxcnz7VJsleJpyp6rVLvXiuORqjlHi5q+PYuA==}
    engines: {node: '>=10.16.0'}
    dependencies:
      streamsearch: 1.1.0
    dev: false

  /cac@6.7.14:
    resolution: {integrity: sha512-b6Ilus+c3RrdDk+JhLKUAQfzzgLEPy6wcXqS7f/xe1EETvsDP6GORG7SFuOs6cID5YkqchW/LXZbX5bc8j7ZcQ==}
    engines: {node: '>=8'}
    dev: true

  /call-bind@1.0.2:
    resolution: {integrity: sha512-7O+FbCihrB5WGbFYesctwmTKae6rOiIzmz1icreWJ+0aA7LJfuqhEso2T9ncpcFtzMQtzXf2QGGueWJGTYsqrA==}
    dependencies:
      function-bind: 1.1.1
      get-intrinsic: 1.2.1
    dev: true

  /callsites@3.1.0:
    resolution: {integrity: sha512-P8BjAsXvZS+VIDUI11hHCQEv74YT67YUi5JJFNWIqL235sBmjX4+qx9Muvls5ivyNENctx46xQLQ3aTuE7ssaQ==}
    engines: {node: '>=6'}

  /camelcase-css@2.0.1:
    resolution: {integrity: sha512-QOSvevhslijgYwRx6Rv7zKdMF8lbRmx+uQGx2+vDc+KI/eBnsy9kit5aj23AgGu3pa4t9AgwbnXWqS+iOY+2aA==}
    engines: {node: '>= 6'}

  /caniuse-lite@1.0.30001541:
    resolution: {integrity: sha512-bLOsqxDgTqUBkzxbNlSBt8annkDpQB9NdzdTbO2ooJ+eC/IQcvDspDc058g84ejCelF7vHUx57KIOjEecOHXaw==}

  /caniuse-lite@1.0.30001579:
    resolution: {integrity: sha512-u5AUVkixruKHJjw/pj9wISlcMpgFWzSrczLZbrqBSxukQixmg0SJ5sZTpvaFvxU0HoQKd4yoyAogyrAz9pzJnA==}

  /chai@4.3.10:
    resolution: {integrity: sha512-0UXG04VuVbruMUYbJ6JctvH0YnC/4q3/AkT18q4NaITo91CUm0liMS9VqzT9vZhVQ/1eqPanMWjBM+Juhfb/9g==}
    engines: {node: '>=4'}
    dependencies:
      assertion-error: 1.1.0
      check-error: 1.0.3
      deep-eql: 4.1.3
      get-func-name: 2.0.2
      loupe: 2.3.7
      pathval: 1.1.1
      type-detect: 4.0.8
    dev: true

  /chalk@2.4.2:
    resolution: {integrity: sha512-Mti+f9lpJNcwF4tWV8/OrTTtF1gZi+f8FqlyAdouralcFWFQWF2+NgCHShjkCb+IFBLq9buZwE1xckQU4peSuQ==}
    engines: {node: '>=4'}
    dependencies:
      ansi-styles: 3.2.1
      escape-string-regexp: 1.0.5
      supports-color: 5.5.0

  /chalk@4.1.2:
    resolution: {integrity: sha512-oKnbhFyRIXpUuez8iBMmyEa4nbj4IOQyuhc/wy9kY7/WVPcwIO9VA668Pu8RkO7+0G76SLROeyw9CpQ061i4mA==}
    engines: {node: '>=10'}
    dependencies:
      ansi-styles: 4.3.0
      supports-color: 7.2.0

  /chalk@5.3.0:
    resolution: {integrity: sha512-dLitG79d+GV1Nb/VYcCDFivJeK1hiukt9QjRNVOsUtTy1rR1YJsmpGGTZ3qJos+uw7WmWF4wUwBd9jxjocFC2w==}
    engines: {node: ^12.17.0 || ^14.13 || >=16.0.0}
    dev: false

  /check-error@1.0.3:
    resolution: {integrity: sha512-iKEoDYaRmd1mxM90a2OEfWhjsjPpYPuQ+lMYsoxB126+t8fw7ySEO48nmDg5COTjxDI65/Y2OWpeEHk3ZOe8zg==}
    dependencies:
      get-func-name: 2.0.2
    dev: true

  /chokidar@3.5.3:
    resolution: {integrity: sha512-Dr3sfKRP6oTcjf2JmUmFJfeVMvXBdegxB0iVQ5eb2V10uFJUCAS8OByZdVAyVb8xXNz3GjjTgj9kLWsZTqE6kw==}
    engines: {node: '>= 8.10.0'}
    dependencies:
      anymatch: 3.1.3
      braces: 3.0.2
      glob-parent: 5.1.2
      is-binary-path: 2.1.0
      is-glob: 4.0.3
      normalize-path: 3.0.0
      readdirp: 3.6.0
    optionalDependencies:
      fsevents: 2.3.3

  /chrome-trace-event@1.0.3:
    resolution: {integrity: sha512-p3KULyQg4S7NIHixdwbGX+nFHkoBiA4YQmyWtjb8XngSKV124nJmRysgAeujbUVb15vh+RvFUfCPqU7rXk+hZg==}
    engines: {node: '>=6.0'}
    dev: false

  /ci-info@3.8.0:
    resolution: {integrity: sha512-eXTggHWSooYhq49F2opQhuHWgzucfF2YgODK4e1566GQs5BIfP30B0oenwBJHfWxAs2fyPB1s7Mg949zLf61Yw==}
    engines: {node: '>=8'}
    dev: true

  /classnames@2.3.2:
    resolution: {integrity: sha512-CSbhY4cFEJRe6/GQzIk5qXZ4Jeg5pcsP7b5peFSDpffpe1cqjASH/n9UTjBwOp6XpMSTwQ8Za2K5V02ueA7Tmw==}
    dev: false

  /clean-regexp@1.0.0:
    resolution: {integrity: sha512-GfisEZEJvzKrmGWkvfhgzcz/BllN1USeqD2V6tg14OAOgaCD2Z/PUEuxnAZ/nPvmaHRG7a8y77p1T/IRQ4D1Hw==}
    engines: {node: '>=4'}
    dependencies:
      escape-string-regexp: 1.0.5
    dev: true

  /cli-cursor@3.1.0:
    resolution: {integrity: sha512-I/zHAwsKf9FqGoXM4WWRACob9+SNukZTd94DWF57E4toouRulbCxcUh6RKUEOQlYTHJnzkPMySvPNaaSLNfLZw==}
    engines: {node: '>=8'}
    dependencies:
      restore-cursor: 3.1.0
    dev: false

  /cli-cursor@4.0.0:
    resolution: {integrity: sha512-VGtlMu3x/4DOtIUwEkRezxUZ2lBacNJCHash0N0WeZDBS+7Ux1dm3XWAgWYxLJFMMdOeXMHXorshEFhbMSGelg==}
    engines: {node: ^12.20.0 || ^14.13.1 || >=16.0.0}
    dependencies:
      restore-cursor: 4.0.0
    dev: false

  /cli-spinners@2.9.1:
    resolution: {integrity: sha512-jHgecW0pxkonBJdrKsqxgRX9AcG+u/5k0Q7WPDfi8AogLAdwxEkyYYNWwZ5GvVFoFx2uiY1eNcSK00fh+1+FyQ==}
    engines: {node: '>=6'}
    dev: false

  /client-only@0.0.1:
    resolution: {integrity: sha512-IV3Ou0jSMzZrd3pZ48nLkT9DA7Ag1pnPzaiQhpW7c3RbcqqzvzzVu+L8gfqMp/8IM2MQtSiqaCxrrcfu8I8rMA==}
    dev: false

  /cliui@7.0.4:
    resolution: {integrity: sha512-OcRE68cOsVMXp1Yvonl/fzkQOyjLSu/8bhPDfQt0e0/Eb283TKP20Fs2MqoPsr9SwA595rRCA+QMzYc9nBP+JQ==}
    dependencies:
      string-width: 4.2.3
      strip-ansi: 6.0.1
      wrap-ansi: 7.0.0
    dev: true

  /clone@1.0.4:
    resolution: {integrity: sha512-JQHZ2QMW6l3aH/j6xCqQThY/9OH4D/9ls34cgkUBiEeocRTU04tHfKPBsUK1PqZCUQM7GiA0IIXJSuXHI64Kbg==}
    engines: {node: '>=0.8'}
    dev: false

  /clsx@1.2.1:
    resolution: {integrity: sha512-EcR6r5a8bj6pu3ycsa/E/cKVGuTgZJZdsyUYHOksG/UHIiKfjxzRxYJpyVBwYaQeOvghal9fcc4PidlgzugAQg==}
    engines: {node: '>=6'}
    dev: false

  /clsx@2.1.0:
    resolution: {integrity: sha512-m3iNNWpd9rl3jvvcBnu70ylMdrXt8Vlq4HYadnU5fwcOtvkSQWPmj7amUcDT2qYI7risszBjI5AUIUox9D16pg==}
    engines: {node: '>=6'}
    dev: false

  /color-convert@1.9.3:
    resolution: {integrity: sha512-QfAUtd+vFdAtFQcC8CCyYt1fYWxSqAiK2cSD6zDB8N3cpsEBAvRxp9zOGg6G/SHHJYAT88/az/IuDGALsNVbGg==}
    dependencies:
      color-name: 1.1.3

  /color-convert@2.0.1:
    resolution: {integrity: sha512-RRECPsj7iu/xb5oKYcsFHSppFNnsj/52OVTRKb4zP5onXwVF3zVmmToNcOfGC+CRDpfK/U584fMg38ZHCaElKQ==}
    engines: {node: '>=7.0.0'}
    dependencies:
      color-name: 1.1.4

  /color-name@1.1.3:
    resolution: {integrity: sha512-72fSenhMw2HZMTVHeCA9KCmpEIbzWiQsjN+BHcBbS9vr1mtt+vJjPdksIBNUmKAW8TFUDPJK5SUU3QhE9NEXDw==}

  /color-name@1.1.4:
    resolution: {integrity: sha512-dOy+3AuW3a2wNbZHIuMZpTcgjGuLU/uBL/ubcZF9OXbDo8ff4O8yVp5Bf0efS8uEoYo5q4Fx7dY9OgQGXgAsQA==}

  /colors@1.2.5:
    resolution: {integrity: sha512-erNRLao/Y3Fv54qUa0LBB+//Uf3YwMUmdJinN20yMXm9zdKKqH9wt7R9IIVZ+K7ShzfpLV/Zg8+VyrBJYB4lpg==}
    engines: {node: '>=0.1.90'}
    dev: true

  /combined-stream@1.0.8:
    resolution: {integrity: sha512-FQN4MRfuJeHf7cBbBMJFXhKSDq+2kAArBlmRBvcvFE5BB1HZKXtSFASDhdlz9zOYwxh8lDdnvmMOe/+5cdoEdg==}
    engines: {node: '>= 0.8'}
    dependencies:
      delayed-stream: 1.0.0
    dev: true

  /commander@10.0.1:
    resolution: {integrity: sha512-y4Mg2tXshplEbSGzx7amzPwKKOCGuoSRP/CjEdwwk0FOGlUbq6lKuoyDZTNZkmxHdJtp54hdfY/JUrdL7Xfdug==}
    engines: {node: '>=14'}
    dev: false

  /commander@11.1.0:
    resolution: {integrity: sha512-yPVavfyCcRhmorC7rWlkHn15b4wDVgVmBA7kV4QVBsF7kv/9TKJAbAXVTxvTnwP8HHKjRCJDClKbciiYS7p0DQ==}
    engines: {node: '>=16'}
    dev: false

  /commander@2.20.3:
    resolution: {integrity: sha512-GpVkmM8vF2vQUkj2LvZmD35JxeJOLCwJ9cUkugyk2nuhbv3+mJvpLYYt+0+USMxE+oj+ey/lJEnhZw75x/OMcQ==}
    dev: false

  /commander@4.1.1:
    resolution: {integrity: sha512-NOKm8xhkzAjzFx8B2v5OAHT+u5pRQc2UCa2Vq9jYL/31o2wi9mxBA7LIFs3sV5VSC49z6pEhfbMULvShKj26WA==}
    engines: {node: '>= 6'}

  /commander@9.4.1:
    resolution: {integrity: sha512-5EEkTNyHNGFPD2H+c/dXXfQZYa/scCKasxWcXJaWnNJ99pnQN9Vnmqow+p+PlFPE63Q6mThaZws1T+HxfpgtPw==}
    engines: {node: ^12.20.0 || >=14}

  /computeds@0.0.1:
    resolution: {integrity: sha512-7CEBgcMjVmitjYo5q8JTJVra6X5mQ20uTThdK+0kR7UEaDrAWEQcRiBtWJzga4eRpP6afNwwLsX2SET2JhVB1Q==}
    dev: true

  /concat-map@0.0.1:
    resolution: {integrity: sha512-/Srv4dswyQNBfohGpz9o6Yb3Gz3SrUDqBH5rTuhGR7ahtlbYKnVxw2bCFMRljaA7EXHaXZ8wsHdodFvbkhKmqg==}

  /concat-stream@1.6.2:
    resolution: {integrity: sha512-27HBghJxjiZtIk3Ycvn/4kbJk/1uZuJFfuPEns6LaEvpvG1f0hTea8lilrouyo9mVc2GWdcEZ8OLoGmSADlrCw==}
    engines: {'0': node >= 0.8}
    dependencies:
      buffer-from: 1.1.2
      inherits: 2.0.4
      readable-stream: 2.3.8
      typedarray: 0.0.6
    dev: true

  /config-chain@1.1.13:
    resolution: {integrity: sha512-qj+f8APARXHrM0hraqXYb2/bOVSV4PvJQlNZ/DVj0QrmNM2q2euizkeuVckQ57J+W0mRH6Hvi+k50M4Jul2VRQ==}
    dependencies:
      ini: 1.3.8
      proto-list: 1.2.4
    dev: false

  /convert-source-map@2.0.0:
    resolution: {integrity: sha512-Kvp459HrV2FEJ1CAsi1Ku+MY3kasH19TFykTz2xWmMeq6bk2NU3XXvfJ+Q61m0xktWwt+1HSYf3JZsTms3aRJg==}

  /cookie@0.4.2:
    resolution: {integrity: sha512-aSWTXFzaKWkvHO1Ny/s+ePFpvKsPnjc551iI41v3ny/ow6tBG5Vd+FuqGNhh1LxOmVzOlGUriIlOaokOvhaStA==}
    engines: {node: '>= 0.6'}
    dev: false

  /core-util-is@1.0.3:
    resolution: {integrity: sha512-ZQBvi1DcpJ4GDqanjucZ2Hj3wEO5pZDS89BWbkcrvdxksJorwUDDZamX9ldFkp9aw2lmBDLgkObEA4DWNJ9FYQ==}
    dev: true

  /cors@2.8.5:
    resolution: {integrity: sha512-KIHbLJqu73RGr/hnbrO9uBeixNGuvSQjul/jdFvS/KFSIH1hWVd1ng7zOHx+YrEfInLG7q4n6GHQ9cDtxv/P6g==}
    engines: {node: '>= 0.10'}
    dependencies:
      object-assign: 4.1.1
      vary: 1.1.2
    dev: false

  /cross-spawn@7.0.3:
    resolution: {integrity: sha512-iRDPJKUPVEND7dHPO8rkbOnPpyDygcDFtWjpeWNCgy8WP2rXcxXL8TskReQl6OrB2G7+UJrags1q15Fudc7G6w==}
    engines: {node: '>= 8'}
    dependencies:
      path-key: 3.1.1
      shebang-command: 2.0.0
      which: 2.0.2

  /css.escape@1.5.1:
    resolution: {integrity: sha512-YUifsXXuknHlUsmlgyY0PKzgPOr7/FjCePfHNt0jxm83wHZi44VDMQ7/fGNkjY3/jV1MC+1CmZbaHzugyeRtpg==}
    dev: true

  /cssesc@3.0.0:
    resolution: {integrity: sha512-/Tb/JcjK111nNScGob5MNtsntNM1aCNUDipB/TkwZFhyDrrE47SOx/18wF2bbjgc3ZzCSKW1T5nt5EbFoAz/Vg==}
    engines: {node: '>=4'}
    hasBin: true

  /cssstyle@3.0.0:
    resolution: {integrity: sha512-N4u2ABATi3Qplzf0hWbVCdjenim8F3ojEXpBDF5hBpjzW182MjNGLqfmQ0SkSPeQ+V86ZXgeH8aXj6kayd4jgg==}
    engines: {node: '>=14'}
    dependencies:
      rrweb-cssom: 0.6.0
    dev: true

  /csstype@3.1.2:
    resolution: {integrity: sha512-I7K1Uu0MBPzaFKg4nI5Q7Vs2t+3gWWW648spaF+Rg7pI9ds18Ugn+lvg4SHczUdKlHI5LWBXyqfS8+DufyBsgQ==}

  /damerau-levenshtein@1.0.8:
    resolution: {integrity: sha512-sdQSFB7+llfUcQHUQO3+B8ERRj0Oa4w9POWMI/puGtuf7gFywGmkaLCElnudfTiKZV+NvHqL0ifzdrI8Ro7ESA==}
    dev: true

  /data-urls@5.0.0:
    resolution: {integrity: sha512-ZYP5VBHshaDAiVZxjbRVcFJpc+4xGgT0bK3vzy1HLN8jTO975HEbuYzZJcHoQEY5K1a0z8YayJkyVETa08eNTg==}
    engines: {node: '>=18'}
    dependencies:
      whatwg-mimetype: 4.0.0
      whatwg-url: 14.0.0
    dev: true

  /de-indent@1.0.2:
    resolution: {integrity: sha512-e/1zu3xH5MQryN2zdVaF0OrdNLUbvWxzMbi+iNA6Bky7l1RoP8a2fIbRocyHclXt/arDrrR6lL3TqFD9pMQTsg==}
    dev: true

  /debounce@2.0.0:
    resolution: {integrity: sha512-xRetU6gL1VJbs85Mc4FoEGSjQxzpdxRyFhe3lmWFyy2EzydIcD4xzUvRJMD+NPDfMwKNhxa3PvsIOU32luIWeA==}
    engines: {node: '>=18'}
    dev: false

  /debug@3.2.7:
    resolution: {integrity: sha512-CFjzYYAi4ThfiQvizrFQevTTXHtnCqWfe7x1AhgEscTz6ZbLbfoLRLPugTQyBth6f8ZERVUSyWHFD/7Wu4t1XQ==}
    peerDependencies:
      supports-color: '*'
    peerDependenciesMeta:
      supports-color:
        optional: true
    dependencies:
      ms: 2.1.3
    dev: true

  /debug@4.3.4:
    resolution: {integrity: sha512-PRWFHuSU3eDtQJPvnNY7Jcket1j0t5OuOsFzPPzsekD52Zl8qUfFIPEiswXqIvHWGVHOgX+7G/vCNNhehwxfkQ==}
    engines: {node: '>=6.0'}
    peerDependencies:
      supports-color: '*'
    peerDependenciesMeta:
      supports-color:
        optional: true
    dependencies:
      ms: 2.1.2

  /decimal.js@10.4.3:
    resolution: {integrity: sha512-VBBaLc1MgL5XpzgIP7ny5Z6Nx3UrRkIViUkPUdtl9aya5amy3De1gsUUSB1g3+3sExYNjCAsAznmukyxCb1GRA==}
    dev: true

  /deep-eql@4.1.3:
    resolution: {integrity: sha512-WaEtAOpRA1MQ0eohqZjpGD8zdI0Ovsm8mmFhaDN8dvDZzyoUMcYDnf5Y6iu7HTXxf8JDS23qWa4a+hKCDyOPzw==}
    engines: {node: '>=6'}
    dependencies:
      type-detect: 4.0.8
    dev: true

  /deep-equal@2.2.2:
    resolution: {integrity: sha512-xjVyBf0w5vH0I42jdAZzOKVldmPgSulmiyPRywoyq7HXC9qdgo17kxJE+rdnif5Tz6+pIrpJI8dCpMNLIGkUiA==}
    dependencies:
      array-buffer-byte-length: 1.0.0
      call-bind: 1.0.2
      es-get-iterator: 1.1.3
      get-intrinsic: 1.2.1
      is-arguments: 1.1.1
      is-array-buffer: 3.0.2
      is-date-object: 1.0.5
      is-regex: 1.1.4
      is-shared-array-buffer: 1.0.2
      isarray: 2.0.5
      object-is: 1.1.5
      object-keys: 1.1.1
      object.assign: 4.1.4
      regexp.prototype.flags: 1.5.1
      side-channel: 1.0.4
      which-boxed-primitive: 1.0.2
      which-collection: 1.0.1
      which-typed-array: 1.1.11
    dev: true

  /deep-is@0.1.4:
    resolution: {integrity: sha512-oIPzksmTg4/MriiaYGO+okXDT7ztn/w3Eptv/+gSIdMdKsJo0u4CfYNFJPy+4SKMuCqGw2wxnA+URMg3t8a/bQ==}

  /deepmerge@4.3.1:
    resolution: {integrity: sha512-3sUqbMEc77XqpdNO7FRyRog+eW3ph+GYCbj+rK+uYyRMuwsVy0rMiVtPn+QJlKFvWP/1PYpapqYn0Me2knFn+A==}
    engines: {node: '>=0.10.0'}
    dev: false

  /default-browser-id@3.0.0:
    resolution: {integrity: sha512-OZ1y3y0SqSICtE8DE4S8YOE9UZOJ8wO16fKWVP5J1Qz42kV9jcnMVFrEE/noXb/ss3Q4pZIH79kxofzyNNtUNA==}
    engines: {node: '>=12'}
    dependencies:
      bplist-parser: 0.2.0
      untildify: 4.0.0
    dev: true

  /default-browser@4.0.0:
    resolution: {integrity: sha512-wX5pXO1+BrhMkSbROFsyxUm0i/cJEScyNhA4PPxc41ICuv05ZZB/MX28s8aZx6xjmatvebIapF6hLEKEcpneUA==}
    engines: {node: '>=14.16'}
    dependencies:
      bundle-name: 3.0.0
      default-browser-id: 3.0.0
      execa: 7.2.0
      titleize: 3.0.0
    dev: true

  /defaults@1.0.4:
    resolution: {integrity: sha512-eFuaLoy/Rxalv2kr+lqMlUnrDWV+3j4pljOIJgLIhI058IQfWJ7vXhyEIHu+HtC738klGALYxOKDO0bQP3tg8A==}
    dependencies:
      clone: 1.0.4
    dev: false

  /define-data-property@1.1.0:
    resolution: {integrity: sha512-UzGwzcjyv3OtAvolTj1GoyNYzfFR+iqbGjcnBEENZVCpM4/Ng1yhGNvS3lR/xDS74Tb2wGG9WzNSNIOS9UVb2g==}
    engines: {node: '>= 0.4'}
    dependencies:
      get-intrinsic: 1.2.1
      gopd: 1.0.1
      has-property-descriptors: 1.0.0
    dev: true

  /define-lazy-prop@3.0.0:
    resolution: {integrity: sha512-N+MeXYoqr3pOgn8xfyRPREN7gHakLYjhsHhWGT3fWAiL4IkAt0iDw14QiiEm2bE30c5XX5q0FtAA3CK5f9/BUg==}
    engines: {node: '>=12'}
    dev: true

  /define-properties@1.2.1:
    resolution: {integrity: sha512-8QmQKqEASLd5nx0U1B1okLElbUuuttJ/AnYmRXbbbGDWh6uS208EjD4Xqq/I9wK7u0v6O08XhTWnt5XtEbR6Dg==}
    engines: {node: '>= 0.4'}
    dependencies:
      define-data-property: 1.1.0
      has-property-descriptors: 1.0.0
      object-keys: 1.1.1
    dev: true

  /delayed-stream@1.0.0:
    resolution: {integrity: sha512-ZySD7Nf91aLB0RxL4KGrKHBXl7Eds1DAmEdcoVawXnLD7SDhpNgtuII2aAkg7a7QS41jxPSZ17p4VdGnMHk3MQ==}
    engines: {node: '>=0.4.0'}
    dev: true

  /dequal@2.0.3:
    resolution: {integrity: sha512-0je+qPKHEMohvfRTCEo3CrPG6cAzAYgmzKyxRiYSSDkS6eGJdyVJm7WaYA5ECaAD9wLB2T4EEeymA5aFVcYXCA==}
    engines: {node: '>=6'}
    dev: true

  /detect-indent@6.1.0:
    resolution: {integrity: sha512-reYkTUJAZb9gUuZ2RvVCNhVHdg62RHnJ7WJl8ftMi4diZ6NWlciOzQN88pUhSELEwflJht4oQDv0F0BMlwaYtA==}
    engines: {node: '>=8'}
    dev: true

  /detect-indent@7.0.1:
    resolution: {integrity: sha512-Mc7QhQ8s+cLrnUfU/Ji94vG/r8M26m8f++vyres4ZoojaRDpZ1eSIh/EpzLNwlWuvzSZ3UbDFspjFvTDXe6e/g==}
    engines: {node: '>=12.20'}
    dev: true

  /detect-newline@4.0.1:
    resolution: {integrity: sha512-qE3Veg1YXzGHQhlA6jzebZN2qVf6NX+A7m7qlhCGG30dJixrAQhYOsJjsnBjJkCSmuOPpCk30145fr8FV0bzog==}
    engines: {node: ^12.20.0 || ^14.13.1 || >=16.0.0}
    dev: true

  /detect-node-es@1.1.0:
    resolution: {integrity: sha512-ypdmJU/TbBby2Dxibuv7ZLW3Bs1QEmM7nHjEANfohJLvE0XVujisn1qPJcZxg+qDucsr+bP6fLD1rPS3AhJ7EQ==}
    dev: false

  /didyoumean@1.2.2:
    resolution: {integrity: sha512-gxtyfqMg7GKyhQmb056K7M3xszy/myH8w+B4RT+QXBQsvAOdc3XymqDDPHx1BgPgsdAA5SIifona89YtRATDzw==}

  /diff-sequences@29.6.3:
    resolution: {integrity: sha512-EjePK1srD3P08o2j4f0ExnylqRs5B9tJjcp9t1krH2qRi8CCdsYfwe9JgSLurFBWwq4uOlipzfk5fHNvwFKr8Q==}
    engines: {node: ^14.15.0 || ^16.10.0 || >=18.0.0}
    dev: true

  /dir-glob@3.0.1:
    resolution: {integrity: sha512-WkrWp9GR4KXfKGYzOLmTuGVi1UWFfws377n9cc55/tb6DuqyF6pcQ5AbiHEshaDpY9v6oaSr2XCDidGmMwdzIA==}
    engines: {node: '>=8'}
    dependencies:
      path-type: 4.0.0
    dev: true

  /dlv@1.1.3:
    resolution: {integrity: sha512-+HlytyjlPKnIG8XuRG8WvmBP8xs8P71y+SKKS6ZXWoEgLuePxtDoUEiH7WkdePWrQ5JBpE6aoVqfZfJUQkjXwA==}

  /doctrine@2.1.0:
    resolution: {integrity: sha512-35mSku4ZXK0vfCuHEDAwt55dg2jNajHZ1odvF+8SSr82EsZY4QmXfuWso8oEd8zRhVObSN18aM0CjSdoBX7zIw==}
    engines: {node: '>=0.10.0'}
    dependencies:
      esutils: 2.0.3
    dev: true

  /doctrine@3.0.0:
    resolution: {integrity: sha512-yS+Q5i3hBf7GBkd4KG8a7eBNNWNGLTaEwwYWUijIYM7zrlYDM0BFXHjjPWlWZ1Rg7UaddZeIDmi9jF3HmqiQ2w==}
    engines: {node: '>=6.0.0'}
    dependencies:
      esutils: 2.0.3

  /dom-accessibility-api@0.5.16:
    resolution: {integrity: sha512-X7BJ2yElsnOJ30pZF4uIIDfBEVgF4XEBxL9Bxhy6dnrm5hkzqmsWHGTiHqRiITNhMyFLyAiWndIJP7Z1NTteDg==}
    dev: true

  /dom-serializer@2.0.0:
    resolution: {integrity: sha512-wIkAryiqt/nV5EQKqQpo3SToSOV9J0DnbJqwK7Wv/Trc92zIAYZ4FlMu+JPFW1DfGFt81ZTCGgDEabffXeLyJg==}
    dependencies:
      domelementtype: 2.3.0
      domhandler: 5.0.3
      entities: 4.5.0
    dev: false

  /domelementtype@2.3.0:
    resolution: {integrity: sha512-OLETBj6w0OsagBwdXnPdN0cnMfF9opN69co+7ZrbfPGrdpPVNBUj02spi6B1N7wChLQiPn4CSH/zJvXw56gmHw==}
    dev: false

  /domhandler@5.0.3:
    resolution: {integrity: sha512-cgwlv/1iFQiFnU96XXgROh8xTeetsnJiDsTc7TYCLFd9+/WNkIqPTxiM/8pSd8VIrhXGTf1Ny1q1hquVqDJB5w==}
    engines: {node: '>= 4'}
    dependencies:
      domelementtype: 2.3.0
    dev: false

  /domutils@3.1.0:
    resolution: {integrity: sha512-H78uMmQtI2AhgDJjWeQmHwJJ2bLPD3GMmO7Zja/ZZh84wkm+4ut+IUnUdRa8uCGX88DiVx1j6FRe1XfxEgjEZA==}
    dependencies:
      dom-serializer: 2.0.0
      domelementtype: 2.3.0
      domhandler: 5.0.3
    dev: false

  /dotenv@16.0.3:
    resolution: {integrity: sha512-7GO6HghkA5fYG9TYnNxi14/7K9f5occMlp3zXAuSxn7CKCxt9xbNWG7yF8hTCSUchlfWSe3uLmlPfigevRItzQ==}
    engines: {node: '>=12'}

  /eastasianwidth@0.2.0:
    resolution: {integrity: sha512-I88TYZWc9XiYHRQ4/3c5rjjfgkjhLyW2luGIheGERbNQ6OY7yTybanSpDXZa8y7VUP9YmDcYa+eyq4ca7iLqWA==}
    dev: false

  /editorconfig@1.0.4:
    resolution: {integrity: sha512-L9Qe08KWTlqYMVvMcTIvMAdl1cDUubzRNYL+WfA4bLDMHe4nemKkpmYzkznE1FwLKu0EEmy6obgQKzMJrg4x9Q==}
    engines: {node: '>=14'}
    hasBin: true
    dependencies:
      '@one-ini/wasm': 0.1.1
      commander: 10.0.1
      minimatch: 9.0.1
      semver: 7.5.4
    dev: false

  /electron-to-chromium@1.4.537:
    resolution: {integrity: sha512-W1+g9qs9hviII0HAwOdehGYkr+zt7KKdmCcJcjH0mYg6oL8+ioT3Skjmt7BLoAQqXhjf40AXd+HlR4oAWMlXjA==}

  /electron-to-chromium@1.4.638:
    resolution: {integrity: sha512-gpmbAG2LbfPKcDaL5m9IKutKjUx4ZRkvGNkgL/8nKqxkXsBVYykVULboWlqCrHsh3razucgDJDuKoWJmGPdItA==}

  /emoji-regex@8.0.0:
    resolution: {integrity: sha512-MSjYzcWNOA0ewAHpz0MxpYFvwg6yjy1NG3xteoqz644VCo/RPgnr1/GGt+ic3iJTzQ8Eu3TdM14SawnVUmGE6A==}

  /emoji-regex@9.2.2:
    resolution: {integrity: sha512-L18DaJsXSUk2+42pv8mLs5jJT2hqFkFE4j21wOmgbUqsZ2hL72NsUU785g9RXgo3s0ZNgVl42TiHp3ZtOv/Vyg==}

  /engine.io-client@6.5.3:
    resolution: {integrity: sha512-9Z0qLB0NIisTRt1DZ/8U2k12RJn8yls/nXMZLn+/N8hANT3TcYjKFKcwbw5zFQiN4NTde3TSY9zb79e1ij6j9Q==}
    dependencies:
      '@socket.io/component-emitter': 3.1.0
      debug: 4.3.4
      engine.io-parser: 5.2.1
      ws: 8.11.0
      xmlhttprequest-ssl: 2.0.0
    transitivePeerDependencies:
      - bufferutil
      - supports-color
      - utf-8-validate
    dev: false

  /engine.io-parser@5.2.1:
    resolution: {integrity: sha512-9JktcM3u18nU9N2Lz3bWeBgxVgOKpw7yhRaoxQA3FUDZzzw+9WlA6p4G4u0RixNkg14fH7EfEc/RhpurtiROTQ==}
    engines: {node: '>=10.0.0'}
    dev: false

  /engine.io@6.5.4:
    resolution: {integrity: sha512-KdVSDKhVKyOi+r5uEabrDLZw2qXStVvCsEB/LN3mw4WFi6Gx50jTyuxYVCwAAC0U46FdnzP/ScKRBTXb/NiEOg==}
    engines: {node: '>=10.2.0'}
    dependencies:
      '@types/cookie': 0.4.1
      '@types/cors': 2.8.17
      '@types/node': 20.11.23
      accepts: 1.3.8
      base64id: 2.0.0
      cookie: 0.4.2
      cors: 2.8.5
      debug: 4.3.4
      engine.io-parser: 5.2.1
      ws: 8.11.0
    transitivePeerDependencies:
      - bufferutil
      - supports-color
      - utf-8-validate
    dev: false

  /enhanced-resolve@5.15.0:
    resolution: {integrity: sha512-LXYT42KJ7lpIKECr2mAXIaMldcNCh/7E0KBKOu4KSfkHmP+mZmSs+8V5gBAqisWBy0OO4W5Oyys0GO1Y8KtdKg==}
    engines: {node: '>=10.13.0'}
    dependencies:
      graceful-fs: 4.2.11
      tapable: 2.2.1

  /entities@4.5.0:
    resolution: {integrity: sha512-V0hjH4dGPh9Ao5p0MoRY6BVqtwCjhz6vI5LT8AJ55H+4g9/4vbHx1I54fS0XuclLhDHArPQCiMjDxjaL8fPxhw==}
    engines: {node: '>=0.12'}

  /error-ex@1.3.2:
    resolution: {integrity: sha512-7dFHNmqeFSEt2ZBsCriorKnn3Z2pj+fd9kmI6QoWw4//DL+icEBfc0U7qJCisqrTsKTjw4fNFy2pW9OqStD84g==}
    dependencies:
      is-arrayish: 0.2.1
    dev: true

  /es-abstract@1.22.2:
    resolution: {integrity: sha512-YoxfFcDmhjOgWPWsV13+2RNjq1F6UQnfs+8TftwNqtzlmFzEXvlUwdrNrYeaizfjQzRMxkZ6ElWMOJIFKdVqwA==}
    engines: {node: '>= 0.4'}
    dependencies:
      array-buffer-byte-length: 1.0.0
      arraybuffer.prototype.slice: 1.0.2
      available-typed-arrays: 1.0.5
      call-bind: 1.0.2
      es-set-tostringtag: 2.0.1
      es-to-primitive: 1.2.1
      function.prototype.name: 1.1.6
      get-intrinsic: 1.2.1
      get-symbol-description: 1.0.0
      globalthis: 1.0.3
      gopd: 1.0.1
      has: 1.0.3
      has-property-descriptors: 1.0.0
      has-proto: 1.0.1
      has-symbols: 1.0.3
      internal-slot: 1.0.5
      is-array-buffer: 3.0.2
      is-callable: 1.2.7
      is-negative-zero: 2.0.2
      is-regex: 1.1.4
      is-shared-array-buffer: 1.0.2
      is-string: 1.0.7
      is-typed-array: 1.1.12
      is-weakref: 1.0.2
      object-inspect: 1.12.3
      object-keys: 1.1.1
      object.assign: 4.1.4
      regexp.prototype.flags: 1.5.1
      safe-array-concat: 1.0.1
      safe-regex-test: 1.0.0
      string.prototype.trim: 1.2.8
      string.prototype.trimend: 1.0.7
      string.prototype.trimstart: 1.0.7
      typed-array-buffer: 1.0.0
      typed-array-byte-length: 1.0.0
      typed-array-byte-offset: 1.0.0
      typed-array-length: 1.0.4
      unbox-primitive: 1.0.2
      which-typed-array: 1.1.11
    dev: true

  /es-get-iterator@1.1.3:
    resolution: {integrity: sha512-sPZmqHBe6JIiTfN5q2pEi//TwxmAFHwj/XEuYjTuse78i8KxaqMTTzxPoFKuzRpDpTJ+0NAbpfenkmH2rePtuw==}
    dependencies:
      call-bind: 1.0.2
      get-intrinsic: 1.2.1
      has-symbols: 1.0.3
      is-arguments: 1.1.1
      is-map: 2.0.2
      is-set: 2.0.2
      is-string: 1.0.7
      isarray: 2.0.5
      stop-iteration-iterator: 1.0.0
    dev: true

  /es-iterator-helpers@1.0.15:
    resolution: {integrity: sha512-GhoY8uYqd6iwUl2kgjTm4CZAf6oo5mHK7BPqx3rKgx893YSsy0LGHV6gfqqQvZt/8xM8xeOnfXBCfqclMKkJ5g==}
    dependencies:
      asynciterator.prototype: 1.0.0
      call-bind: 1.0.2
      define-properties: 1.2.1
      es-abstract: 1.22.2
      es-set-tostringtag: 2.0.1
      function-bind: 1.1.1
      get-intrinsic: 1.2.1
      globalthis: 1.0.3
      has-property-descriptors: 1.0.0
      has-proto: 1.0.1
      has-symbols: 1.0.3
      internal-slot: 1.0.5
      iterator.prototype: 1.1.2
      safe-array-concat: 1.0.1
    dev: true

  /es-module-lexer@1.4.1:
    resolution: {integrity: sha512-cXLGjP0c4T3flZJKQSuziYoq7MlT+rnvfZjfp7h+I7K9BNX54kP9nyWvdbwjQ4u1iWbOL4u96fgeZLToQlZC7w==}
    dev: false

  /es-set-tostringtag@2.0.1:
    resolution: {integrity: sha512-g3OMbtlwY3QewlqAiMLI47KywjWZoEytKr8pf6iTC8uJq5bIAH52Z9pnQ8pVL6whrCto53JZDuUIsifGeLorTg==}
    engines: {node: '>= 0.4'}
    dependencies:
      get-intrinsic: 1.2.1
      has: 1.0.3
      has-tostringtag: 1.0.0
    dev: true

  /es-shim-unscopables@1.0.0:
    resolution: {integrity: sha512-Jm6GPcCdC30eMLbZ2x8z2WuRwAws3zTBBKuusffYVUrNj/GVSUAZ+xKMaUpfNDR5IbyNA5LJbaecoUVbmUcB1w==}
    dependencies:
      has: 1.0.3
    dev: true

  /es-to-primitive@1.2.1:
    resolution: {integrity: sha512-QCOllgZJtaUo9miYBcLChTUaHNjJF3PYs1VidD7AwiEj1kYxKeQTctLAezAOH5ZKRH0g2IgPn6KwB4IT8iRpvA==}
    engines: {node: '>= 0.4'}
    dependencies:
      is-callable: 1.2.7
      is-date-object: 1.0.5
      is-symbol: 1.0.4
    dev: true

  /esbuild@0.16.17:
    resolution: {integrity: sha512-G8LEkV0XzDMNwXKgM0Jwu3nY3lSTwSGY6XbxM9cr9+s0T/qSV1q1JVPBGzm3dcjhCic9+emZDmMffkwgPeOeLg==}
    engines: {node: '>=12'}
    hasBin: true
    requiresBuild: true
    optionalDependencies:
      '@esbuild/android-arm': 0.16.17
      '@esbuild/android-arm64': 0.16.17
      '@esbuild/android-x64': 0.16.17
      '@esbuild/darwin-arm64': 0.16.17
      '@esbuild/darwin-x64': 0.16.17
      '@esbuild/freebsd-arm64': 0.16.17
      '@esbuild/freebsd-x64': 0.16.17
      '@esbuild/linux-arm': 0.16.17
      '@esbuild/linux-arm64': 0.16.17
      '@esbuild/linux-ia32': 0.16.17
      '@esbuild/linux-loong64': 0.16.17
      '@esbuild/linux-mips64el': 0.16.17
      '@esbuild/linux-ppc64': 0.16.17
      '@esbuild/linux-riscv64': 0.16.17
      '@esbuild/linux-s390x': 0.16.17
      '@esbuild/linux-x64': 0.16.17
      '@esbuild/netbsd-x64': 0.16.17
      '@esbuild/openbsd-x64': 0.16.17
      '@esbuild/sunos-x64': 0.16.17
      '@esbuild/win32-arm64': 0.16.17
      '@esbuild/win32-ia32': 0.16.17
      '@esbuild/win32-x64': 0.16.17
    dev: true

  /esbuild@0.18.20:
    resolution: {integrity: sha512-ceqxoedUrcayh7Y7ZX6NdbbDzGROiyVBgC4PriJThBKSVPWnnFHZAkfI1lJT8QFkOwH4qOS2SJkS4wvpGl8BpA==}
    engines: {node: '>=12'}
    hasBin: true
    requiresBuild: true
    optionalDependencies:
      '@esbuild/android-arm': 0.18.20
      '@esbuild/android-arm64': 0.18.20
      '@esbuild/android-x64': 0.18.20
      '@esbuild/darwin-arm64': 0.18.20
      '@esbuild/darwin-x64': 0.18.20
      '@esbuild/freebsd-arm64': 0.18.20
      '@esbuild/freebsd-x64': 0.18.20
      '@esbuild/linux-arm': 0.18.20
      '@esbuild/linux-arm64': 0.18.20
      '@esbuild/linux-ia32': 0.18.20
      '@esbuild/linux-loong64': 0.18.20
      '@esbuild/linux-mips64el': 0.18.20
      '@esbuild/linux-ppc64': 0.18.20
      '@esbuild/linux-riscv64': 0.18.20
      '@esbuild/linux-s390x': 0.18.20
      '@esbuild/linux-x64': 0.18.20
      '@esbuild/netbsd-x64': 0.18.20
      '@esbuild/openbsd-x64': 0.18.20
      '@esbuild/sunos-x64': 0.18.20
      '@esbuild/win32-arm64': 0.18.20
      '@esbuild/win32-ia32': 0.18.20
      '@esbuild/win32-x64': 0.18.20
    dev: true

  /esbuild@0.19.11:
    resolution: {integrity: sha512-HJ96Hev2hX/6i5cDVwcqiJBBtuo9+FeIJOtZ9W1kA5M6AMJRHUZlpYZ1/SbEwtO0ioNAW8rUooVpC/WehY2SfA==}
    engines: {node: '>=12'}
    hasBin: true
    requiresBuild: true
    optionalDependencies:
      '@esbuild/aix-ppc64': 0.19.11
      '@esbuild/android-arm': 0.19.11
      '@esbuild/android-arm64': 0.19.11
      '@esbuild/android-x64': 0.19.11
      '@esbuild/darwin-arm64': 0.19.11
      '@esbuild/darwin-x64': 0.19.11
      '@esbuild/freebsd-arm64': 0.19.11
      '@esbuild/freebsd-x64': 0.19.11
      '@esbuild/linux-arm': 0.19.11
      '@esbuild/linux-arm64': 0.19.11
      '@esbuild/linux-ia32': 0.19.11
      '@esbuild/linux-loong64': 0.19.11
      '@esbuild/linux-mips64el': 0.19.11
      '@esbuild/linux-ppc64': 0.19.11
      '@esbuild/linux-riscv64': 0.19.11
      '@esbuild/linux-s390x': 0.19.11
      '@esbuild/linux-x64': 0.19.11
      '@esbuild/netbsd-x64': 0.19.11
      '@esbuild/openbsd-x64': 0.19.11
      '@esbuild/sunos-x64': 0.19.11
      '@esbuild/win32-arm64': 0.19.11
      '@esbuild/win32-ia32': 0.19.11
      '@esbuild/win32-x64': 0.19.11

  /escalade@3.1.1:
    resolution: {integrity: sha512-k0er2gUkLf8O0zKJiAhmkTnJlTvINGv7ygDNPbeIsX/TJjGJZHuh9B2UxbsaEkmlEo9MfhrSzmhIlhRlI2GXnw==}
    engines: {node: '>=6'}

  /escape-string-regexp@1.0.5:
    resolution: {integrity: sha512-vbRorB5FUQWvla16U8R/qgaFIya2qGzwDrNmCZuYKrbdSUMG6I1ZCGQRefkRVhuOkIGVne7BQ35DSfo1qvJqFg==}
    engines: {node: '>=0.8.0'}

  /escape-string-regexp@4.0.0:
    resolution: {integrity: sha512-TtpcNJ3XAzx3Gq8sWRzJaVajRs0uVxA2YAkdb1jm2YkPz4G6egUFAyA3n5vtEIZefPk5Wa4UXbKuS5fKkJWdgA==}
    engines: {node: '>=10'}

  /eslint-config-prettier@9.0.0(eslint@8.50.0):
    resolution: {integrity: sha512-IcJsTkJae2S35pRsRAwoCE+925rJJStOdkKnLVgtE+tEpqU0EVVM7OqrwxqgptKdX29NUwC82I5pXsGFIgSevw==}
    hasBin: true
    peerDependencies:
      eslint: '>=7.0.0'
    dependencies:
      eslint: 8.50.0

  /eslint-config-turbo@1.10.12(eslint@8.50.0):
    resolution: {integrity: sha512-z3jfh+D7UGYlzMWGh+Kqz++hf8LOE96q3o5R8X4HTjmxaBWlLAWG+0Ounr38h+JLR2TJno0hU9zfzoPNkR9BdA==}
    peerDependencies:
      eslint: '>6.6.0'
    dependencies:
      eslint: 8.50.0
      eslint-plugin-turbo: 1.10.12(eslint@8.50.0)

  /eslint-import-resolver-alias@1.1.2(eslint-plugin-import@2.28.1):
    resolution: {integrity: sha512-WdviM1Eu834zsfjHtcGHtGfcu+F30Od3V7I9Fi57uhBEwPkjDcii7/yW8jAT+gOhn4P/vOxxNAXbFAKsrrc15w==}
    engines: {node: '>= 4'}
    peerDependencies:
      eslint-plugin-import: '>=1.4.0'
    dependencies:
      eslint-plugin-import: 2.28.1(@typescript-eslint/parser@6.7.3)(eslint-import-resolver-typescript@3.6.1)(eslint@8.50.0)
    dev: true

  /eslint-import-resolver-node@0.3.9:
    resolution: {integrity: sha512-WFj2isz22JahUv+B788TlO3N6zL3nNJGU8CcZbPZvVEkBPaJdCV4vy5wyghty5ROFbCRnm132v8BScu5/1BQ8g==}
    dependencies:
      debug: 3.2.7
      is-core-module: 2.13.0
      resolve: 1.22.6
    transitivePeerDependencies:
      - supports-color
    dev: true

  /eslint-import-resolver-typescript@3.6.1(@typescript-eslint/parser@6.7.3)(eslint-plugin-import@2.28.1)(eslint@8.50.0):
    resolution: {integrity: sha512-xgdptdoi5W3niYeuQxKmzVDTATvLYqhpwmykwsh7f6HIOStGWEIL9iqZgQDF9u9OEzrRwR8no5q2VT+bjAujTg==}
    engines: {node: ^14.18.0 || >=16.0.0}
    peerDependencies:
      eslint: '*'
      eslint-plugin-import: '*'
    dependencies:
      debug: 4.3.4
      enhanced-resolve: 5.15.0
      eslint: 8.50.0
      eslint-module-utils: 2.8.0(@typescript-eslint/parser@6.7.3)(eslint-import-resolver-node@0.3.9)(eslint-import-resolver-typescript@3.6.1)(eslint@8.50.0)
      eslint-plugin-import: 2.28.1(@typescript-eslint/parser@6.7.3)(eslint-import-resolver-typescript@3.6.1)(eslint@8.50.0)
      fast-glob: 3.3.2
      get-tsconfig: 4.7.2
      is-core-module: 2.13.0
      is-glob: 4.0.3
    transitivePeerDependencies:
      - '@typescript-eslint/parser'
      - eslint-import-resolver-node
      - eslint-import-resolver-webpack
      - supports-color
    dev: true

  /eslint-module-utils@2.8.0(@typescript-eslint/parser@6.7.3)(eslint-import-resolver-node@0.3.9)(eslint-import-resolver-typescript@3.6.1)(eslint@8.50.0):
    resolution: {integrity: sha512-aWajIYfsqCKRDgUfjEXNN/JlrzauMuSEy5sbd7WXbtW3EH6A6MpwEh42c7qD+MqQo9QMJ6fWLAeIJynx0g6OAw==}
    engines: {node: '>=4'}
    peerDependencies:
      '@typescript-eslint/parser': '*'
      eslint: '*'
      eslint-import-resolver-node: '*'
      eslint-import-resolver-typescript: '*'
      eslint-import-resolver-webpack: '*'
    peerDependenciesMeta:
      '@typescript-eslint/parser':
        optional: true
      eslint:
        optional: true
      eslint-import-resolver-node:
        optional: true
      eslint-import-resolver-typescript:
        optional: true
      eslint-import-resolver-webpack:
        optional: true
    dependencies:
      '@typescript-eslint/parser': 6.7.3(eslint@8.50.0)(typescript@5.1.6)
      debug: 3.2.7
      eslint: 8.50.0
      eslint-import-resolver-node: 0.3.9
      eslint-import-resolver-typescript: 3.6.1(@typescript-eslint/parser@6.7.3)(eslint-plugin-import@2.28.1)(eslint@8.50.0)
    transitivePeerDependencies:
      - supports-color
    dev: true

  /eslint-plugin-eslint-comments@3.2.0(eslint@8.50.0):
    resolution: {integrity: sha512-0jkOl0hfojIHHmEHgmNdqv4fmh7300NdpA9FFpF7zaoLvB/QeXOGNLIo86oAveJFrfB1p05kC8hpEMHM8DwWVQ==}
    engines: {node: '>=6.5.0'}
    peerDependencies:
      eslint: '>=4.19.1'
    dependencies:
      escape-string-regexp: 1.0.5
      eslint: 8.50.0
      ignore: 5.2.4
    dev: true

  /eslint-plugin-import@2.28.1(@typescript-eslint/parser@6.7.3)(eslint-import-resolver-typescript@3.6.1)(eslint@8.50.0):
    resolution: {integrity: sha512-9I9hFlITvOV55alzoKBI+K9q74kv0iKMeY6av5+umsNwayt59fz692daGyjR+oStBQgx6nwR9rXldDev3Clw+A==}
    engines: {node: '>=4'}
    peerDependencies:
      '@typescript-eslint/parser': '*'
      eslint: ^2 || ^3 || ^4 || ^5 || ^6 || ^7.2.0 || ^8
    peerDependenciesMeta:
      '@typescript-eslint/parser':
        optional: true
    dependencies:
      '@typescript-eslint/parser': 6.7.3(eslint@8.50.0)(typescript@5.1.6)
      array-includes: 3.1.7
      array.prototype.findlastindex: 1.2.3
      array.prototype.flat: 1.3.2
      array.prototype.flatmap: 1.3.2
      debug: 3.2.7
      doctrine: 2.1.0
      eslint: 8.50.0
      eslint-import-resolver-node: 0.3.9
      eslint-module-utils: 2.8.0(@typescript-eslint/parser@6.7.3)(eslint-import-resolver-node@0.3.9)(eslint-import-resolver-typescript@3.6.1)(eslint@8.50.0)
      has: 1.0.3
      is-core-module: 2.13.0
      is-glob: 4.0.3
      minimatch: 3.1.2
      object.fromentries: 2.0.7
      object.groupby: 1.0.1
      object.values: 1.1.7
      semver: 6.3.1
      tsconfig-paths: 3.14.2
    transitivePeerDependencies:
      - eslint-import-resolver-typescript
      - eslint-import-resolver-webpack
      - supports-color
    dev: true

  /eslint-plugin-jest@27.4.2(@typescript-eslint/eslint-plugin@6.7.3)(eslint@8.50.0)(typescript@5.1.6):
    resolution: {integrity: sha512-3Nfvv3wbq2+PZlRTf2oaAWXWwbdBejFRBR2O8tAO67o+P8zno+QGbcDYaAXODlreXVg+9gvWhKKmG2rgfb8GEg==}
    engines: {node: ^14.15.0 || ^16.10.0 || >=18.0.0}
    peerDependencies:
      '@typescript-eslint/eslint-plugin': ^5.0.0 || ^6.0.0
      eslint: ^7.0.0 || ^8.0.0
      jest: '*'
    peerDependenciesMeta:
      '@typescript-eslint/eslint-plugin':
        optional: true
      jest:
        optional: true
    dependencies:
      '@typescript-eslint/eslint-plugin': 6.7.3(@typescript-eslint/parser@6.7.3)(eslint@8.50.0)(typescript@5.1.6)
      '@typescript-eslint/utils': 5.62.0(eslint@8.50.0)(typescript@5.1.6)
      eslint: 8.50.0
    transitivePeerDependencies:
      - supports-color
      - typescript
    dev: true

  /eslint-plugin-jsx-a11y@6.7.1(eslint@8.50.0):
    resolution: {integrity: sha512-63Bog4iIethyo8smBklORknVjB0T2dwB8Mr/hIC+fBS0uyHdYYpzM/Ed+YC8VxTjlXHEWFOdmgwcDn1U2L9VCA==}
    engines: {node: '>=4.0'}
    peerDependencies:
      eslint: ^3 || ^4 || ^5 || ^6 || ^7 || ^8
    dependencies:
      '@babel/runtime': 7.23.8
      aria-query: 5.3.0
      array-includes: 3.1.7
      array.prototype.flatmap: 1.3.2
      ast-types-flow: 0.0.7
      axe-core: 4.8.2
      axobject-query: 3.2.1
      damerau-levenshtein: 1.0.8
      emoji-regex: 9.2.2
      eslint: 8.50.0
      has: 1.0.3
      jsx-ast-utils: 3.3.5
      language-tags: 1.0.5
      minimatch: 3.1.2
      object.entries: 1.1.7
      object.fromentries: 2.0.7
      semver: 6.3.1
    dev: true

  /eslint-plugin-playwright@0.16.0(eslint-plugin-jest@27.4.2)(eslint@8.50.0):
    resolution: {integrity: sha512-DcHpF0SLbNeh9MT4pMzUGuUSnJ7q5MWbP8sSEFIMS6j7Ggnduq8ghNlfhURgty4c1YFny7Ge9xYTO1FSAoV2Vw==}
    peerDependencies:
      eslint: '>=7'
      eslint-plugin-jest: '>=25'
    peerDependenciesMeta:
      eslint-plugin-jest:
        optional: true
    dependencies:
      eslint: 8.50.0
      eslint-plugin-jest: 27.4.2(@typescript-eslint/eslint-plugin@6.7.3)(eslint@8.50.0)(typescript@5.1.6)
    dev: true

  /eslint-plugin-react-hooks@4.6.0(eslint@8.50.0):
    resolution: {integrity: sha512-oFc7Itz9Qxh2x4gNHStv3BqJq54ExXmfC+a1NjAta66IAN87Wu0R/QArgIS9qKzX3dXKPI9H5crl9QchNMY9+g==}
    engines: {node: '>=10'}
    peerDependencies:
      eslint: ^3.0.0 || ^4.0.0 || ^5.0.0 || ^6.0.0 || ^7.0.0 || ^8.0.0-0
    dependencies:
      eslint: 8.50.0
    dev: true

  /eslint-plugin-react@7.33.2(eslint@8.50.0):
    resolution: {integrity: sha512-73QQMKALArI8/7xGLNI/3LylrEYrlKZSb5C9+q3OtOewTnMQi5cT+aE9E41sLCmli3I9PGGmD1yiZydyo4FEPw==}
    engines: {node: '>=4'}
    peerDependencies:
      eslint: ^3 || ^4 || ^5 || ^6 || ^7 || ^8
    dependencies:
      array-includes: 3.1.7
      array.prototype.flatmap: 1.3.2
      array.prototype.tosorted: 1.1.2
      doctrine: 2.1.0
      es-iterator-helpers: 1.0.15
      eslint: 8.50.0
      estraverse: 5.3.0
      jsx-ast-utils: 3.3.5
      minimatch: 3.1.2
      object.entries: 1.1.7
      object.fromentries: 2.0.7
      object.hasown: 1.1.3
      object.values: 1.1.7
      prop-types: 15.8.1
      resolve: 2.0.0-next.4
      semver: 6.3.1
      string.prototype.matchall: 4.0.10
    dev: true

  /eslint-plugin-regex@1.10.0(eslint@8.50.0):
    resolution: {integrity: sha512-C8/qYKkkbIb0epxKzaz4aw7oVAOmm19fJpR/moUrUToq/vc4xW4sEKMlTQqH6EtNGpvLjYsbbZRlWNWwQGeTSA==}
    engines: {node: '>=6.0.0'}
    peerDependencies:
      eslint: '>=4.0.0'
    dependencies:
      eslint: 8.50.0
    dev: true

  /eslint-plugin-testing-library@6.0.2(eslint@8.50.0)(typescript@5.1.6):
    resolution: {integrity: sha512-3BV6FWtLbpKFb4Y1obSdt8PC9xSqz6T+7EHB/6pSCXqVjKPoS67ck903feKMKQphd5VhrX+N51yHuVaPa7elsw==}
    engines: {node: ^12.22.0 || ^14.17.0 || >=16.0.0, npm: '>=6'}
    peerDependencies:
      eslint: ^7.5.0 || ^8.0.0
    dependencies:
      '@typescript-eslint/utils': 5.62.0(eslint@8.50.0)(typescript@5.1.6)
      eslint: 8.50.0
    transitivePeerDependencies:
      - supports-color
      - typescript
    dev: true

  /eslint-plugin-tsdoc@0.2.17:
    resolution: {integrity: sha512-xRmVi7Zx44lOBuYqG8vzTXuL6IdGOeF9nHX17bjJ8+VE6fsxpdGem0/SBTmAwgYMKYB1WBkqRJVQ+n8GK041pA==}
    dependencies:
      '@microsoft/tsdoc': 0.14.2
      '@microsoft/tsdoc-config': 0.16.2
    dev: true

  /eslint-plugin-turbo@1.10.12(eslint@8.50.0):
    resolution: {integrity: sha512-uNbdj+ohZaYo4tFJ6dStRXu2FZigwulR1b3URPXe0Q8YaE7thuekKNP+54CHtZPH9Zey9dmDx5btAQl9mfzGOw==}
    peerDependencies:
      eslint: '>6.6.0'
    dependencies:
      dotenv: 16.0.3
      eslint: 8.50.0

  /eslint-plugin-unicorn@48.0.1(eslint@8.50.0):
    resolution: {integrity: sha512-FW+4r20myG/DqFcCSzoumaddKBicIPeFnTrifon2mWIzlfyvzwyqZjqVP7m4Cqr/ZYisS2aiLghkUWaPg6vtCw==}
    engines: {node: '>=16'}
    peerDependencies:
      eslint: '>=8.44.0'
    dependencies:
      '@babel/helper-validator-identifier': 7.22.20
      '@eslint-community/eslint-utils': 4.4.0(eslint@8.50.0)
      ci-info: 3.8.0
      clean-regexp: 1.0.0
      eslint: 8.50.0
      esquery: 1.5.0
      indent-string: 4.0.0
      is-builtin-module: 3.2.1
      jsesc: 3.0.2
      lodash: 4.17.21
      pluralize: 8.0.0
      read-pkg-up: 7.0.1
      regexp-tree: 0.1.27
      regjsparser: 0.10.0
      semver: 7.5.4
      strip-indent: 3.0.0
    dev: true

  /eslint-scope@5.1.1:
    resolution: {integrity: sha512-2NxwbF/hZ0KpepYN0cNbo+FN6XoK7GaHlQhgx/hIZl6Va0bF45RQOOwhLIy8lQDbuCiadSLCBnH2CFYquit5bw==}
    engines: {node: '>=8.0.0'}
    dependencies:
      esrecurse: 4.3.0
      estraverse: 4.3.0

  /eslint-scope@7.2.2:
    resolution: {integrity: sha512-dOt21O7lTMhDM+X9mB4GX+DZrZtCUJPL/wlcTqxyrx5IvO0IYtILdtrQGQp+8n5S0gwSVmOf9NQrjMOgfQZlIg==}
    engines: {node: ^12.22.0 || ^14.17.0 || >=16.0.0}
    dependencies:
      esrecurse: 4.3.0
      estraverse: 5.3.0

  /eslint-visitor-keys@2.1.0:
    resolution: {integrity: sha512-0rSmRBzXgDzIsD6mGdJgevzgezI534Cer5L/vyMX0kHzT/jiB43jRhd9YUlMGYLQy2zprNmoT8qasCGtY+QaKw==}
    engines: {node: '>=10'}
    dev: true

  /eslint-visitor-keys@3.4.3:
    resolution: {integrity: sha512-wpc+LXeiyiisxPlEkUzU6svyS1frIO3Mgxj1fdy7Pm8Ygzguax2N3Fa/D/ag1WqbOprdI+uY6wMUl8/a2G+iag==}
    engines: {node: ^12.22.0 || ^14.17.0 || >=16.0.0}

  /eslint@8.50.0:
    resolution: {integrity: sha512-FOnOGSuFuFLv/Sa+FDVRZl4GGVAAFFi8LecRsI5a1tMO5HIE8nCm4ivAlzt4dT3ol/PaaGC0rJEEXQmHJBGoOg==}
    engines: {node: ^12.22.0 || ^14.17.0 || >=16.0.0}
    hasBin: true
    dependencies:
      '@eslint-community/eslint-utils': 4.4.0(eslint@8.50.0)
      '@eslint-community/regexpp': 4.9.0
      '@eslint/eslintrc': 2.1.2
      '@eslint/js': 8.50.0
      '@humanwhocodes/config-array': 0.11.11
      '@humanwhocodes/module-importer': 1.0.1
      '@nodelib/fs.walk': 1.2.8
      ajv: 6.12.6
      chalk: 4.1.2
      cross-spawn: 7.0.3
      debug: 4.3.4
      doctrine: 3.0.0
      escape-string-regexp: 4.0.0
      eslint-scope: 7.2.2
      eslint-visitor-keys: 3.4.3
      espree: 9.6.1
      esquery: 1.5.0
      esutils: 2.0.3
      fast-deep-equal: 3.1.3
      file-entry-cache: 6.0.1
      find-up: 5.0.0
      glob-parent: 6.0.2
      globals: 13.22.0
      graphemer: 1.4.0
      ignore: 5.2.4
      imurmurhash: 0.1.4
      is-glob: 4.0.3
      is-path-inside: 3.0.3
      js-yaml: 4.1.0
      json-stable-stringify-without-jsonify: 1.0.1
      levn: 0.4.1
      lodash.merge: 4.6.2
      minimatch: 3.1.2
      natural-compare: 1.4.0
      optionator: 0.9.3
      strip-ansi: 6.0.1
      text-table: 0.2.0
    transitivePeerDependencies:
      - supports-color

  /espree@9.6.1:
    resolution: {integrity: sha512-oruZaFkjorTpF32kDSI5/75ViwGeZginGGy2NoOSg3Q9bnwlnmDm4HLnkl0RE3n+njDXR037aY1+x58Z/zFdwQ==}
    engines: {node: ^12.22.0 || ^14.17.0 || >=16.0.0}
    dependencies:
      acorn: 8.10.0
      acorn-jsx: 5.3.2(acorn@8.10.0)
      eslint-visitor-keys: 3.4.3

  /esquery@1.5.0:
    resolution: {integrity: sha512-YQLXUplAwJgCydQ78IMJywZCceoqk1oH01OERdSAJc/7U2AylwjhSCLDEtqwg811idIS/9fIU5GjG73IgjKMVg==}
    engines: {node: '>=0.10'}
    dependencies:
      estraverse: 5.3.0

  /esrecurse@4.3.0:
    resolution: {integrity: sha512-KmfKL3b6G+RXvP8N1vr3Tq1kL/oCFgn2NYXEtqP8/L3pKapUA4G8cFVaoF3SU323CD4XypR/ffioHmkti6/Tag==}
    engines: {node: '>=4.0'}
    dependencies:
      estraverse: 5.3.0

  /estraverse@4.3.0:
    resolution: {integrity: sha512-39nnKffWz8xN1BU/2c79n9nB9HDzo0niYUqx6xyqUnyoAnQyyWpOTdZEeiCch8BBu515t4wp9ZmgVfVhn9EBpw==}
    engines: {node: '>=4.0'}

  /estraverse@5.3.0:
    resolution: {integrity: sha512-MMdARuVEQziNTeJD8DgMqmhwR11BRQ/cBP+pLtYdSTnf3MIO8fFeiINEbX36ZdNlfU/7A9f3gUw49B3oQsvwBA==}
    engines: {node: '>=4.0'}

  /estree-walker@2.0.2:
    resolution: {integrity: sha512-Rfkk/Mp/DL7JVje3u18FxFujQlTNR2q6QfMSMB7AvCBx91NGj/ba3kCfza0f6dVDbw7YlRf/nDrn7pQrCCyQ/w==}
    dev: true

  /estree-walker@3.0.3:
    resolution: {integrity: sha512-7RUKfXgSMMkzt6ZuXmqapOurLGPPfgj6l9uRZ7lRGolvk0y2yocc35LdcxKC5PQZdn2DMqioAQ2NoWcrTKmm6g==}
    dependencies:
      '@types/estree': 1.0.5
    dev: true

  /esutils@2.0.3:
    resolution: {integrity: sha512-kVscqXk4OCp68SZ0dkgEKVi6/8ij300KBWTJq32P/dYeWTSwK41WyTxalN1eRmA5Z9UU/LX9D7FWSmV9SAYx6g==}
    engines: {node: '>=0.10.0'}

  /events@3.3.0:
    resolution: {integrity: sha512-mQw+2fkQbALzQ7V0MY0IqdnXNOeTtP4r0lN9z7AAawCXgqea7bDii20AYrIBrFd/Hx0M2Ocz6S111CaFkUcb0Q==}
    engines: {node: '>=0.8.x'}
    dev: false

  /exec-sh@0.2.2:
    resolution: {integrity: sha512-FIUCJz1RbuS0FKTdaAafAByGS0CPvU3R0MeHxgtl+djzCc//F8HakL8GzmVNZanasTbTAY/3DRFA0KpVqj/eAw==}
    dependencies:
      merge: 1.2.1
    dev: true

  /execa@5.1.1:
    resolution: {integrity: sha512-8uSpZZocAZRBAPIEINJj3Lo9HyGitllczc27Eh5YYojjMFMn8yHMDMaUHE2Jqfq05D/wucwI4JGURyXt1vchyg==}
    engines: {node: '>=10'}
    dependencies:
      cross-spawn: 7.0.3
      get-stream: 6.0.1
      human-signals: 2.1.0
      is-stream: 2.0.1
      merge-stream: 2.0.0
      npm-run-path: 4.0.1
      onetime: 5.1.2
      signal-exit: 3.0.7
      strip-final-newline: 2.0.0
    dev: true

  /execa@7.2.0:
    resolution: {integrity: sha512-UduyVP7TLB5IcAQl+OzLyLcS/l32W/GLg+AhHJ+ow40FOk2U3SAllPwR44v4vmdFwIWqpdwxxpQbF1n5ta9seA==}
    engines: {node: ^14.18.0 || ^16.14.0 || >=18.0.0}
    dependencies:
      cross-spawn: 7.0.3
      get-stream: 6.0.1
      human-signals: 4.3.1
      is-stream: 3.0.0
      merge-stream: 2.0.0
      npm-run-path: 5.1.0
      onetime: 6.0.0
      signal-exit: 3.0.7
      strip-final-newline: 3.0.0
    dev: true

  /execa@8.0.1:
    resolution: {integrity: sha512-VyhnebXciFV2DESc+p6B+y0LjSm0krU4OgJN44qFAhBY0TJ+1V61tYD2+wHusZ6F9n5K+vl8k0sTy7PEfV4qpg==}
    engines: {node: '>=16.17'}
    dependencies:
      cross-spawn: 7.0.3
      get-stream: 8.0.1
      human-signals: 5.0.0
      is-stream: 3.0.0
      merge-stream: 2.0.0
      npm-run-path: 5.1.0
      onetime: 6.0.0
      signal-exit: 4.1.0
      strip-final-newline: 3.0.0
    dev: true

  /extend@3.0.2:
    resolution: {integrity: sha512-fjquC59cD7CyW6urNXK0FBufkZcoiGG80wTuPujX590cB5Ttln20E2UB4S/WARVqhXffZl2LNgS+gQdPIIim/g==}

  /fast-deep-equal@3.1.3:
    resolution: {integrity: sha512-f3qQ9oQy9j2AhBe/H9VC91wLmKBCCU/gDOnKNAYG5hswO7BLKj09Hc5HYNz9cGI++xlpDCIgDaitVs03ATR84Q==}

  /fast-glob@3.3.1:
    resolution: {integrity: sha512-kNFPyjhh5cKjrUltxs+wFx+ZkbRaxxmZ+X0ZU31SOsxCEtP9VPgtq2teZw1DebupL5GmDaNQ6yKMMVcM41iqDg==}
    engines: {node: '>=8.6.0'}
    dependencies:
      '@nodelib/fs.stat': 2.0.5
      '@nodelib/fs.walk': 1.2.8
      glob-parent: 5.1.2
      merge2: 1.4.1
      micromatch: 4.0.5
    dev: true

  /fast-glob@3.3.2:
    resolution: {integrity: sha512-oX2ruAFQwf/Orj8m737Y5adxDQO0LAB7/S5MnxCdTNDd4p6BsyIVsv9JQsATbTSq8KHRpLwIHbVlUNatxd+1Ow==}
    engines: {node: '>=8.6.0'}
    dependencies:
      '@nodelib/fs.stat': 2.0.5
      '@nodelib/fs.walk': 1.2.8
      glob-parent: 5.1.2
      merge2: 1.4.1
      micromatch: 4.0.5

  /fast-json-stable-stringify@2.1.0:
    resolution: {integrity: sha512-lhd/wF+Lk98HZoTCtlVraHtfh5XYijIjalXck7saUtuanSDyLMxnHhSXEDJqHxD7msR8D0uCmqlkwjCV8xvwHw==}

  /fast-levenshtein@2.0.6:
    resolution: {integrity: sha512-DCXu6Ifhqcks7TZKY3Hxp3y6qphY5SJZmrWMDrKcERSOXWQdMhU9Ig/PYrzyw/ul9jOIyh0N4M0tbC5hodg8dw==}

  /fastq@1.15.0:
    resolution: {integrity: sha512-wBrocU2LCXXa+lWBt8RoIRD89Fi8OdABODa/kEnyeyjS5aZO5/GNvI5sEINADqP/h8M29UHTHUb53sUu5Ihqdw==}
    dependencies:
      reusify: 1.0.4

  /file-entry-cache@6.0.1:
    resolution: {integrity: sha512-7Gps/XWymbLk2QLYK4NzpMOrYjMhdIxXuIvy2QBsLE6ljuodKvdkWs/cpyJJ3CVIVpH0Oi1Hvg1ovbMzLdFBBg==}
    engines: {node: ^10.12.0 || >=12.0.0}
    dependencies:
      flat-cache: 3.1.0

  /fill-range@7.0.1:
    resolution: {integrity: sha512-qOo9F+dMUmC2Lcb4BbVvnKJxTPjCm+RRpe4gDuGrzkL7mEVl/djYSu2OdQ2Pa302N4oqkSg9ir6jaLWJ2USVpQ==}
    engines: {node: '>=8'}
    dependencies:
      to-regex-range: 5.0.1

  /find-up@4.1.0:
    resolution: {integrity: sha512-PpOwAdQ/YlXQ2vj8a3h8IipDuYRi3wceVQQGYWxNINccq40Anw7BlsEXCMbt1Zt+OLA6Fq9suIpIWD0OsnISlw==}
    engines: {node: '>=8'}
    dependencies:
      locate-path: 5.0.0
      path-exists: 4.0.0
    dev: true

  /find-up@5.0.0:
    resolution: {integrity: sha512-78/PXT1wlLLDgTzDs7sjq9hzz0vXD+zn+7wypEe4fXQxCmdmqfGsEPQxmiCSQI3ajFV91bVSsvNtrJRiW6nGng==}
    engines: {node: '>=10'}
    dependencies:
      locate-path: 6.0.0
      path-exists: 4.0.0

  /flamebearer@1.1.3:
    resolution: {integrity: sha512-3AEti4HwtsVRQTHTB47kQZvXkenSn5YfmpGGZX/mRW8R+9ZDFO+iqgEC4W7Nb8PQvUceYVfbM7nqQxI/m6DeDA==}
    engines: {node: '>=8.5.0'}
    dependencies:
      concat-stream: 1.6.2
      opn: 5.5.0
    dev: true

  /flat-cache@3.1.0:
    resolution: {integrity: sha512-OHx4Qwrrt0E4jEIcI5/Xb+f+QmJYNj2rrK8wiIdQOIrB9WrrJL8cjZvXdXuBTkkEwEqLycb5BeZDV1o2i9bTew==}
    engines: {node: '>=12.0.0'}
    dependencies:
      flatted: 3.2.9
      keyv: 4.5.3
      rimraf: 3.0.2

  /flatted@3.2.9:
    resolution: {integrity: sha512-36yxDn5H7OFZQla0/jFJmbIKTdZAQHngCedGxiMmpNfEZM0sdEeT+WczLQrjK6D7o2aiyLYDnkw0R3JK0Qv1RQ==}

  /for-each@0.3.3:
    resolution: {integrity: sha512-jqYfLp7mo9vIyQf8ykW2v7A+2N4QjeCeI5+Dz9XraiO1ign81wjiH7Fb9vSOWvQfNtmSa4H2RoQTrrXivdUZmw==}
    dependencies:
      is-callable: 1.2.7
    dev: true

  /foreground-child@3.1.1:
    resolution: {integrity: sha512-TMKDUnIte6bfb5nWv7V/caI169OHgvwjb7V4WkeUvbQQdjr5rWKqHFiKWb/fcOwB+CzBT+qbWjvj+DVwRskpIg==}
    engines: {node: '>=14'}
    dependencies:
      cross-spawn: 7.0.3
      signal-exit: 4.1.0
    dev: false

  /form-data@4.0.0:
    resolution: {integrity: sha512-ETEklSGi5t0QMZuiXoA/Q6vcnxcLQP5vdugSpuAyi6SVGi2clPPp+xgEhuMaHC+zGgn31Kd235W35f7Hykkaww==}
    engines: {node: '>= 6'}
    dependencies:
      asynckit: 0.4.0
      combined-stream: 1.0.8
      mime-types: 2.1.35
    dev: true

  /fraction.js@4.3.6:
    resolution: {integrity: sha512-n2aZ9tNfYDwaHhvFTkhFErqOMIb8uyzSQ+vGJBjZyanAKZVbGUQ1sngfk9FdkBw7G26O7AgNjLcecLffD1c7eg==}

  /framer-motion@10.17.4(react-dom@18.2.0)(react@18.2.0):
    resolution: {integrity: sha512-CYBSs6cWfzcasAX8aofgKFZootmkQtR4qxbfTOksBLny/lbUfkGbQAFOS3qnl6Uau1N9y8tUpI7mVIrHgkFjLQ==}
    peerDependencies:
      react: ^18.0.0
      react-dom: ^18.0.0
    peerDependenciesMeta:
      react:
        optional: true
      react-dom:
        optional: true
    dependencies:
      react: 18.2.0
      react-dom: 18.2.0(react@18.2.0)
      tslib: 2.6.2
    optionalDependencies:
      '@emotion/is-prop-valid': 0.8.8
    dev: false

  /fs-extra@11.1.1:
    resolution: {integrity: sha512-MGIE4HOvQCeUCzmlHs0vXpih4ysz4wg9qiSAu6cd42lVwPbTM1TjV7RusoyQqMmk/95gdQZX72u+YW+c3eEpFQ==}
    engines: {node: '>=14.14'}
    dependencies:
      graceful-fs: 4.2.11
      jsonfile: 6.1.0
      universalify: 2.0.0
    dev: false

  /fs-extra@7.0.1:
    resolution: {integrity: sha512-YJDaCJZEnBmcbw13fvdAM9AwNOJwOzrE4pqMqBq5nFiEqXUqHwlK4B+3pUw6JNvfSPtX05xFHtYy/1ni01eGCw==}
    engines: {node: '>=6 <7 || >=8'}
    dependencies:
      graceful-fs: 4.2.11
      jsonfile: 4.0.0
      universalify: 0.1.2
    dev: true

  /fs-extra@8.1.0:
    resolution: {integrity: sha512-yhlQgA6mnOJUKOsRUFsgJdQCvkKhcz8tlZG5HBQfReYZy46OwLcY+Zia0mtdHsOo9y/hP+CxMN0TU9QxoOtG4g==}
    engines: {node: '>=6 <7 || >=8'}
    dependencies:
      graceful-fs: 4.2.11
      jsonfile: 4.0.0
      universalify: 0.1.2
    dev: true

  /fs.realpath@1.0.0:
    resolution: {integrity: sha512-OO0pH2lK6a0hZnAdau5ItzHPI6pUlvI7jMVnxUQRtw4owF2wk8lOSabtGDCTP4Ggrg2MbGnWO9X8K1t4+fGMDw==}

  /fsevents@2.3.3:
    resolution: {integrity: sha512-5xoDfX+fL7faATnagmWPpbFtwh/R77WmMMqqHGS65C3vvB0YHrgF+B1YmZ3441tMj5n63k0212XNoJwzlhffQw==}
    engines: {node: ^8.16.0 || ^10.6.0 || >=11.0.0}
    os: [darwin]
    requiresBuild: true
    optional: true

  /function-bind@1.1.1:
    resolution: {integrity: sha512-yIovAzMX49sF8Yl58fSCWJ5svSLuaibPxXQJFLmBObTuCr0Mf1KiPopGM9NiFjiYBCbfaa2Fh6breQ6ANVTI0A==}

  /function.prototype.name@1.1.6:
    resolution: {integrity: sha512-Z5kx79swU5P27WEayXM1tBi5Ze/lbIyiNgU3qyXUOf9b2rgXYyF9Dy9Cx+IQv/Lc8WCG6L82zwUPpSS9hGehIg==}
    engines: {node: '>= 0.4'}
    dependencies:
      call-bind: 1.0.2
      define-properties: 1.2.1
      es-abstract: 1.22.2
      functions-have-names: 1.2.3
    dev: true

  /functions-have-names@1.2.3:
    resolution: {integrity: sha512-xckBUXyTIqT97tq2x2AMb+g163b5JFysYk0x4qxNFwbfQkmNZoiRHb6sPzI9/QV33WeuvVYBUIiD4NzNIyqaRQ==}
    dev: true

  /gensync@1.0.0-beta.2:
    resolution: {integrity: sha512-3hN7NaskYvMDLQY55gnW3NQ+mesEAepTqlg+VEbj7zzqEMBVNhzcGYYeqFo/TlYz6eQiFcp1HcsCZO+nGgS8zg==}
    engines: {node: '>=6.9.0'}

  /get-caller-file@2.0.5:
    resolution: {integrity: sha512-DyFP3BM/3YHTQOCUL/w0OZHR0lpKeGrxotcHWcqNEdnltqFwXVfhEBQ94eIo34AfQpo0rGki4cyIiftY06h2Fg==}
    engines: {node: 6.* || 8.* || >= 10.*}
    dev: true

  /get-func-name@2.0.2:
    resolution: {integrity: sha512-8vXOvuE167CtIc3OyItco7N/dpRtBbYOsPsXCz7X/PMnlGjYjSGuZJgM1Y7mmew7BKf9BqvLX2tnOVy1BBUsxQ==}
    dev: true

  /get-intrinsic@1.2.1:
    resolution: {integrity: sha512-2DcsyfABl+gVHEfCOaTrWgyt+tb6MSEGmKq+kI5HwLbIYgjgmMcV8KQ41uaKz1xxUcn9tJtgFbQUEVcEbd0FYw==}
    dependencies:
      function-bind: 1.1.1
      has: 1.0.3
      has-proto: 1.0.1
      has-symbols: 1.0.3
    dev: true

  /get-nonce@1.0.1:
    resolution: {integrity: sha512-FJhYRoDaiatfEkUK8HKlicmu/3SGFD51q3itKDGoSTysQJBnfOcxU5GxnhE1E6soB76MbT0MBtnKJuXyAx+96Q==}
    engines: {node: '>=6'}
    dev: false

  /get-stdin@9.0.0:
    resolution: {integrity: sha512-dVKBjfWisLAicarI2Sf+JuBE/DghV4UzNAVe9yhEJuzeREd3JhOTE9cUaJTeSa77fsbQUK3pcOpJfM59+VKZaA==}
    engines: {node: '>=12'}
    dev: true

  /get-stream@6.0.1:
    resolution: {integrity: sha512-ts6Wi+2j3jQjqi70w5AlN8DFnkSwC+MqmxEzdEALB2qXZYV3X/b1CTfgPLGJNMeAWxdPfU8FO1ms3NUfaHCPYg==}
    engines: {node: '>=10'}
    dev: true

  /get-stream@8.0.1:
    resolution: {integrity: sha512-VaUJspBffn/LMCJVoMvSAdmscJyS1auj5Zulnn5UoYcY531UWmdwhRWkcGKnGU93m5HSXP9LP2usOryrBtQowA==}
    engines: {node: '>=16'}
    dev: true

  /get-symbol-description@1.0.0:
    resolution: {integrity: sha512-2EmdH1YvIQiZpltCNgkuiUnyukzxM/R6NDJX31Ke3BG1Nq5b0S2PhX59UKi9vZpPDQVdqn+1IcaAwnzTT5vCjw==}
    engines: {node: '>= 0.4'}
    dependencies:
      call-bind: 1.0.2
      get-intrinsic: 1.2.1
    dev: true

  /get-tsconfig@4.7.2:
    resolution: {integrity: sha512-wuMsz4leaj5hbGgg4IvDU0bqJagpftG5l5cXIAvo8uZrqn0NJqwtfupTN00VnkQJPcIRrxYrm1Ue24btpCha2A==}
    dependencies:
      resolve-pkg-maps: 1.0.0
    dev: true

  /git-hooks-list@3.1.0:
    resolution: {integrity: sha512-LF8VeHeR7v+wAbXqfgRlTSX/1BJR9Q1vEMR8JAz1cEg6GX07+zyj3sAdDvYjj/xnlIfVuGgj4qBei1K3hKH+PA==}
    dev: true

  /glob-parent@5.1.2:
    resolution: {integrity: sha512-AOIgSQCepiJYwP3ARnGx+5VnTu2HBYdzbGP45eLw1vr3zB3vZLeyed1sC9hnbcOc9/SrMyM5RPQrkGz4aS9Zow==}
    engines: {node: '>= 6'}
    dependencies:
      is-glob: 4.0.3

  /glob-parent@6.0.2:
    resolution: {integrity: sha512-XxwI8EOhVQgWp6iDL+3b0r86f4d6AX6zSU55HfB4ydCEuXLXc5FcYeOu+nnGftS4TEju/11rt4KJPTMgbfmv4A==}
    engines: {node: '>=10.13.0'}
    dependencies:
      is-glob: 4.0.3

  /glob-to-regexp@0.4.1:
    resolution: {integrity: sha512-lkX1HJXwyMcprw/5YUZc2s7DrpAiHB21/V+E1rHUrVNokkvB6bqMzT0VfV6/86ZNabt1k14YOIaT7nDvOX3Iiw==}
    dev: false

  /glob@10.3.4:
    resolution: {integrity: sha512-6LFElP3A+i/Q8XQKEvZjkEWEOTgAIALR9AO2rwT8bgPhDd1anmqDJDZ6lLddI4ehxxxR1S5RIqKe1uapMQfYaQ==}
    engines: {node: '>=16 || 14 >=14.17'}
    hasBin: true
    dependencies:
      foreground-child: 3.1.1
      jackspeak: 2.3.6
      minimatch: 9.0.3
      minipass: 7.0.4
      path-scurry: 1.10.1
    dev: false

  /glob@7.1.6:
    resolution: {integrity: sha512-LwaxwyZ72Lk7vZINtNNrywX0ZuLyStrdDtabefZKAY5ZGJhVtgdznluResxNmPitE0SAO+O26sWTHeKSI2wMBA==}
    dependencies:
      fs.realpath: 1.0.0
      inflight: 1.0.6
      inherits: 2.0.4
      minimatch: 3.1.2
      once: 1.4.0
      path-is-absolute: 1.0.1

  /glob@7.1.7:
    resolution: {integrity: sha512-OvD9ENzPLbegENnYP5UUfJIirTg4+XwMWGaQfQTY0JenxNvvIKP3U3/tAQSPIu/lHxXYSZmpXlUHeqAIdKzBLQ==}
    dependencies:
      fs.realpath: 1.0.0
      inflight: 1.0.6
      inherits: 2.0.4
      minimatch: 3.1.2
      once: 1.4.0
      path-is-absolute: 1.0.1
    dev: true

  /glob@7.2.3:
    resolution: {integrity: sha512-nFR0zLpU2YCaRxwoCJvL6UvCH2JFyFVIvwTLsIf21AuHlMskA1hhTdk+LlYJtOlYt9v6dvszD2BGRqBL+iQK9Q==}
    dependencies:
      fs.realpath: 1.0.0
      inflight: 1.0.6
      inherits: 2.0.4
      minimatch: 3.1.2
      once: 1.4.0
      path-is-absolute: 1.0.1

  /globals@11.12.0:
    resolution: {integrity: sha512-WOBp/EEGUiIsJSp7wcv/y6MO+lV9UoncWqxuFfm8eBwzWNgyfBd6Gz+IeKQ9jCmyhoH99g15M3T+QaVHFjizVA==}
    engines: {node: '>=4'}

  /globals@13.22.0:
    resolution: {integrity: sha512-H1Ddc/PbZHTDVJSnj8kWptIRSD6AM3pK+mKytuIVF4uoBV7rshFlhhvA58ceJ5wp3Er58w6zj7bykMpYXt3ETw==}
    engines: {node: '>=8'}
    dependencies:
      type-fest: 0.20.2

  /globalthis@1.0.3:
    resolution: {integrity: sha512-sFdI5LyBiNTHjRd7cGPWapiHWMOXKyuBNX/cWJ3NfzrZQVa8GI/8cofCl74AOVqq9W5kNmguTIzJ/1s2gyI9wA==}
    engines: {node: '>= 0.4'}
    dependencies:
      define-properties: 1.2.1
    dev: true

  /globby@11.1.0:
    resolution: {integrity: sha512-jhIXaOzy1sb8IyocaruWSn1TjmnBVs8Ayhcy83rmxNJ8q2uWKCAj3CnJY+KpGSXCueAPc0i05kVvVKtP1t9S3g==}
    engines: {node: '>=10'}
    dependencies:
      array-union: 2.1.0
      dir-glob: 3.0.1
      fast-glob: 3.3.2
      ignore: 5.2.4
      merge2: 1.4.1
      slash: 3.0.0
    dev: true

  /globby@13.2.2:
    resolution: {integrity: sha512-Y1zNGV+pzQdh7H39l9zgB4PJqjRNqydvdYCDG4HFXM4XuvSaQQlEc91IU1yALL8gUTDomgBAfz3XJdmUS+oo0w==}
    engines: {node: ^12.20.0 || ^14.13.1 || >=16.0.0}
    dependencies:
      dir-glob: 3.0.1
      fast-glob: 3.3.2
      ignore: 5.2.4
      merge2: 1.4.1
      slash: 4.0.0
    dev: true

  /gopd@1.0.1:
    resolution: {integrity: sha512-d65bNlIadxvpb/A2abVdlqKqV563juRnZ1Wtk6s1sIR8uNsXR70xqIzVqxVf1eTqDunwT2MkczEeaezCKTZhwA==}
    dependencies:
      get-intrinsic: 1.2.1
    dev: true

  /graceful-fs@4.2.11:
    resolution: {integrity: sha512-RbJ5/jmFcNNCcDV5o9eTnBLJ/HszWV0P73bc+Ff4nS/rJj+YaS6IGyiOL0VoBYX+l1Wrl3k63h/KrH+nhJ0XvQ==}

  /graphemer@1.4.0:
    resolution: {integrity: sha512-EtKwoO6kxCL9WO5xipiHTZlSzBm7WLT627TqC/uVRd0HKmq8NXyebnNYxDoBi7wt8eTWrUrKXCOVaFq9x1kgag==}

  /happy-dom@12.2.2:
    resolution: {integrity: sha512-9ADD0d99BgRX/mZEu2yYD44ecfq2wZpPCfK+bUIvnbjJoLjxhYD962GvSMda5nIXNG4wMBoINLbhTPvWr5rKdg==}
    dependencies:
      css.escape: 1.5.1
      entities: 4.5.0
      iconv-lite: 0.6.3
      webidl-conversions: 7.0.0
      whatwg-encoding: 2.0.0
      whatwg-mimetype: 3.0.0
    dev: true

  /has-bigints@1.0.2:
    resolution: {integrity: sha512-tSvCKtBr9lkF0Ex0aQiP9N+OpV4zi2r/Nee5VkRDbaqv35RLYMzbwQfFSZZH0kR+Rd6302UJZ2p/bJCEoR3VoQ==}
    dev: true

  /has-flag@3.0.0:
    resolution: {integrity: sha512-sKJf1+ceQBr4SMkvQnBDNDtf4TXpVhVGateu0t918bl30FnbE2m4vNLX+VWe/dpjlb+HugGYzW7uQXH98HPEYw==}
    engines: {node: '>=4'}

  /has-flag@4.0.0:
    resolution: {integrity: sha512-EykJT/Q1KjTWctppgIAgfSO0tKVuZUjhgMr17kqTumMl6Afv3EISleU7qZUzoXDFTAHTDC4NOoG/ZxU3EvlMPQ==}
    engines: {node: '>=8'}

  /has-property-descriptors@1.0.0:
    resolution: {integrity: sha512-62DVLZGoiEBDHQyqG4w9xCuZ7eJEwNmJRWw2VY84Oedb7WFcA27fiEVe8oUQx9hAUJ4ekurquucTGwsyO1XGdQ==}
    dependencies:
      get-intrinsic: 1.2.1
    dev: true

  /has-proto@1.0.1:
    resolution: {integrity: sha512-7qE+iP+O+bgF9clE5+UoBFzE65mlBiVj3tKCrlNQ0Ogwm0BjpT/gK4SlLYDMybDh5I3TCTKnPPa0oMG7JDYrhg==}
    engines: {node: '>= 0.4'}
    dev: true

  /has-symbols@1.0.3:
    resolution: {integrity: sha512-l3LCuF6MgDNwTDKkdYGEihYjt5pRPbEg46rtlmnSPlUbgmB8LOIrKJbYYFBSbnPaJexMKtiPO8hmeRjRz2Td+A==}
    engines: {node: '>= 0.4'}
    dev: true

  /has-tostringtag@1.0.0:
    resolution: {integrity: sha512-kFjcSNhnlGV1kyoGk7OXKSawH5JOb/LzUc5w9B02hOTO0dfFRjbHQKvg1d6cf3HbeUmtU9VbbV3qzZ2Teh97WQ==}
    engines: {node: '>= 0.4'}
    dependencies:
      has-symbols: 1.0.3
    dev: true

  /has@1.0.3:
    resolution: {integrity: sha512-f2dvO0VU6Oej7RkWJGrehjbzMAjFp5/VKPp5tTpWIV4JHHZK1/BxbFRtf/siA2SWTe09caDmVtYYzWEIbBS4zw==}
    engines: {node: '>= 0.4.0'}
    dependencies:
      function-bind: 1.1.1

  /he@1.2.0:
    resolution: {integrity: sha512-F/1DnUGPopORZi0ni+CvrCgHQ5FyEAHRLSApuYWMmrbSwoN2Mn/7k+Gl38gJnR7yyDZk6WLXwiGod1JOWNDKGw==}
    dev: true

  /hosted-git-info@2.8.9:
    resolution: {integrity: sha512-mxIDAb9Lsm6DoOJ7xH+5+X4y1LU/4Hi50L9C5sIswK3JzULS4bwk1FvjdBgvYR4bzT4tuUQiC15FE2f5HbLvYw==}
    dev: true

  /html-encoding-sniffer@4.0.0:
    resolution: {integrity: sha512-Y22oTqIU4uuPgEemfz7NDJz6OeKf12Lsu+QC+s3BVpda64lTiMYCyGwg5ki4vFxkMwQdeZDl2adZoqUgdFuTgQ==}
    engines: {node: '>=18'}
    dependencies:
      whatwg-encoding: 3.1.1
    dev: true

  /html-to-text@9.0.5:
    resolution: {integrity: sha512-qY60FjREgVZL03vJU6IfMV4GDjGBIoOyvuFdpBDIX9yTlDw0TjxVBQp+P8NvpdIXNJvfWBTNul7fsAQJq2FNpg==}
    engines: {node: '>=14'}
    dependencies:
      '@selderee/plugin-htmlparser2': 0.11.0
      deepmerge: 4.3.1
      dom-serializer: 2.0.0
      htmlparser2: 8.0.2
      selderee: 0.11.0
    dev: false

  /htmlparser2@8.0.2:
    resolution: {integrity: sha512-GYdjWKDkbRLkZ5geuHs5NY1puJ+PXwP7+fHPRz06Eirsb9ugf6d8kkXav6ADhcODhFFPMIXyxkxSuMf3D6NCFA==}
    dependencies:
      domelementtype: 2.3.0
      domhandler: 5.0.3
      domutils: 3.1.0
      entities: 4.5.0
    dev: false

  /http-proxy-agent@7.0.0:
    resolution: {integrity: sha512-+ZT+iBxVUQ1asugqnD6oWoRiS25AkjNfG085dKJGtGxkdwLQrMKU5wJr2bOOFAXzKcTuqq+7fZlTMgG3SRfIYQ==}
    engines: {node: '>= 14'}
    dependencies:
      agent-base: 7.1.0
      debug: 4.3.4
    transitivePeerDependencies:
      - supports-color
    dev: true

  /https-proxy-agent@7.0.2:
    resolution: {integrity: sha512-NmLNjm6ucYwtcUmL7JQC1ZQ57LmHP4lT15FQ8D61nak1rO6DH+fz5qNK2Ap5UN4ZapYICE3/0KodcLYSPsPbaA==}
    engines: {node: '>= 14'}
    dependencies:
      agent-base: 7.1.0
      debug: 4.3.4
    transitivePeerDependencies:
      - supports-color
    dev: true

  /human-signals@2.1.0:
    resolution: {integrity: sha512-B4FFZ6q/T2jhhksgkbEW3HBvWIfDW85snkQgawt07S7J5QXTk6BkNV+0yAeZrM5QpMAdYlocGoljn0sJ/WQkFw==}
    engines: {node: '>=10.17.0'}
    dev: true

  /human-signals@4.3.1:
    resolution: {integrity: sha512-nZXjEF2nbo7lIw3mgYjItAfgQXog3OjJogSbKa2CQIIvSGWcKgeJnQlNXip6NglNzYH45nSRiEVimMvYL8DDqQ==}
    engines: {node: '>=14.18.0'}
    dev: true

  /human-signals@5.0.0:
    resolution: {integrity: sha512-AXcZb6vzzrFAUE61HnN4mpLqd/cSIwNQjtNWR0euPm6y0iqx3G4gOXaIDdtdDwZmhwe82LA6+zinmW4UBWVePQ==}
    engines: {node: '>=16.17.0'}
    dev: true

  /iconv-lite@0.6.3:
    resolution: {integrity: sha512-4fCk79wshMdzMp2rH06qWrJE4iolqLhCUH+OiuIgU++RB0+94NlDL81atO7GX55uUKueo0txHNtvEyI6D7WdMw==}
    engines: {node: '>=0.10.0'}
    dependencies:
      safer-buffer: 2.1.2
    dev: true

  /ieee754@1.2.1:
    resolution: {integrity: sha512-dcyqhDvX1C46lXZcVqCpK+FtMRQVdIMN6/Df5js2zouUsqG7I6sFxitIC+7KYK29KdXOLHdu9zL4sFnoVQnqaA==}
    dev: false

  /ignore-walk@3.0.4:
    resolution: {integrity: sha512-PY6Ii8o1jMRA1z4F2hRkH/xN59ox43DavKvD3oDpfurRlOJyAHpifIwpbdv1n4jt4ov0jSpw3kQ4GhJnpBL6WQ==}
    dependencies:
      minimatch: 3.1.2
    dev: true

  /ignore@5.2.4:
    resolution: {integrity: sha512-MAb38BcSbH0eHNBxn7ql2NH/kX33OkB3lZ1BNdh7ENeRChHTYsTvWrMubiIAMNS2llXEEgZ1MUOBtXChP3kaFQ==}
    engines: {node: '>= 4'}

  /import-fresh@3.3.0:
    resolution: {integrity: sha512-veYYhQa+D1QBKznvhUHxb8faxlrwUnxseDAbAp457E0wLNio2bOSKnjYDhMj+YiAq61xrMGhQk9iXVk5FzgQMw==}
    engines: {node: '>=6'}
    dependencies:
      parent-module: 1.0.1
      resolve-from: 4.0.0

  /import-lazy@4.0.0:
    resolution: {integrity: sha512-rKtvo6a868b5Hu3heneU+L4yEQ4jYKLtjpnPeUdK7h0yzXGmyBTypknlkCvHFBqfX9YlorEiMM6Dnq/5atfHkw==}
    engines: {node: '>=8'}
    dev: true

  /imurmurhash@0.1.4:
    resolution: {integrity: sha512-JmXMZ6wuvDmLiHEml9ykzqO6lwFbof0GG4IkcGaENdCRDDmMVnny7s5HsIgHCbaq0w2MyPhDqkhTUgS2LU2PHA==}
    engines: {node: '>=0.8.19'}

  /indent-string@4.0.0:
    resolution: {integrity: sha512-EdDDZu4A2OyIK7Lr/2zG+w5jmbuk1DVBnEwREQvBzspBJkCEbRa8GxU1lghYcaGJCnRWibjDXlq779X1/y5xwg==}
    engines: {node: '>=8'}
    dev: true

  /inflight@1.0.6:
    resolution: {integrity: sha512-k92I/b08q4wvFscXCLvqfsHCrjrF7yiXsQuIVvVE7N82W3+aqpzuUdBbfhWcy/FZR3/4IgflMgKLOsvPDrGCJA==}
    dependencies:
      once: 1.4.0
      wrappy: 1.0.2

  /inherits@2.0.4:
    resolution: {integrity: sha512-k/vGaX4/Yla3WzyMCvTQOXYeIHvqOKtnqBduzTHpzpQZzAskKMhZ2K+EnBiSM9zGSoIFeMpXKxa4dYeZIQqewQ==}

  /ini@1.3.8:
    resolution: {integrity: sha512-JV/yugV2uzW5iMRSiZAyDtQd+nxtUnjeLt0acNdw98kKLrvuRVyB80tsREOE7yvGVgalhZ6RNXCmEHkUKBKxew==}
    dev: false

  /ini@2.0.0:
    resolution: {integrity: sha512-7PnF4oN3CvZF23ADhA5wRaYEQpJ8qygSkbtTXWBeXWXmEVRXK+1ITciHWwHhsjv1TmW0MgacIv6hEi5pX5NQdA==}
    engines: {node: '>=10'}
    dev: true

  /internal-slot@1.0.5:
    resolution: {integrity: sha512-Y+R5hJrzs52QCG2laLn4udYVnxsfny9CpOhNhUvk/SSSVyF6T27FzRbF0sroPidSu3X8oEAkOn2K804mjpt6UQ==}
    engines: {node: '>= 0.4'}
    dependencies:
      get-intrinsic: 1.2.1
      has: 1.0.3
      side-channel: 1.0.4
    dev: true

  /interpret@1.4.0:
    resolution: {integrity: sha512-agE4QfB2Lkp9uICn7BAqoscw4SZP9kTE2hxiFI3jBPmXJfdqiahTbUuKGsMoN2GtqL9AxhYioAcVvgsb1HvRbA==}
    engines: {node: '>= 0.10'}

  /invariant@2.2.4:
    resolution: {integrity: sha512-phJfQVBuaJM5raOpJjSfkiD6BpbCE4Ns//LaXl6wGYtUBY83nWS6Rf9tXm2e8VaK60JEjYldbPif/A2B1C2gNA==}
    dependencies:
      loose-envify: 1.4.0
    dev: false

  /is-arguments@1.1.1:
    resolution: {integrity: sha512-8Q7EARjzEnKpt/PCD7e1cgUS0a6X8u5tdSiMqXhojOdoV9TsMsiO+9VLC5vAmO8N7/GmXn7yjR8qnA6bVAEzfA==}
    engines: {node: '>= 0.4'}
    dependencies:
      call-bind: 1.0.2
      has-tostringtag: 1.0.0
    dev: true

  /is-array-buffer@3.0.2:
    resolution: {integrity: sha512-y+FyyR/w8vfIRq4eQcM1EYgSTnmHXPqaF+IgzgraytCFq5Xh8lllDVmAZolPJiZttZLeFSINPYMaEJ7/vWUa1w==}
    dependencies:
      call-bind: 1.0.2
      get-intrinsic: 1.2.1
      is-typed-array: 1.1.12
    dev: true

  /is-arrayish@0.2.1:
    resolution: {integrity: sha512-zz06S8t0ozoDXMG+ube26zeCTNXcKIPJZJi8hBrF4idCLms4CG9QtK7qBl1boi5ODzFpjswb5JPmHCbMpjaYzg==}
    dev: true

  /is-async-function@2.0.0:
    resolution: {integrity: sha512-Y1JXKrfykRJGdlDwdKlLpLyMIiWqWvuSd17TvZk68PLAOGOoF4Xyav1z0Xhoi+gCYjZVeC5SI+hYFOfvXmGRCA==}
    engines: {node: '>= 0.4'}
    dependencies:
      has-tostringtag: 1.0.0
    dev: true

  /is-bigint@1.0.4:
    resolution: {integrity: sha512-zB9CruMamjym81i2JZ3UMn54PKGsQzsJeo6xvN3HJJ4CAsQNB6iRutp2To77OfCNuoxspsIhzaPoO1zyCEhFOg==}
    dependencies:
      has-bigints: 1.0.2
    dev: true

  /is-binary-path@2.1.0:
    resolution: {integrity: sha512-ZMERYes6pDydyuGidse7OsHxtbI7WVeUEozgR/g7rd0xUimYNlvZRE/K2MgZTjWy725IfelLeVcEM97mmtRGXw==}
    engines: {node: '>=8'}
    dependencies:
      binary-extensions: 2.2.0

  /is-boolean-object@1.1.2:
    resolution: {integrity: sha512-gDYaKHJmnj4aWxyj6YHyXVpdQawtVLHU5cb+eztPGczf6cjuTdwve5ZIEfgXqH4e57An1D1AKf8CZ3kYrQRqYA==}
    engines: {node: '>= 0.4'}
    dependencies:
      call-bind: 1.0.2
      has-tostringtag: 1.0.0
    dev: true

  /is-builtin-module@3.2.1:
    resolution: {integrity: sha512-BSLE3HnV2syZ0FK0iMA/yUGplUeMmNz4AW5fnTunbCIqZi4vG3WjJT9FHMy5D69xmAYBHXQhJdALdpwVxV501A==}
    engines: {node: '>=6'}
    dependencies:
      builtin-modules: 3.3.0
    dev: true

  /is-callable@1.2.7:
    resolution: {integrity: sha512-1BC0BVFhS/p0qtw6enp8e+8OD0UrK0oFLztSjNzhcKA3WDuJxxAPXzPuPtKkjEY9UUoEWlX/8fgKeu2S8i9JTA==}
    engines: {node: '>= 0.4'}
    dev: true

  /is-core-module@2.13.0:
    resolution: {integrity: sha512-Z7dk6Qo8pOCp3l4tsX2C5ZVas4V+UxwQodwZhLopL91TX8UyyHEXafPcyoeeWuLrwzHcr3igO78wNLwHJHsMCQ==}
    dependencies:
      has: 1.0.3

  /is-date-object@1.0.5:
    resolution: {integrity: sha512-9YQaSxsAiSwcvS33MBk3wTCVnWK+HhF8VZR2jRxehM16QcVOdHqPn4VPHmRK4lSr38n9JriurInLcP90xsYNfQ==}
    engines: {node: '>= 0.4'}
    dependencies:
      has-tostringtag: 1.0.0
    dev: true

  /is-docker@2.2.1:
    resolution: {integrity: sha512-F+i2BKsFrH66iaUFc0woD8sLy8getkwTwtOBjvs56Cx4CgJDeKQeqfz8wAYiSb8JOprWhHH5p77PbmYCvvUuXQ==}
    engines: {node: '>=8'}
    hasBin: true
    dev: true

  /is-docker@3.0.0:
    resolution: {integrity: sha512-eljcgEDlEns/7AXFosB5K/2nCM4P7FQPkGc/DWLy5rmFEWvZayGrik1d9/QIY5nJ4f9YsVvBkA6kJpHn9rISdQ==}
    engines: {node: ^12.20.0 || ^14.13.1 || >=16.0.0}
    hasBin: true
    dev: true

  /is-extglob@2.1.1:
    resolution: {integrity: sha512-SbKbANkN603Vi4jEZv49LeVJMn4yGwsbzZworEoyEiutsN3nJYdbO36zfhGJ6QEDpOZIFkDtnq5JRxmvl3jsoQ==}
    engines: {node: '>=0.10.0'}

  /is-finalizationregistry@1.0.2:
    resolution: {integrity: sha512-0by5vtUJs8iFQb5TYUHHPudOR+qXYIMKtiUzvLIZITZUjknFmziyBJuLhVRc+Ds0dREFlskDNJKYIdIzu/9pfw==}
    dependencies:
      call-bind: 1.0.2
    dev: true

  /is-fullwidth-code-point@3.0.0:
    resolution: {integrity: sha512-zymm5+u+sCsSWyD9qNaejV3DFvhCKclKdizYaJUuHA83RLjb7nSuGnddCHGv0hk+KY7BMAlsWeK4Ueg6EV6XQg==}
    engines: {node: '>=8'}

  /is-generator-function@1.0.10:
    resolution: {integrity: sha512-jsEjy9l3yiXEQ+PsXdmBwEPcOxaXWLspKdplFUVI9vq1iZgIekeC0L167qeu86czQaxed3q/Uzuw0swL0irL8A==}
    engines: {node: '>= 0.4'}
    dependencies:
      has-tostringtag: 1.0.0
    dev: true

  /is-glob@4.0.3:
    resolution: {integrity: sha512-xelSayHH36ZgE7ZWhli7pW34hNbNl8Ojv5KVmkJD4hBdD3th8Tfk9vYasLM+mXWOZhFkgZfxhLSnrwRr4elSSg==}
    engines: {node: '>=0.10.0'}
    dependencies:
      is-extglob: 2.1.1

  /is-inside-container@1.0.0:
    resolution: {integrity: sha512-KIYLCCJghfHZxqjYBE7rEy0OBuTd5xCHS7tHVgvCLkx7StIoaxwNW3hCALgEUjFfeRk+MG/Qxmp/vtETEF3tRA==}
    engines: {node: '>=14.16'}
    dependencies:
      is-docker: 3.0.0
    dev: true

  /is-interactive@1.0.0:
    resolution: {integrity: sha512-2HvIEKRoqS62guEC+qBjpvRubdX910WCMuJTZ+I9yvqKU2/12eSL549HMwtabb4oupdj2sMP50k+XJfB/8JE6w==}
    engines: {node: '>=8'}
    dev: false

  /is-interactive@2.0.0:
    resolution: {integrity: sha512-qP1vozQRI+BMOPcjFzrjXuQvdak2pHNUMZoeG2eRbiSqyvbEf/wQtEOTOX1guk6E3t36RkaqiSt8A/6YElNxLQ==}
    engines: {node: '>=12'}
    dev: false

  /is-map@2.0.2:
    resolution: {integrity: sha512-cOZFQQozTha1f4MxLFzlgKYPTyj26picdZTx82hbc/Xf4K/tZOOXSCkMvU4pKioRXGDLJRn0GM7Upe7kR721yg==}
    dev: true

  /is-negative-zero@2.0.2:
    resolution: {integrity: sha512-dqJvarLawXsFbNDeJW7zAz8ItJ9cd28YufuuFzh0G8pNHjJMnY08Dv7sYX2uF5UpQOwieAeOExEYAWWfu7ZZUA==}
    engines: {node: '>= 0.4'}
    dev: true

  /is-number-object@1.0.7:
    resolution: {integrity: sha512-k1U0IRzLMo7ZlYIfzRu23Oh6MiIFasgpb9X76eqfFZAqwH44UI4KTBvBYIZ1dSL9ZzChTB9ShHfLkR4pdW5krQ==}
    engines: {node: '>= 0.4'}
    dependencies:
      has-tostringtag: 1.0.0
    dev: true

  /is-number@7.0.0:
    resolution: {integrity: sha512-41Cifkg6e8TylSpdtTpeLVMqvSBEVzTttHvERD741+pnZ8ANv0004MRL43QKPDlK9cGvNp6NZWZUBlbGXYxxng==}
    engines: {node: '>=0.12.0'}

  /is-path-inside@3.0.3:
    resolution: {integrity: sha512-Fd4gABb+ycGAmKou8eMftCupSir5lRxqf4aD/vd0cD2qc4HL07OjCeuHMr8Ro4CoMaeCKDB0/ECBOVWjTwUvPQ==}
    engines: {node: '>=8'}

  /is-plain-obj@4.1.0:
    resolution: {integrity: sha512-+Pgi+vMuUNkJyExiMBt5IlFoMyKnr5zhJ4Uspz58WOhBF5QoIZkFyNHIbBAtHwzVAgk5RtndVNsDRN61/mmDqg==}
    engines: {node: '>=12'}
    dev: true

  /is-potential-custom-element-name@1.0.1:
    resolution: {integrity: sha512-bCYeRA2rVibKZd+s2625gGnGF/t7DSqDs4dP7CrLA1m7jKWz6pps0LpYLJN8Q64HtmPKJ1hrN3nzPNKFEKOUiQ==}
    dev: true

  /is-regex@1.1.4:
    resolution: {integrity: sha512-kvRdxDsxZjhzUX07ZnLydzS1TU/TJlTUHHY4YLL87e37oUA49DfkLqgy+VjFocowy29cKvcSiu+kIv728jTTVg==}
    engines: {node: '>= 0.4'}
    dependencies:
      call-bind: 1.0.2
      has-tostringtag: 1.0.0
    dev: true

  /is-set@2.0.2:
    resolution: {integrity: sha512-+2cnTEZeY5z/iXGbLhPrOAaK/Mau5k5eXq9j14CpRTftq0pAJu2MwVRSZhyZWBzx3o6X795Lz6Bpb6R0GKf37g==}
    dev: true

  /is-shared-array-buffer@1.0.2:
    resolution: {integrity: sha512-sqN2UDu1/0y6uvXyStCOzyhAjCSlHceFoMKJW8W9EU9cvic/QdsZ0kEU93HEy3IUEFZIiH/3w+AH/UQbPHNdhA==}
    dependencies:
      call-bind: 1.0.2
    dev: true

  /is-stream@2.0.1:
    resolution: {integrity: sha512-hFoiJiTl63nn+kstHGBtewWSKnQLpyb155KHheA1l39uvtO9nWIop1p3udqPcUd/xbF1VLMO4n7OI6p7RbngDg==}
    engines: {node: '>=8'}
    dev: true

  /is-stream@3.0.0:
    resolution: {integrity: sha512-LnQR4bZ9IADDRSkvpqMGvt/tEJWclzklNgSw48V5EAaAeDd6qGvN8ei6k5p0tvxSR171VmGyHuTiAOfxAbr8kA==}
    engines: {node: ^12.20.0 || ^14.13.1 || >=16.0.0}
    dev: true

  /is-string@1.0.7:
    resolution: {integrity: sha512-tE2UXzivje6ofPW7l23cjDOMa09gb7xlAqG6jG5ej6uPV32TlWP3NKPigtaGeHNu9fohccRYvIiZMfOOnOYUtg==}
    engines: {node: '>= 0.4'}
    dependencies:
      has-tostringtag: 1.0.0
    dev: true

  /is-symbol@1.0.4:
    resolution: {integrity: sha512-C/CPBqKWnvdcxqIARxyOh4v1UUEOCHpgDa0WYgpKDFMszcrPcffg5uhwSgPCLD2WWxmq6isisz87tzT01tuGhg==}
    engines: {node: '>= 0.4'}
    dependencies:
      has-symbols: 1.0.3
    dev: true

  /is-typed-array@1.1.12:
    resolution: {integrity: sha512-Z14TF2JNG8Lss5/HMqt0//T9JeHXttXy5pH/DBU4vi98ozO2btxzq9MwYDZYnKwU8nRsz/+GVFVRDq3DkVuSPg==}
    engines: {node: '>= 0.4'}
    dependencies:
      which-typed-array: 1.1.11
    dev: true

  /is-unicode-supported@0.1.0:
    resolution: {integrity: sha512-knxG2q4UC3u8stRGyAVJCOdxFmv5DZiRcdlIaAQXAbSfJya+OhopNotLQrstBhququ4ZpuKbDc/8S6mgXgPFPw==}
    engines: {node: '>=10'}
    dev: false

  /is-unicode-supported@1.3.0:
    resolution: {integrity: sha512-43r2mRvz+8JRIKnWJ+3j8JtjRKZ6GmjzfaE/qiBJnikNnYv/6bagRJ1kUhNk8R5EX/GkobD+r+sfxCPJsiKBLQ==}
    engines: {node: '>=12'}
    dev: false

  /is-weakmap@2.0.1:
    resolution: {integrity: sha512-NSBR4kH5oVj1Uwvv970ruUkCV7O1mzgVFO4/rev2cLRda9Tm9HrL70ZPut4rOHgY0FNrUu9BCbXA2sdQ+x0chA==}
    dev: true

  /is-weakref@1.0.2:
    resolution: {integrity: sha512-qctsuLZmIQ0+vSSMfoVvyFe2+GSEvnmZ2ezTup1SBse9+twCCeial6EEi3Nc2KFcf6+qz2FBPnjXsk8xhKSaPQ==}
    dependencies:
      call-bind: 1.0.2
    dev: true

  /is-weakset@2.0.2:
    resolution: {integrity: sha512-t2yVvttHkQktwnNNmBQ98AhENLdPUTDTE21uPqAQ0ARwQfGeQKRVS0NNurH7bTf7RrvcVn1OOge45CnBeHCSmg==}
    dependencies:
      call-bind: 1.0.2
      get-intrinsic: 1.2.1
    dev: true

  /is-wsl@1.1.0:
    resolution: {integrity: sha512-gfygJYZ2gLTDlmbWMI0CE2MwnFzSN/2SZfkMlItC4K/JBlsWVDB0bO6XhqcY13YXE7iMcAJnzTCJjPiTeJJ0Mw==}
    engines: {node: '>=4'}
    dev: true

  /is-wsl@2.2.0:
    resolution: {integrity: sha512-fKzAra0rGJUUBwGBgNkHZuToZcn+TtXHpeCgmkMJMMYx1sQDYaCSyjJBSCa2nH1DGm7s3n1oBnohoVTBaN7Lww==}
    engines: {node: '>=8'}
    dependencies:
      is-docker: 2.2.1
    dev: true

  /isarray@1.0.0:
    resolution: {integrity: sha512-VLghIWNM6ELQzo7zwmcg0NmTVyWKYjvIeM83yjp0wRDTmUnrM678fQbcKBo6n2CJEF0szoG//ytg+TKla89ALQ==}
    dev: true

  /isarray@2.0.5:
    resolution: {integrity: sha512-xHjhDr3cNBK0BzdUJSPXZntQUx/mwMS5Rw4A7lPJ90XGAO6ISP/ePDNuo0vhqOZU+UD5JoodwCAAoZQd3FeAKw==}
    dev: true

  /isexe@2.0.0:
    resolution: {integrity: sha512-RHxMLp9lnKHGHRng9QFhRCMbYAcVpn69smSGcq3f36xjgVVWThj4qqLbTLlq7Ssj8B+fIQ1EuCEGI2lKsyQeIw==}

  /iterator.prototype@1.1.2:
    resolution: {integrity: sha512-DR33HMMr8EzwuRL8Y9D3u2BMj8+RqSE850jfGu59kS7tbmPLzGkZmVSfyCFSDxuZiEY6Rzt3T2NA/qU+NwVj1w==}
    dependencies:
      define-properties: 1.2.1
      get-intrinsic: 1.2.1
      has-symbols: 1.0.3
      reflect.getprototypeof: 1.0.4
      set-function-name: 2.0.1
    dev: true

  /jackspeak@2.3.6:
    resolution: {integrity: sha512-N3yCS/NegsOBokc8GAdM8UcmfsKiSS8cipheD/nivzr700H+nsMOxJjQnvwOcRYVuFkdH0wGUvW2WbXGmrZGbQ==}
    engines: {node: '>=14'}
    dependencies:
      '@isaacs/cliui': 8.0.2
    optionalDependencies:
      '@pkgjs/parseargs': 0.11.0
    dev: false

  /jest-worker@27.5.1:
    resolution: {integrity: sha512-7vuh85V5cdDofPyxn58nrPjBktZo0u9x1g8WtjQol+jZDaE+fhN+cIvTj11GndBnMnyfrUOG1sZQxCdjKh+DKg==}
    engines: {node: '>= 10.13.0'}
    dependencies:
      '@types/node': 20.11.23
      merge-stream: 2.0.0
      supports-color: 8.1.1
    dev: false

  /jiti@1.20.0:
    resolution: {integrity: sha512-3TV69ZbrvV6U5DfQimop50jE9Dl6J8O1ja1dvBbMba/sZ3YBEQqJ2VZRoQPVnhlzjNtU1vaXRZVrVjU4qtm8yA==}
    hasBin: true

  /jju@1.4.0:
    resolution: {integrity: sha512-8wb9Yw966OSxApiCt0K3yNJL8pnNeIv+OEq2YMidz4FKP6nonSRoOXc80iXY4JaN2FC11B9qsNmDsm+ZOfMROA==}
    dev: true

  /joycon@3.1.1:
    resolution: {integrity: sha512-34wB/Y7MW7bzjKRjUKTa46I2Z7eV62Rkhva+KkopW7Qvv/OSWBqvkSY7vusOPrNuZcUG3tApvdVgNB8POj3SPw==}
    engines: {node: '>=10'}
    dev: true

  /js-beautify@1.14.11:
    resolution: {integrity: sha512-rPogWqAfoYh1Ryqqh2agUpVfbxAhbjuN1SmU86dskQUKouRiggUTCO4+2ym9UPXllc2WAp0J+T5qxn7Um3lCdw==}
    engines: {node: '>=14'}
    hasBin: true
    dependencies:
      config-chain: 1.1.13
      editorconfig: 1.0.4
      glob: 10.3.4
      nopt: 7.2.0
    dev: false

  /js-tokens@4.0.0:
    resolution: {integrity: sha512-RdJUflcE3cUzKiMqQgsCu06FPu9UdIJO0beYbPhHN4k6apgJtifcoCtT9bcxOpYBtpD2kCM6Sbzg4CausW/PKQ==}

  /js-yaml@4.1.0:
    resolution: {integrity: sha512-wpxZs9NoxZaJESJGIZTyDEaYpl0FKSA+FB9aJiyemKhMwkxQg63h4T1KJgUGHpTqPDNRcmmYLugrRjJlBtWvRA==}
    hasBin: true
    dependencies:
      argparse: 2.0.1

  /jsdom@23.0.1:
    resolution: {integrity: sha512-2i27vgvlUsGEBO9+/kJQRbtqtm+191b5zAZrU/UezVmnC2dlDAFLgDYJvAEi94T4kjsRKkezEtLQTgsNEsW2lQ==}
    engines: {node: '>=18'}
    peerDependencies:
      canvas: ^2.11.2
    peerDependenciesMeta:
      canvas:
        optional: true
    dependencies:
      cssstyle: 3.0.0
      data-urls: 5.0.0
      decimal.js: 10.4.3
      form-data: 4.0.0
      html-encoding-sniffer: 4.0.0
      http-proxy-agent: 7.0.0
      https-proxy-agent: 7.0.2
      is-potential-custom-element-name: 1.0.1
      nwsapi: 2.2.7
      parse5: 7.1.2
      rrweb-cssom: 0.6.0
      saxes: 6.0.0
      symbol-tree: 3.2.4
      tough-cookie: 4.1.3
      w3c-xmlserializer: 5.0.0
      webidl-conversions: 7.0.0
      whatwg-encoding: 3.1.1
      whatwg-mimetype: 4.0.0
      whatwg-url: 14.0.0
      ws: 8.14.2
      xml-name-validator: 5.0.0
    transitivePeerDependencies:
      - bufferutil
      - supports-color
      - utf-8-validate
    dev: true

  /jsesc@0.5.0:
    resolution: {integrity: sha512-uZz5UnB7u4T9LvwmFqXii7pZSouaRPorGs5who1Ip7VO0wxanFvBL7GkM6dTHlgX+jhBApRetaWpnDabOeTcnA==}
    hasBin: true
    dev: true

  /jsesc@2.5.2:
    resolution: {integrity: sha512-OYu7XEzjkCQ3C5Ps3QIZsQfNpqoJyZZA99wd9aWd05NCtC5pWOkShK2mkL6HXQR6/Cy2lbNdPlZBpuQHXE63gA==}
    engines: {node: '>=4'}
    hasBin: true

  /jsesc@3.0.2:
    resolution: {integrity: sha512-xKqzzWXDttJuOcawBt4KnKHHIf5oQ/Cxax+0PWFG+DFDgHNAdi+TXECADI+RYiFUMmx8792xsMbbgXj4CwnP4g==}
    engines: {node: '>=6'}
    hasBin: true
    dev: true

  /json-buffer@3.0.1:
    resolution: {integrity: sha512-4bV5BfR2mqfQTJm+V5tPPdf+ZpuhiIvTuAB5g8kcrXOZpTT/QwwVRWBywX1ozr6lEuPdbHxwaJlm9G6mI2sfSQ==}

  /json-parse-even-better-errors@2.3.1:
    resolution: {integrity: sha512-xyFwyhro/JEof6Ghe2iz2NcXoj2sloNsWr/XsERDK/oiPCfaNhl5ONfp+jQdAZRQQ0IJWNzH9zIZF7li91kh2w==}

  /json-schema-traverse@0.4.1:
    resolution: {integrity: sha512-xbbCH5dCYU5T8LcEhhuh7HJ88HXuW3qsI3Y0zOZFKfZEHcpWiHU/Jxzk629Brsab/mMiHQti9wMP+845RPe3Vg==}

  /json-stable-stringify-without-jsonify@1.0.1:
    resolution: {integrity: sha512-Bdboy+l7tA3OGW6FjyFHWkP5LuByj1Tk33Ljyq0axyzdk9//JSi2u3fP1QSmd1KNwq6VOKYGlAu87CisVir6Pw==}

  /json5@1.0.2:
    resolution: {integrity: sha512-g1MWMLBiz8FKi1e4w0UyVL3w+iJceWAFBAaBnnGKOpNa5f8TLktkbre1+s6oICydWAm+HRUGTmI+//xv2hvXYA==}
    hasBin: true
    dependencies:
      minimist: 1.2.8
    dev: true

  /json5@2.2.3:
    resolution: {integrity: sha512-XmOWe7eyHYH14cLdVPoyg+GOH3rYX++KpzrylJwSW98t3Nk+U8XOl8FWKOgwtzdb8lXGf6zYwDUzeHMWfxasyg==}
    engines: {node: '>=6'}
    hasBin: true

  /jsonc-parser@3.2.0:
    resolution: {integrity: sha512-gfFQZrcTc8CnKXp6Y4/CBT3fTc0OVuDofpre4aEeEpSBPV5X5v4+Vmx+8snU7RLPrNHPKSgLxGo9YuQzz20o+w==}
    dev: true

  /jsonfile@4.0.0:
    resolution: {integrity: sha512-m6F1R3z8jjlf2imQHS2Qez5sjKWQzbuuhuJ/FKYFRZvPE3PuHcSMVZzfsLhGVOkfd20obL5SWEBew5ShlquNxg==}
    optionalDependencies:
      graceful-fs: 4.2.11
    dev: true

  /jsonfile@6.1.0:
    resolution: {integrity: sha512-5dgndWOriYSm5cnYaJNhalLNDKOqFwyDB/rr1E9ZsGciGvKPs8R2xYGCacuf3z6K1YKDz182fd+fY3cn3pMqXQ==}
    dependencies:
      universalify: 2.0.0
    optionalDependencies:
      graceful-fs: 4.2.11
    dev: false

  /jsx-ast-utils@3.3.5:
    resolution: {integrity: sha512-ZZow9HBI5O6EPgSJLUb8n2NKgmVWTwCvHGwFuJlMjvLFqlGG6pjirPhtdsseaLZjSibD8eegzmYpUZwoIlj2cQ==}
    engines: {node: '>=4.0'}
    dependencies:
      array-includes: 3.1.7
      array.prototype.flat: 1.3.2
      object.assign: 4.1.4
      object.values: 1.1.7
    dev: true

  /keyv@4.5.3:
    resolution: {integrity: sha512-QCiSav9WaX1PgETJ+SpNnx2PRRapJ/oRSXM4VO5OGYGSjrxbKPVFVhB3l2OCbLCk329N8qyAtsJjSjvVBWzEug==}
    dependencies:
      json-buffer: 3.0.1

  /kolorist@1.8.0:
    resolution: {integrity: sha512-Y+60/zizpJ3HRH8DCss+q95yr6145JXZo46OTpFvDZWLfRCE4qChOyk1b26nMaNpfHHgxagk9dXT5OP0Tfe+dQ==}
    dev: true

  /language-subtag-registry@0.3.22:
    resolution: {integrity: sha512-tN0MCzyWnoz/4nHS6uxdlFWoUZT7ABptwKPQ52Ea7URk6vll88bWBVhodtnlfEuCcKWNGoc+uGbw1cwa9IKh/w==}
    dev: true

  /language-tags@1.0.5:
    resolution: {integrity: sha512-qJhlO9cGXi6hBGKoxEG/sKZDAHD5Hnu9Hs4WbOY3pCWXDhw0N8x1NenNzm2EnNLkLkk7J2SdxAkDSbb6ftT+UQ==}
    dependencies:
      language-subtag-registry: 0.3.22
    dev: true

  /leac@0.6.0:
    resolution: {integrity: sha512-y+SqErxb8h7nE/fiEX07jsbuhrpO9lL8eca7/Y1nuWV2moNlXhyd59iDGcRf6moVyDMbmTNzL40SUyrFU/yDpg==}
    dev: false

  /levn@0.4.1:
    resolution: {integrity: sha512-+bT2uH4E5LGE7h/n3evcS/sQlJXCpIp6ym8OWJ5eV6+67Dsql/LaaT7qJBAt2rzfoa/5QBGBhxDix1dMt2kQKQ==}
    engines: {node: '>= 0.8.0'}
    dependencies:
      prelude-ls: 1.2.1
      type-check: 0.4.0

  /lilconfig@2.1.0:
    resolution: {integrity: sha512-utWOt/GHzuUxnLKxB6dk81RoOeoNeHgbrXiuGk4yyF5qlRz+iIVWu56E2fqGHFrXz0QNUhLB/8nKqvRH66JKGQ==}
    engines: {node: '>=10'}

  /lines-and-columns@1.2.4:
    resolution: {integrity: sha512-7ylylesZQ/PV29jhEDl3Ufjo6ZX7gCqJr5F7PKrqc93v7fzSymt1BpwEU8nAUXs8qzzvqhbjhK5QZg6Mt/HkBg==}

  /load-tsconfig@0.2.5:
    resolution: {integrity: sha512-IXO6OCs9yg8tMKzfPZ1YmheJbZCiEsnBdcB03l0OcfK9prKnJb96siuHCr5Fl37/yo9DnKU+TLpxzTUspw9shg==}
    engines: {node: ^12.20.0 || ^14.13.1 || >=16.0.0}
    dev: true

  /loader-runner@4.3.0:
    resolution: {integrity: sha512-3R/1M+yS3j5ou80Me59j7F9IMs4PXs3VqRrm0TU3AbKPxlmpoY1TNscJV/oGJXo8qCatFGTfDbY6W6ipGOYXfg==}
    engines: {node: '>=6.11.5'}
    dev: false

  /local-pkg@0.4.3:
    resolution: {integrity: sha512-SFppqq5p42fe2qcZQqqEOiVRXl+WCP1MdT6k7BDEW1j++sp5fIY+/fdRQitvKgB5BrBcmrs5m/L0v2FrU5MY1g==}
    engines: {node: '>=14'}
    dev: true

  /local-pkg@0.5.0:
    resolution: {integrity: sha512-ok6z3qlYyCDS4ZEU27HaU6x/xZa9Whf8jD4ptH5UZTQYZVYeb9bnZ3ojVhiJNLiXK1Hfc0GNbLXcmZ5plLDDBg==}
    engines: {node: '>=14'}
    dependencies:
      mlly: 1.4.2
      pkg-types: 1.0.3
    dev: true

  /locate-path@5.0.0:
    resolution: {integrity: sha512-t7hw9pI+WvuwNJXwk5zVHpyhIqzg2qTlklJOf0mVxGSbe3Fp2VieZcduNYjaLDoy6p9uGpQEGWG87WpMKlNq8g==}
    engines: {node: '>=8'}
    dependencies:
      p-locate: 4.1.0
    dev: true

  /locate-path@6.0.0:
    resolution: {integrity: sha512-iPZK6eYjbxRu3uB4/WZ3EsEIMJFMqAoopl3R+zuq0UjcAm/MO6KCweDgPfP3elTztoKP3KtnVHxTn2NHBSDVUw==}
    engines: {node: '>=10'}
    dependencies:
      p-locate: 5.0.0

  /lodash.get@4.4.2:
    resolution: {integrity: sha512-z+Uw/vLuy6gQe8cfaFWD7p0wVv8fJl3mbzXh33RS+0oW2wvUqiRXiQ69gLWSLpgB5/6sU+r6BlQR0MBILadqTQ==}
    dev: true

  /lodash.isequal@4.5.0:
    resolution: {integrity: sha512-pDo3lu8Jhfjqls6GkMgpahsF9kCyayhgykjyLMNFTKWrpVdAQtYyB4muAMWozBB4ig/dtWAmsMxLEI8wuz+DYQ==}
    dev: true

  /lodash.merge@4.6.2:
    resolution: {integrity: sha512-0KpjqXRVvrYyCsX1swR/XTK0va6VQkQM6MNo7PqW77ByjAhoARA8EfrP1N4+KlKj8YS0ZUCtRT/YUuhyYDujIQ==}

  /lodash.sortby@4.7.0:
    resolution: {integrity: sha512-HDWXG8isMntAyRF5vZ7xKuEvOhT4AhlRt/3czTSjvGUxjYCBVRQY48ViDHyfYz9VIoBkW4TMGQNapx+l3RUwdA==}
    dev: true

  /lodash@4.17.21:
    resolution: {integrity: sha512-v2kDEe57lecTulaDIuNTPy3Ry4gLGJ6Z1O3vE1krgXZNrsQ+LFTGHVxVjcXPs17LhbZVGedAJv8XZ1tvj5FvSg==}
    dev: true

  /log-symbols@4.1.0:
    resolution: {integrity: sha512-8XPvpAA8uyhfteu8pIvQxpJZ7SYYdpUivZpGy6sFsBuKRY/7rQGavedeB8aK+Zkyq6upMFVL/9AW6vOYzfRyLg==}
    engines: {node: '>=10'}
    dependencies:
      chalk: 4.1.2
      is-unicode-supported: 0.1.0
    dev: false

  /log-symbols@5.1.0:
    resolution: {integrity: sha512-l0x2DvrW294C9uDCoQe1VSU4gf529FkSZ6leBl4TiqZH/e+0R7hSfHQBNut2mNygDgHwvYHfFLn6Oxb3VWj2rA==}
    engines: {node: '>=12'}
    dependencies:
      chalk: 5.3.0
      is-unicode-supported: 1.3.0
    dev: false

  /loose-envify@1.4.0:
    resolution: {integrity: sha512-lyuxPGr/Wfhrlem2CL/UcnUc1zcqKAImBDzukY7Y5F/yQiNdko6+fRLevlw1HgMySw7f611UIY408EtxRSoK3Q==}
    hasBin: true
    dependencies:
      js-tokens: 4.0.0

  /loupe@2.3.6:
    resolution: {integrity: sha512-RaPMZKiMy8/JruncMU5Bt6na1eftNoo++R4Y+N2FrxkDVTrGvcyzFTsaGif4QTeKESheMGegbhw6iUAq+5A8zA==}
    dependencies:
      get-func-name: 2.0.2
    dev: true

  /loupe@2.3.7:
    resolution: {integrity: sha512-zSMINGVYkdpYSOBmLi0D1Uo7JU9nVdQKrHxC8eYlV+9YKK9WePqAlL7lSlorG/U2Fw1w0hTBmaa/jrQ3UbPHtA==}
    dependencies:
      get-func-name: 2.0.2
    dev: true

  /lru-cache@10.0.1:
    resolution: {integrity: sha512-IJ4uwUTi2qCccrioU6g9g/5rvvVl13bsdczUUcqbciD9iLr095yj8DQKdObriEvuNSx325N1rV1O0sJFszx75g==}
    engines: {node: 14 || >=16.14}
    dev: false

  /lru-cache@5.1.1:
    resolution: {integrity: sha512-KpNARQA3Iwv+jTA0utUVVbrh+Jlrr1Fv0e56GGzAFOXN7dk/FviaDW8LHmK52DlcH4WP2n6gI8vN1aesBFgo9w==}
    dependencies:
      yallist: 3.1.1

  /lru-cache@6.0.0:
    resolution: {integrity: sha512-Jo6dJ04CmSjuznwJSS3pUeWmd/H0ffTlkXXgwZi+eq1UCmqQwCh+eLsYOYCwY991i2Fah4h1BEMCx4qThGbsiA==}
    engines: {node: '>=10'}
    dependencies:
      yallist: 4.0.0

  /lz-string@1.5.0:
    resolution: {integrity: sha512-h5bgJWpxJNswbU7qCrV0tIKQCaS3blPDrqKWx+QxzuzL1zGUzij9XCWLrSLsJPu5t+eWA/ycetzYAO5IOMcWAQ==}
    dev: true

  /magic-string@0.30.4:
    resolution: {integrity: sha512-Q/TKtsC5BPm0kGqgBIF9oXAs/xEf2vRKiIB4wCRQTJOQIByZ1d+NnUOotvJOvNpi5RNIgVOMC3pOuaP1ZTDlVg==}
    engines: {node: '>=12'}
    dependencies:
      '@jridgewell/sourcemap-codec': 1.4.15
    dev: true

  /magic-string@0.30.5:
    resolution: {integrity: sha512-7xlpfBaQaP/T6Vh8MO/EqXSW5En6INHEvEXQiuff7Gku0PWjU3uf6w/j9o7O+SpB5fOAkrI5HeoNgwjEO0pFsA==}
    engines: {node: '>=12'}
    dependencies:
      '@jridgewell/sourcemap-codec': 1.4.15
    dev: true

  /marked@7.0.4:
    resolution: {integrity: sha512-t8eP0dXRJMtMvBojtkcsA7n48BkauktUKzfkPSCq85ZMTJ0v76Rke4DYz01omYpPTUh4p/f7HePgRo3ebG8+QQ==}
    engines: {node: '>= 16'}
    hasBin: true
    dev: false

  /md-to-react-email@5.0.2(react@18.2.0):
    resolution: {integrity: sha512-x6kkpdzIzUhecda/yahltfEl53mH26QdWu4abUF9+S0Jgam8P//Ciro8cdhyMHnT5MQUJYrIbO6ORM2UxPiNNA==}
    peerDependencies:
      react: 18.x
    dependencies:
      marked: 7.0.4
      react: 18.2.0
    dev: false

  /merge-stream@2.0.0:
    resolution: {integrity: sha512-abv/qOcuPfk3URPfDzmZU1LKmuw8kT+0nIHvKrKgFrwifol/doWcdA4ZqsWQ8ENrFKkd67Mfpo/LovbIUsbt3w==}

  /merge2@1.4.1:
    resolution: {integrity: sha512-8q7VEgMJW4J8tcfVPy8g09NcQwZdbwFEqhe/WZkoIzjn/3TGDwtOCYtXGxA3O8tPzpczCCDgv+P2P5y00ZJOOg==}
    engines: {node: '>= 8'}

  /merge@1.2.1:
    resolution: {integrity: sha512-VjFo4P5Whtj4vsLzsYBu5ayHhoHJ0UqNm7ibvShmbmoz7tGi0vXaoJbGdB+GmDMLUdg8DpQXEIeVDAe8MaABvQ==}
    dev: true

  /micromatch@4.0.5:
    resolution: {integrity: sha512-DMy+ERcEW2q8Z2Po+WNXuw3c5YaUSFjAO5GsJqfEl7UjvtIuFKO6ZrKvcItdy98dwFI2N1tg3zNIdKaQT+aNdA==}
    engines: {node: '>=8.6'}
    dependencies:
      braces: 3.0.2
      picomatch: 2.3.1

  /mime-db@1.52.0:
    resolution: {integrity: sha512-sPU4uV7dYlvtWJxwwxHD0PuihVNiE7TyAbQ5SWxDCB9mUYvOgroQOwYQQOKPJ8CIbE+1ETVlOoK1UC2nU3gYvg==}
    engines: {node: '>= 0.6'}

  /mime-types@2.1.35:
    resolution: {integrity: sha512-ZDY+bPm5zTTF+YpCrAU9nK0UgICYPT0QtT1NZWFv4s++TNkcgVaT0g6+4R2uI4MjQjzysHB1zxuWL50hzaeXiw==}
    engines: {node: '>= 0.6'}
    dependencies:
      mime-db: 1.52.0

  /mimic-fn@2.1.0:
    resolution: {integrity: sha512-OqbOk5oEQeAZ8WXWydlu9HJjz9WVdEIvamMCcXmuqUYjTknH/sqsWvhQ3vgwKFRR1HpjvNBKQ37nbJgYzGqGcg==}
    engines: {node: '>=6'}

  /mimic-fn@4.0.0:
    resolution: {integrity: sha512-vqiC06CuhBTUdZH+RYl8sFrL096vA45Ok5ISO6sE/Mr1jRbGH4Csnhi8f3wKVl7x8mO4Au7Ir9D3Oyv1VYMFJw==}
    engines: {node: '>=12'}
    dev: true

  /min-indent@1.0.1:
    resolution: {integrity: sha512-I9jwMn07Sy/IwOj3zVkVik2JTvgpaykDZEigL6Rx6N9LbMywwUSMtxET+7lVoDLLd3O3IXwJwvuuns8UB/HeAg==}
    engines: {node: '>=4'}
    dev: true

  /minimatch@3.1.2:
    resolution: {integrity: sha512-J7p63hRiAjw1NDEww1W7i37+ByIrOWO5XQQAzZ3VOcL0PNybwpfmV/N05zFAzwQ9USyEcX6t3UO+K5aqBQOIHw==}
    dependencies:
      brace-expansion: 1.1.11

  /minimatch@9.0.1:
    resolution: {integrity: sha512-0jWhJpD/MdhPXwPuiRkCbfYfSKp2qnn2eOc279qI7f+osl/l+prKSrvhg157zSYvx/1nmgn2NqdT6k2Z7zSH9w==}
    engines: {node: '>=16 || 14 >=14.17'}
    dependencies:
      brace-expansion: 2.0.1
    dev: false

  /minimatch@9.0.3:
    resolution: {integrity: sha512-RHiac9mvaRw0x3AYRgDC1CxAP7HTcNrrECeA8YYJeWnpo+2Q5CegtZjaotWTWxDG3UeGA1coE05iH1mPjT/2mg==}
    engines: {node: '>=16 || 14 >=14.17'}
    dependencies:
      brace-expansion: 2.0.1

  /minimist@1.2.8:
    resolution: {integrity: sha512-2yyAR8qBkN3YuheJanUpWC5U3bb5osDywNB8RzDVlDwDHbocAJveqqj1u8+SVD7jkWT4yvsHCpWqqWqAxb0zCA==}
    dev: true

  /minipass@7.0.4:
    resolution: {integrity: sha512-jYofLM5Dam9279rdkWzqHozUo4ybjdZmCsDHePy5V/PbBcVMiSZR97gmAy45aqi8CK1lG2ECd356FU86avfwUQ==}
    engines: {node: '>=16 || 14 >=14.17'}
    dev: false

  /mlly@1.4.2:
    resolution: {integrity: sha512-i/Ykufi2t1EZ6NaPLdfnZk2AX8cs0d+mTzVKuPfqPKPatxLApaBoxJQ9x1/uckXtrS/U5oisPMDkNs0yQTaBRg==}
    dependencies:
      acorn: 8.10.0
      pathe: 1.1.1
      pkg-types: 1.0.3
      ufo: 1.3.1
    dev: true

  /ms@2.1.2:
    resolution: {integrity: sha512-sGkPx+VjMtmA6MX27oA4FBFELFCZZ4S4XqeGOXCv68tT+jb3vk/RyaKWP0PTKyWtmLSM0b+adUTEvbs1PEaH2w==}

  /ms@2.1.3:
    resolution: {integrity: sha512-6FlzubTLZG3J2a/NVCAleEhjzq5oxgHyaCU9yYXvcLsvoVaHJq/s5xXI6/XXP6tz7R9xAOtHnSO/tXtF3WRTlA==}
    dev: true

  /muggle-string@0.3.1:
    resolution: {integrity: sha512-ckmWDJjphvd/FvZawgygcUeQCxzvohjFO5RxTjj4eq8kw359gFF3E1brjfI+viLMxss5JrHTDRHZvu2/tuy0Qg==}
    dev: true

  /mz@2.7.0:
    resolution: {integrity: sha512-z81GNO7nnYMEhrGh9LeymoE4+Yr0Wn5McHIZMK5cfQCl+NDX08sCZgUc9/6MHni9IWuFLm1Z3HTCXu2z9fN62Q==}
    dependencies:
      any-promise: 1.3.0
      object-assign: 4.1.1
      thenify-all: 1.6.0

  /nanoid@3.3.7:
    resolution: {integrity: sha512-eSRppjcPIatRIMC1U6UngP8XFcz8MQWGQdt1MTBQ7NaAmvXDfvNxbvWV3x2y6CdEUciCSsDHDQZbhYaB8QEo2g==}
    engines: {node: ^10 || ^12 || ^13.7 || ^14 || >=15.0.1}
    hasBin: true

  /natural-compare@1.4.0:
    resolution: {integrity: sha512-OWND8ei3VtNC9h7V60qff3SVobHr996CTwgxubgyQYEpg290h9J0buyECNNJexkFm5sOajh5G116RYA1c8ZMSw==}

  /negotiator@0.6.3:
    resolution: {integrity: sha512-+EUsqGPLsM+j/zdChZjsnX51g4XrHFOIXwfnCVPGlQk/k5giakcKsuxCObBRu6DSm9opw/O6slWbJdghQM4bBg==}
    engines: {node: '>= 0.6'}
    dev: false

  /neo-async@2.6.2:
    resolution: {integrity: sha512-Yd3UES5mWCSqR+qNT93S3UoYUkqAZ9lLg8a7g9rimsWmYGK8cVToA4/sF3RrshdyV3sAGMXVUmpMYOw+dLpOuw==}
    dev: false

  /next@13.5.6(react-dom@18.2.0)(react@18.2.0):
    resolution: {integrity: sha512-Y2wTcTbO4WwEsVb4A8VSnOsG1I9ok+h74q0ZdxkwM3EODqrs4pasq7O0iUxbcS9VtWMicG7f3+HAj0r1+NtKSw==}
    engines: {node: '>=16.14.0'}
    hasBin: true
    peerDependencies:
      '@opentelemetry/api': ^1.1.0
      react: ^18.2.0
      react-dom: ^18.2.0
      sass: ^1.3.0
    peerDependenciesMeta:
      '@opentelemetry/api':
        optional: true
      sass:
        optional: true
    dependencies:
      '@next/env': 13.5.6
      '@swc/helpers': 0.5.2
      busboy: 1.6.0
      caniuse-lite: 1.0.30001579
      postcss: 8.4.31
      react: 18.2.0
      react-dom: 18.2.0(react@18.2.0)
      styled-jsx: 5.1.1(@babel/core@7.23.9)(react@18.2.0)
      watchpack: 2.4.0
    optionalDependencies:
      '@next/swc-darwin-arm64': 13.5.6
      '@next/swc-darwin-x64': 13.5.6
      '@next/swc-linux-arm64-gnu': 13.5.6
      '@next/swc-linux-arm64-musl': 13.5.6
      '@next/swc-linux-x64-gnu': 13.5.6
      '@next/swc-linux-x64-musl': 13.5.6
      '@next/swc-win32-arm64-msvc': 13.5.6
      '@next/swc-win32-ia32-msvc': 13.5.6
      '@next/swc-win32-x64-msvc': 13.5.6
    transitivePeerDependencies:
      - '@babel/core'
      - babel-plugin-macros
    dev: false

  /next@14.1.0(@babel/core@7.23.9)(react-dom@18.2.0)(react@18.2.0):
    resolution: {integrity: sha512-wlzrsbfeSU48YQBjZhDzOwhWhGsy+uQycR8bHAOt1LY1bn3zZEcDyHQOEoN3aWzQ8LHCAJ1nqrWCc9XF2+O45Q==}
    engines: {node: '>=18.17.0'}
    hasBin: true
    peerDependencies:
      '@opentelemetry/api': ^1.1.0
      react: ^18.2.0
      react-dom: ^18.2.0
      sass: ^1.3.0
    peerDependenciesMeta:
      '@opentelemetry/api':
        optional: true
      sass:
        optional: true
    dependencies:
      '@next/env': 14.1.0
      '@swc/helpers': 0.5.2
      busboy: 1.6.0
      caniuse-lite: 1.0.30001579
      graceful-fs: 4.2.11
      postcss: 8.4.31
      react: 18.2.0
      react-dom: 18.2.0(react@18.2.0)
      styled-jsx: 5.1.1(@babel/core@7.23.9)(react@18.2.0)
    optionalDependencies:
      '@next/swc-darwin-arm64': 14.1.0
      '@next/swc-darwin-x64': 14.1.0
      '@next/swc-linux-arm64-gnu': 14.1.0
      '@next/swc-linux-arm64-musl': 14.1.0
      '@next/swc-linux-x64-gnu': 14.1.0
      '@next/swc-linux-x64-musl': 14.1.0
      '@next/swc-win32-arm64-msvc': 14.1.0
      '@next/swc-win32-ia32-msvc': 14.1.0
      '@next/swc-win32-x64-msvc': 14.1.0
    transitivePeerDependencies:
      - '@babel/core'
      - babel-plugin-macros
    dev: false

  /node-releases@2.0.13:
    resolution: {integrity: sha512-uYr7J37ae/ORWdZeQ1xxMJe3NtdmqMC/JZK+geofDrkLUApKRHPd18/TxtBOJ4A0/+uUIliorNrfYV6s1b02eQ==}

  /node-releases@2.0.14:
    resolution: {integrity: sha512-y10wOWt8yZpqXmOgRo77WaHEmhYQYGNA6y421PKsKYWEK8aW+cqAphborZDhqfyKrbZEN92CN1X2KbafY2s7Yw==}

  /nopt@7.2.0:
    resolution: {integrity: sha512-CVDtwCdhYIvnAzFoJ6NJ6dX3oga9/HyciQDnG1vQDjSLMeKLJ4A93ZqYKDrgYSr1FBY5/hMYC+2VCi24pgpkGA==}
    engines: {node: ^14.17.0 || ^16.13.0 || >=18.0.0}
    hasBin: true
    dependencies:
      abbrev: 2.0.0
    dev: false

  /normalize-package-data@2.5.0:
    resolution: {integrity: sha512-/5CMN3T0R4XTj4DcGaexo+roZSdSFW/0AOOTROrjxzCG1wrWXEsGbRKevjlIL+ZDE4sZlJr5ED4YW0yqmkK+eA==}
    dependencies:
      hosted-git-info: 2.8.9
      resolve: 1.22.6
      semver: 5.7.2
      validate-npm-package-license: 3.0.4
    dev: true

  /normalize-path@3.0.0:
    resolution: {integrity: sha512-6eZs5Ls3WtCisHWp9S2GUy8dqkpGi4BVSz3GaqiE6ezub0512ESztXUwUB6C6IKbQkY2Pnb/mD4WYojCRwcwLA==}
    engines: {node: '>=0.10.0'}

  /normalize-range@0.1.2:
    resolution: {integrity: sha512-bdok/XvKII3nUpklnV6P2hxtMNrCboOjAcyBuQnWEhO665FwrSNRxU+AqpsyvO6LgGYPspN+lu5CLtw4jPRKNA==}
    engines: {node: '>=0.10.0'}

  /npm-bundled@1.1.2:
    resolution: {integrity: sha512-x5DHup0SuyQcmL3s7Rx/YQ8sbw/Hzg0rj48eN0dV7hf5cmQq5PXIeioroH3raV1QC1yh3uTYuMThvEQF3iKgGQ==}
    dependencies:
      npm-normalize-package-bin: 1.0.1
    dev: true

  /npm-normalize-package-bin@1.0.1:
    resolution: {integrity: sha512-EPfafl6JL5/rU+ot6P3gRSCpPDW5VmIzX959Ob1+ySFUuuYHWHekXpwdUZcKP5C+DS4GEtdJluwBjnsNDl+fSA==}
    dev: true

  /npm-packlist@2.2.2:
    resolution: {integrity: sha512-Jt01acDvJRhJGthnUJVF/w6gumWOZxO7IkpY/lsX9//zqQgnF7OJaxgQXcerd4uQOLu7W5bkb4mChL9mdfm+Zg==}
    engines: {node: '>=10'}
    hasBin: true
    dependencies:
      glob: 7.2.3
      ignore-walk: 3.0.4
      npm-bundled: 1.1.2
      npm-normalize-package-bin: 1.0.1
    dev: true

  /npm-run-path@4.0.1:
    resolution: {integrity: sha512-S48WzZW777zhNIrn7gxOlISNAqi9ZC/uQFnRdbeIHhZhCA6UqpkOT8T1G7BvfdgP4Er8gF4sUbaS0i7QvIfCWw==}
    engines: {node: '>=8'}
    dependencies:
      path-key: 3.1.1
    dev: true

  /npm-run-path@5.1.0:
    resolution: {integrity: sha512-sJOdmRGrY2sjNTRMbSvluQqg+8X7ZK61yvzBEIDhz4f8z1TZFYABsqjjCBd/0PUNE9M6QDgHJXQkGUEm7Q+l9Q==}
    engines: {node: ^12.20.0 || ^14.13.1 || >=16.0.0}
    dependencies:
      path-key: 4.0.0
    dev: true

  /nwsapi@2.2.7:
    resolution: {integrity: sha512-ub5E4+FBPKwAZx0UwIQOjYWGHTEq5sPqHQNRN8Z9e4A7u3Tj1weLJsL59yH9vmvqEtBHaOmT6cYQKIZOxp35FQ==}
    dev: true

  /object-assign@4.1.1:
    resolution: {integrity: sha512-rJgTQnkUnH1sFw8yT6VSU3zD3sWmu6sZhIseY8VX+GRu3P6F7Fu+JNDoXfklElbLJSnc3FUQHVe4cU5hj+BcUg==}
    engines: {node: '>=0.10.0'}

  /object-hash@3.0.0:
    resolution: {integrity: sha512-RSn9F68PjH9HqtltsSnqYC1XXoWe9Bju5+213R98cNGttag9q9yAOTzdbsqvIa7aNm5WffBZFpWYr2aWrklWAw==}
    engines: {node: '>= 6'}

  /object-inspect@1.12.3:
    resolution: {integrity: sha512-geUvdk7c+eizMNUDkRpW1wJwgfOiOeHbxBR/hLXK1aT6zmVSO0jsQcs7fj6MGw89jC/cjGfLcNOrtMYtGqm81g==}
    dev: true

  /object-is@1.1.5:
    resolution: {integrity: sha512-3cyDsyHgtmi7I7DfSSI2LDp6SK2lwvtbg0p0R1e0RvTqF5ceGx+K2dfSjm1bKDMVCFEDAQvy+o8c6a7VujOddw==}
    engines: {node: '>= 0.4'}
    dependencies:
      call-bind: 1.0.2
      define-properties: 1.2.1
    dev: true

  /object-keys@1.1.1:
    resolution: {integrity: sha512-NuAESUOUMrlIXOfHKzD6bpPu3tYt3xvjNdRIQ+FeT0lNb4K8WR70CaDxhuNguS2XG+GjkyMwOzsN5ZktImfhLA==}
    engines: {node: '>= 0.4'}
    dev: true

  /object.assign@4.1.4:
    resolution: {integrity: sha512-1mxKf0e58bvyjSCtKYY4sRe9itRk3PJpquJOjeIkz885CczcI4IvJJDLPS72oowuSh+pBxUFROpX+TU++hxhZQ==}
    engines: {node: '>= 0.4'}
    dependencies:
      call-bind: 1.0.2
      define-properties: 1.2.1
      has-symbols: 1.0.3
      object-keys: 1.1.1
    dev: true

  /object.entries@1.1.7:
    resolution: {integrity: sha512-jCBs/0plmPsOnrKAfFQXRG2NFjlhZgjjcBLSmTnEhU8U6vVTsVe8ANeQJCHTl3gSsI4J+0emOoCgoKlmQPMgmA==}
    engines: {node: '>= 0.4'}
    dependencies:
      call-bind: 1.0.2
      define-properties: 1.2.1
      es-abstract: 1.22.2
    dev: true

  /object.fromentries@2.0.7:
    resolution: {integrity: sha512-UPbPHML6sL8PI/mOqPwsH4G6iyXcCGzLin8KvEPenOZN5lpCNBZZQ+V62vdjB1mQHrmqGQt5/OJzemUA+KJmEA==}
    engines: {node: '>= 0.4'}
    dependencies:
      call-bind: 1.0.2
      define-properties: 1.2.1
      es-abstract: 1.22.2
    dev: true

  /object.groupby@1.0.1:
    resolution: {integrity: sha512-HqaQtqLnp/8Bn4GL16cj+CUYbnpe1bh0TtEaWvybszDG4tgxCJuRpV8VGuvNaI1fAnI4lUJzDG55MXcOH4JZcQ==}
    dependencies:
      call-bind: 1.0.2
      define-properties: 1.2.1
      es-abstract: 1.22.2
      get-intrinsic: 1.2.1
    dev: true

  /object.hasown@1.1.3:
    resolution: {integrity: sha512-fFI4VcYpRHvSLXxP7yiZOMAd331cPfd2p7PFDVbgUsYOfCT3tICVqXWngbjr4m49OvsBwUBQ6O2uQoJvy3RexA==}
    dependencies:
      define-properties: 1.2.1
      es-abstract: 1.22.2
    dev: true

  /object.values@1.1.7:
    resolution: {integrity: sha512-aU6xnDFYT3x17e/f0IiiwlGPTy2jzMySGfUB4fq6z7CV8l85CWHDk5ErhyhpfDHhrOMwGFhSQkhMGHaIotA6Ng==}
    engines: {node: '>= 0.4'}
    dependencies:
      call-bind: 1.0.2
      define-properties: 1.2.1
      es-abstract: 1.22.2
    dev: true

  /once@1.4.0:
    resolution: {integrity: sha512-lNaJgI+2Q5URQBkccEKHTQOPaXdUxnZZElQTZY0MFUAuaEqe1E+Nyvgdz/aIyNi6Z9MzO5dv1H8n58/GELp3+w==}
    dependencies:
      wrappy: 1.0.2

  /onetime@5.1.2:
    resolution: {integrity: sha512-kbpaSSGJTWdAY5KPVeMOKXSrPtr8C8C7wodJbcsd51jRnmD+GZu8Y0VoU6Dm5Z4vWr0Ig/1NKuWRKf7j5aaYSg==}
    engines: {node: '>=6'}
    dependencies:
      mimic-fn: 2.1.0

  /onetime@6.0.0:
    resolution: {integrity: sha512-1FlR+gjXK7X+AsAHso35MnyN5KqGwJRi/31ft6x0M194ht7S+rWAvd7PHss9xSKMzE0asv1pyIHaJYq+BbacAQ==}
    engines: {node: '>=12'}
    dependencies:
      mimic-fn: 4.0.0
    dev: true

  /open@9.1.0:
    resolution: {integrity: sha512-OS+QTnw1/4vrf+9hh1jc1jnYjzSG4ttTBB8UxOwAnInG3Uo4ssetzC1ihqaIHjLJnA5GGlRl6QlZXOTQhRBUvg==}
    engines: {node: '>=14.16'}
    dependencies:
      default-browser: 4.0.0
      define-lazy-prop: 3.0.0
      is-inside-container: 1.0.0
      is-wsl: 2.2.0
    dev: true

  /opn@5.5.0:
    resolution: {integrity: sha512-PqHpggC9bLV0VeWcdKhkpxY+3JTzetLSqTCWL/z/tFIbI6G8JCjondXklT1JinczLz2Xib62sSp0T/gKT4KksA==}
    engines: {node: '>=4'}
    dependencies:
      is-wsl: 1.1.0
    dev: true

  /optionator@0.9.3:
    resolution: {integrity: sha512-JjCoypp+jKn1ttEFExxhetCKeJt9zhAgAve5FXHixTvFDW/5aEktX9bufBKLRRMdU7bNtpLfcGu94B3cdEJgjg==}
    engines: {node: '>= 0.8.0'}
    dependencies:
      '@aashutoshrathi/word-wrap': 1.2.6
      deep-is: 0.1.4
      fast-levenshtein: 2.0.6
      levn: 0.4.1
      prelude-ls: 1.2.1
      type-check: 0.4.0

  /ora@5.4.1:
    resolution: {integrity: sha512-5b6Y85tPxZZ7QytO+BQzysW31HJku27cRIlkbAXaNx+BdcVi+LlRFmVXzeF6a7JCwJpyw5c4b+YSVImQIrBpuQ==}
    engines: {node: '>=10'}
    dependencies:
      bl: 4.1.0
      chalk: 4.1.2
      cli-cursor: 3.1.0
      cli-spinners: 2.9.1
      is-interactive: 1.0.0
      is-unicode-supported: 0.1.0
      log-symbols: 4.1.0
      strip-ansi: 6.0.1
      wcwidth: 1.0.1
    dev: false

  /ora@6.1.2:
    resolution: {integrity: sha512-EJQ3NiP5Xo94wJXIzAyOtSb0QEIAUu7m8t6UZ9krbz0vAJqr92JpcK/lEXg91q6B9pEGqrykkd2EQplnifDSBw==}
    engines: {node: ^12.20.0 || ^14.13.1 || >=16.0.0}
    dependencies:
      bl: 5.1.0
      chalk: 5.3.0
      cli-cursor: 4.0.0
      cli-spinners: 2.9.1
      is-interactive: 2.0.0
      is-unicode-supported: 1.3.0
      log-symbols: 5.1.0
      strip-ansi: 7.1.0
      wcwidth: 1.0.1
    dev: false

  /p-limit@2.3.0:
    resolution: {integrity: sha512-//88mFWSJx8lxCzwdAABTJL2MyWB12+eIY7MDL2SqLmAkeKU9qxRvWuSyTjm3FUmpBEMuFfckAIqEaVGUDxb6w==}
    engines: {node: '>=6'}
    dependencies:
      p-try: 2.2.0
    dev: true

  /p-limit@3.1.0:
    resolution: {integrity: sha512-TYOanM3wGwNGsZN2cVTYPArw454xnXj5qmWF1bEoAc4+cU/ol7GVh7odevjp1FNHduHc3KZMcFduxU5Xc6uJRQ==}
    engines: {node: '>=10'}
    dependencies:
      yocto-queue: 0.1.0

  /p-limit@4.0.0:
    resolution: {integrity: sha512-5b0R4txpzjPWVw/cXXUResoD4hb6U/x9BH08L7nw+GN1sezDzPdxeRvpc9c433fZhBan/wusjbCsqwqm4EIBIQ==}
    engines: {node: ^12.20.0 || ^14.13.1 || >=16.0.0}
    dependencies:
      yocto-queue: 1.0.0
    dev: true

  /p-limit@5.0.0:
    resolution: {integrity: sha512-/Eaoq+QyLSiXQ4lyYV23f14mZRQcXnxfHrN0vCai+ak9G0pp9iEQukIIZq5NccEvwRB8PUnZT0KsOoDCINS1qQ==}
    engines: {node: '>=18'}
    dependencies:
      yocto-queue: 1.0.0
    dev: true

  /p-locate@4.1.0:
    resolution: {integrity: sha512-R79ZZ/0wAxKGu3oYMlz8jy/kbhsNrS7SKZ7PxEHBgJ5+F2mtFW2fK2cOtBh1cHYkQsbzFV7I+EoRKe6Yt0oK7A==}
    engines: {node: '>=8'}
    dependencies:
      p-limit: 2.3.0
    dev: true

  /p-locate@5.0.0:
    resolution: {integrity: sha512-LaNjtRWUBY++zB5nE/NwcaoMylSPk+S+ZHNB1TzdbMJMny6dynpAGt7X/tl/QYq3TIeE6nxHppbo2LGymrG5Pw==}
    engines: {node: '>=10'}
    dependencies:
      p-limit: 3.1.0

  /p-try@2.2.0:
    resolution: {integrity: sha512-R4nPAVTAU0B9D35/Gk3uJf/7XYbQcyohSKdvAxIRSNghFl4e71hVoGnBNQz9cWaXxO2I10KTC+3jMdvvoKw6dQ==}
    engines: {node: '>=6'}
    dev: true

  /parent-module@1.0.1:
    resolution: {integrity: sha512-GQ2EWRpQV8/o+Aw8YqtfZZPfNRWZYkbidE9k5rpl/hC3vtHHBfGm2Ifi6qWV+coDGkrUKZAxE3Lot5kcsRlh+g==}
    engines: {node: '>=6'}
    dependencies:
      callsites: 3.1.0

  /parse-json@5.2.0:
    resolution: {integrity: sha512-ayCKvm/phCGxOkYRSCM82iDwct8/EonSEgCSxWxD7ve6jHggsFl4fZVQBPRNgQoKiuV/odhFrGzQXZwbifC8Rg==}
    engines: {node: '>=8'}
    dependencies:
      '@babel/code-frame': 7.22.13
      error-ex: 1.3.2
      json-parse-even-better-errors: 2.3.1
      lines-and-columns: 1.2.4
    dev: true

  /parse5@7.1.2:
    resolution: {integrity: sha512-Czj1WaSVpaoj0wbhMzLmWD69anp2WH7FXMB9n1Sy8/ZFF9jolSQVMu1Ij5WIyGmcBmhk7EOndpO4mIpihVqAXw==}
    dependencies:
      entities: 4.5.0
    dev: true

  /parseley@0.12.1:
    resolution: {integrity: sha512-e6qHKe3a9HWr0oMRVDTRhKce+bRO8VGQR3NyVwcjwrbhMmFCX9KszEV35+rn4AdilFAq9VPxP/Fe1wC9Qjd2lw==}
    dependencies:
      leac: 0.6.0
      peberminta: 0.9.0
    dev: false

  /path-browserify@1.0.1:
    resolution: {integrity: sha512-b7uo2UCUOYZcnF/3ID0lulOJi/bafxa1xPe7ZPsammBSpjSWQkjNxlt635YGS2MiR9GjvuXCtz2emr3jbsz98g==}
    dev: true

  /path-exists@4.0.0:
    resolution: {integrity: sha512-ak9Qy5Q7jYb2Wwcey5Fpvg2KoAc/ZIhLSLOSBmRmygPsGwkVVt0fZa0qrtMz+m6tJTAHfZQ8FnmB4MG4LWy7/w==}
    engines: {node: '>=8'}

  /path-is-absolute@1.0.1:
    resolution: {integrity: sha512-AVbw3UJ2e9bq64vSaS9Am0fje1Pa8pbGqTTsmXfaIiMpnr5DlDhfJOuLj9Sf95ZPVDAUerDfEk88MPmPe7UCQg==}
    engines: {node: '>=0.10.0'}

  /path-key@3.1.1:
    resolution: {integrity: sha512-ojmeN0qd+y0jszEtoY48r0Peq5dwMEkIlCOu6Q5f41lfkswXuKtYrhgoTpLnyIcHm24Uhqx+5Tqm2InSwLhE6Q==}
    engines: {node: '>=8'}

  /path-key@4.0.0:
    resolution: {integrity: sha512-haREypq7xkM7ErfgIyA0z+Bj4AGKlMSdlQE2jvJo6huWD1EdkKYV+G/T4nq0YEF2vgTT8kqMFKo1uHn950r4SQ==}
    engines: {node: '>=12'}
    dev: true

  /path-parse@1.0.7:
    resolution: {integrity: sha512-LDJzPVEEEPR+y48z93A0Ed0yXb8pAByGWo/k5YYdYgpY2/2EsOsksJrq7lOHxryrVOn1ejG6oAp8ahvOIQD8sw==}

  /path-scurry@1.10.1:
    resolution: {integrity: sha512-MkhCqzzBEpPvxxQ71Md0b1Kk51W01lrYvlMzSUaIzNsODdd7mqhiimSZlr+VegAz5Z6Vzt9Xg2ttE//XBhH3EQ==}
    engines: {node: '>=16 || 14 >=14.17'}
    dependencies:
      lru-cache: 10.0.1
      minipass: 7.0.4
    dev: false

  /path-type@4.0.0:
    resolution: {integrity: sha512-gDKb8aZMDeD/tZWs9P6+q0J9Mwkdl6xMV8TjnGP3qJVJ06bdMgkbBlLU8IdfOsIsFz2BW1rNVT3XuNEl8zPAvw==}
    engines: {node: '>=8'}
    dev: true

  /pathe@1.1.1:
    resolution: {integrity: sha512-d+RQGp0MAYTIaDBIMmOfMwz3E+LOZnxx1HZd5R18mmCZY0QBlK0LDZfPc8FW8Ed2DlvsuE6PRjroDY+wg4+j/Q==}
    dev: true

  /pathval@1.1.1:
    resolution: {integrity: sha512-Dp6zGqpTdETdR63lehJYPeIOqpiNBNtc7BpWSLrOje7UaIsE5aY92r/AunQA7rsXvet3lrJ3JnZX29UPTKXyKQ==}
    dev: true

  /peberminta@0.9.0:
    resolution: {integrity: sha512-XIxfHpEuSJbITd1H3EeQwpcZbTLHc+VVr8ANI9t5sit565tsI4/xK3KWTUFE2e6QiangUkh3B0jihzmGnNrRsQ==}
    dev: false

  /picocolors@1.0.0:
    resolution: {integrity: sha512-1fygroTLlHu66zi26VoTDv8yRgm0Fccecssto+MhsZ0D/DGW2sm8E8AjW7NU5VVTRt5GxbeZ5qBuJr+HyLYkjQ==}

  /picomatch@2.3.1:
    resolution: {integrity: sha512-JU3teHTNjmE2VCGFzuY8EXzCDVwEqB2a8fsIvwaStHhAWJEeVd1o1QD80CU6+ZdEXXSLbSsuLwJjkCBWqRQUVA==}
    engines: {node: '>=8.6'}

  /pify@2.3.0:
    resolution: {integrity: sha512-udgsAY+fTnvv7kI7aaxbqwWNb0AHiB0qBO89PZKPkoTmGOgdbrHDKD+0B2X4uTfJ/FT1R09r9gTsjUjNJotuog==}
    engines: {node: '>=0.10.0'}

  /pirates@4.0.6:
    resolution: {integrity: sha512-saLsH7WeYYPiD25LDuLRRY/i+6HaPYr6G1OUlN39otzkSTxKnubR9RTxS3/Kk50s1g2JTgFwWQDQyplC5/SHZg==}
    engines: {node: '>= 6'}

  /pkg-types@1.0.3:
    resolution: {integrity: sha512-nN7pYi0AQqJnoLPC9eHFQ8AcyaixBUOwvqc5TDnIKCMEE6I0y8P7OKA7fPexsXGCGxQDl/cmrLAp26LhcwxZ4A==}
    dependencies:
      jsonc-parser: 3.2.0
      mlly: 1.4.2
      pathe: 1.1.1
    dev: true

  /pluralize@8.0.0:
    resolution: {integrity: sha512-Nc3IT5yHzflTfbjgqWcCPpo7DaKy4FnpB0l/zCAW0Tc7jxAiuqSxHasntB3D7887LSrA93kDJ9IXovxJYxyLCA==}
    engines: {node: '>=4'}
    dev: true

  /postcss-css-variables@0.18.0(postcss@8.4.31):
    resolution: {integrity: sha512-lYS802gHbzn1GI+lXvy9MYIYDuGnl1WB4FTKoqMQqJ3Mab09A7a/1wZvGTkCEZJTM8mSbIyb1mJYn8f0aPye0Q==}
    peerDependencies:
      postcss: ^8.2.6
    dependencies:
      balanced-match: 1.0.2
      escape-string-regexp: 1.0.5
      extend: 3.0.2
      postcss: 8.4.31
    dev: false

  /postcss-css-variables@0.19.0(patch_hash=2wxqv7k2gzlwmmem3fifiqjawa)(postcss@8.4.38):
    resolution: {integrity: sha512-Hr0WEYKLK9VCrY15anHXOd4RCvJy/xRvCnWdplGBeLInwEj6Z14hgzTb2W/39dYTCnS8hnHUfU4/F1zxX0IZuQ==}
    peerDependencies:
      postcss: ^8.2.6
    dependencies:
      balanced-match: 1.0.2
      escape-string-regexp: 1.0.5
      extend: 3.0.2
      postcss: 8.4.38
    dev: true
    patched: true

  /postcss-import@15.1.0(postcss@8.4.38):
    resolution: {integrity: sha512-hpr+J05B2FVYUAXHeK1YyI267J/dDDhMU6B6civm8hSY1jYJnBXxzKDKDswzJmtLHryrjhnDjqqp/49t8FALew==}
    engines: {node: '>=14.0.0'}
    peerDependencies:
      postcss: ^8.0.0
    dependencies:
      postcss: 8.4.38
      postcss-value-parser: 4.2.0
      read-cache: 1.0.0
      resolve: 1.22.6

  /postcss-js@4.0.1(postcss@8.4.38):
    resolution: {integrity: sha512-dDLF8pEO191hJMtlHFPRa8xsizHaM82MLfNkUHdUtVEV3tgTp5oj+8qbEqYM57SLfc74KSbw//4SeJma2LRVIw==}
    engines: {node: ^12 || ^14 || >= 16}
    peerDependencies:
      postcss: ^8.4.21
    dependencies:
      camelcase-css: 2.0.1
      postcss: 8.4.38

  /postcss-load-config@4.0.1(postcss@8.4.31):
    resolution: {integrity: sha512-vEJIc8RdiBRu3oRAI0ymerOn+7rPuMvRXslTvZUKZonDHFIczxztIyJ1urxM1x9JXEikvpWWTUUqal5j/8QgvA==}
    engines: {node: '>= 14'}
    peerDependencies:
      postcss: '>=8.0.9'
      ts-node: '>=9.0.0'
    peerDependenciesMeta:
      postcss:
        optional: true
      ts-node:
        optional: true
    dependencies:
      lilconfig: 2.1.0
      postcss: 8.4.31
      yaml: 2.3.2
    dev: true

  /postcss-load-config@4.0.1(postcss@8.4.38):
    resolution: {integrity: sha512-vEJIc8RdiBRu3oRAI0ymerOn+7rPuMvRXslTvZUKZonDHFIczxztIyJ1urxM1x9JXEikvpWWTUUqal5j/8QgvA==}
    engines: {node: '>= 14'}
    peerDependencies:
      postcss: '>=8.0.9'
      ts-node: '>=9.0.0'
    peerDependenciesMeta:
      postcss:
        optional: true
      ts-node:
        optional: true
    dependencies:
      lilconfig: 2.1.0
      postcss: 8.4.38
      yaml: 2.3.2

  /postcss-nested@6.0.1(postcss@8.4.38):
    resolution: {integrity: sha512-mEp4xPMi5bSWiMbsgoPfcP74lsWLHkQbZc3sY+jWYd65CUwXrUaTp0fmNpa01ZcETKlIgUdFN/MpS2xZtqL9dQ==}
    engines: {node: '>=12.0'}
    peerDependencies:
      postcss: ^8.2.14
    dependencies:
<<<<<<< HEAD
      postcss: 8.4.35
      postcss-selector-parser: 6.0.16
=======
      postcss: 8.4.38
      postcss-selector-parser: 6.0.13
>>>>>>> 93ffa8b7

  /postcss-selector-parser@6.0.13:
    resolution: {integrity: sha512-EaV1Gl4mUEV4ddhDnv/xtj7sxwrwxdetHdWUGnT4VJQf+4d05v6lHYZr8N573k5Z0BViss7BDhfWtKS3+sfAqQ==}
    engines: {node: '>=4'}
    dependencies:
      cssesc: 3.0.0
      util-deprecate: 1.0.2

  /postcss-selector-parser@6.0.16:
    resolution: {integrity: sha512-A0RVJrX+IUkVZbW3ClroRWurercFhieevHB38sr2+l9eUClMqome3LmEmnhlNy+5Mr2EYN6B2Kaw9wYdd+VHiw==}
    engines: {node: '>=4'}
    dependencies:
      cssesc: 3.0.0
      util-deprecate: 1.0.2

  /postcss-value-parser@4.2.0:
    resolution: {integrity: sha512-1NNCs6uurfkVbeXG4S8JFT9t19m45ICnif8zWLd5oPSZ50QnwMfK+H3jv408d4jw/7Bttv5axS5IiHoLaVNHeQ==}

  /postcss@8.4.31:
    resolution: {integrity: sha512-PS08Iboia9mts/2ygV3eLpY5ghnUcfLV/EXTOW1E2qYxJKGGBUtNjN76FYHnMs36RmARn41bC0AZmn+rR0OVpQ==}
    engines: {node: ^10 || ^12 || >=14}
    dependencies:
      nanoid: 3.3.7
      picocolors: 1.0.0
      source-map-js: 1.0.2

  /postcss@8.4.38:
    resolution: {integrity: sha512-Wglpdk03BSfXkHoQa3b/oulrotAkwrlLDRSOb9D0bN86FdRyE9lppSp33aHNPgBa0JKCoB+drFLZkQoRRYae5A==}
    engines: {node: ^10 || ^12 || >=14}
    dependencies:
      nanoid: 3.3.7
      picocolors: 1.0.0
      source-map-js: 1.2.0

  /prelude-ls@1.2.1:
    resolution: {integrity: sha512-vkcDPrRZo1QZLbn5RLGPpg/WmIQ65qoWWhcGKf/b5eplkkarX0m9z8ppCat4mlOqUsWpyNuYgO3VRyrYHSzX5g==}
    engines: {node: '>= 0.8.0'}

  /prettier-plugin-packagejson@2.4.6(prettier@3.0.3):
    resolution: {integrity: sha512-5JGfzkJRL0DLNyhwmiAV9mV0hZLHDwddFCs2lc9CNxOChpoWUQVe8K4qTMktmevmDlMpok2uT10nvHUyU59sNw==}
    peerDependencies:
      prettier: '>= 1.16.0'
    peerDependenciesMeta:
      prettier:
        optional: true
    dependencies:
      prettier: 3.0.3
      sort-package-json: 2.6.0
      synckit: 0.8.5
    dev: true

  /prettier@3.0.0:
    resolution: {integrity: sha512-zBf5eHpwHOGPC47h0zrPyNn+eAEIdEzfywMoYn2XPi0P44Zp0tSq64rq0xAREh4auw2cJZHo9QUob+NqCQky4g==}
    engines: {node: '>=14'}
    hasBin: true
    dev: true

  /prettier@3.0.3:
    resolution: {integrity: sha512-L/4pUDMxcNa8R/EthV08Zt42WBO4h1rarVtK0K+QJG0X187OLo7l699jWw0GKuwzkPQ//jMFA/8Xm6Fh3J/DAg==}
    engines: {node: '>=14'}
    dev: true

  /pretty-format@27.5.1:
    resolution: {integrity: sha512-Qb1gy5OrP5+zDf2Bvnzdl3jsTf1qXVMazbvCoKhtKqVs4/YK4ozX4gKQJJVyNe+cajNPn0KoC0MC3FUmaHWEmQ==}
    engines: {node: ^10.13.0 || ^12.13.0 || ^14.15.0 || >=15.0.0}
    dependencies:
      ansi-regex: 5.0.1
      ansi-styles: 5.2.0
      react-is: 17.0.2
    dev: true

  /pretty-format@29.7.0:
    resolution: {integrity: sha512-Pdlw/oPxN+aXdmM9R00JVC9WVFoCLTKJvDVLgmJ+qAffBMxsV85l/Lu7sNx4zSzPyoL2euImuEwHhOXdEgNFZQ==}
    engines: {node: ^14.15.0 || ^16.10.0 || >=18.0.0}
    dependencies:
      '@jest/schemas': 29.6.3
      ansi-styles: 5.2.0
      react-is: 18.2.0
    dev: true

  /prism-react-renderer@2.1.0(react@18.2.0):
    resolution: {integrity: sha512-I5cvXHjA1PVGbGm1MsWCpvBCRrYyxEri0MC7/JbfIfYfcXAxHyO5PaUjs3A8H5GW6kJcLhTHxxMaOZZpRZD2iQ==}
    peerDependencies:
      react: '>=16.0.0'
    dependencies:
      '@types/prismjs': 1.26.2
      clsx: 1.2.1
      react: 18.2.0
    dev: false

  /prismjs@1.29.0:
    resolution: {integrity: sha512-Kx/1w86q/epKcmte75LNrEoT+lX8pBpavuAbvJWRXar7Hz8jrtF+e3vY751p0R8H9HdArwaCTNDDzHg/ScJK1Q==}
    engines: {node: '>=6'}
    dev: false

  /process-nextick-args@2.0.1:
    resolution: {integrity: sha512-3ouUOpQhtgrbOa17J7+uxOTpITYWaGP7/AhoR3+A+/1e9skrzelGi/dXzEYyvbxubEF6Wn2ypscTKiKJFFn1ag==}
    dev: true

  /prop-types@15.8.1:
    resolution: {integrity: sha512-oj87CgZICdulUohogVAR7AjlC0327U4el4L6eAvOqCeudMDVU0NThNaV+b9Df4dXgSP1gXMTnPdhfe/2qDH5cg==}
    dependencies:
      loose-envify: 1.4.0
      object-assign: 4.1.1
      react-is: 16.13.1
    dev: true

  /proto-list@1.2.4:
    resolution: {integrity: sha512-vtK/94akxsTMhe0/cbfpR+syPuszcuwhqVjJq26CuNDgFGj682oRBXOP5MJpv2r7JtE8MsiepGIqvvOTBwn2vA==}
    dev: false

  /psl@1.9.0:
    resolution: {integrity: sha512-E/ZsdU4HLs/68gYzgGTkMicWTLPdAftJLfJFlLUAAKZGkStNU72sZjT66SnMDVOfOWY/YAoiD7Jxa9iHvngcag==}
    dev: true

  /punycode@2.3.0:
    resolution: {integrity: sha512-rRV+zQD8tVFys26lAGR9WUuS4iUAngJScM+ZRSKtvl5tKeZ2t5bvdNFdNHBW9FWR4guGHlgmsZ1G7BSm2wTbuA==}
    engines: {node: '>=6'}
    dev: true

  /punycode@2.3.1:
    resolution: {integrity: sha512-vYt7UD1U9Wg6138shLtLOvdAu+8DsC/ilFtEVHcH+wydcSpNE20AfSOduf6MkRFahL5FY7X1oU7nKVZFtfq8Fg==}
    engines: {node: '>=6'}

  /querystringify@2.2.0:
    resolution: {integrity: sha512-FIqgj2EUvTa7R50u0rGsyTftzjYmv/a3hO345bZNrqabNqjtgiDMgmo4mkUjd+nzU5oF3dClKqFIPUKybUyqoQ==}
    dev: true

  /queue-microtask@1.2.3:
    resolution: {integrity: sha512-NuaNSa6flKT5JaSYQzJok04JzTL1CA6aGhv5rfLW3PgqA+M2ChpZQnAC8h8i4ZFkBS8X5RqkDBHA7r4hej3K9A==}

  /randombytes@2.1.0:
    resolution: {integrity: sha512-vYl3iOX+4CKUWuxGi9Ukhie6fsqXqS9FE2Zaic4tNFD2N2QQaXOMFbuKK4QmDHC0JO6B1Zp41J0LpT0oR68amQ==}
    dependencies:
      safe-buffer: 5.2.1
    dev: false

  /react-dom@18.2.0(react@18.2.0):
    resolution: {integrity: sha512-6IMTriUmvsjHUjNtEDudZfuDQUoWXVxKHhlEGSk81n4YFS+r/Kl99wXiwlVXtPBtJenozv2P+hxDsw9eA7Xo6g==}
    peerDependencies:
      react: ^18.2.0
    dependencies:
      loose-envify: 1.4.0
      react: 18.2.0
      scheduler: 0.23.0

  /react-is@16.13.1:
    resolution: {integrity: sha512-24e6ynE2H+OKt4kqsOvNd8kBpV65zoxbA4BVsEOB3ARVWQki/DHzaUoC5KuON/BiccDaCCTZBuOcfZs70kR8bQ==}
    dev: true

  /react-is@17.0.2:
    resolution: {integrity: sha512-w2GsyukL62IJnlaff/nRegPQR94C/XXamvMWmSHRJ4y7Ts/4ocGRmTHvOs8PSE6pB3dWOrD/nueuU5sduBsQ4w==}
    dev: true

  /react-is@18.2.0:
    resolution: {integrity: sha512-xWGDIW6x921xtzPkhiULtthJHoJvBbF3q26fzloPCK0hsvxtPVelvftw3zjbHWSkR2km9Z+4uxbDDK/6Zw9B8w==}
    dev: true

  /react-refresh@0.14.0:
    resolution: {integrity: sha512-wViHqhAd8OHeLS/IRMJjTSDHF3U9eWi62F/MledQGPdJGDhodXJ9PBLNGr6WWL7qlH12Mt3TyTpbS+hGXMjCzQ==}
    engines: {node: '>=0.10.0'}
    dev: true

  /react-remove-scroll-bar@2.3.4(@types/react@18.2.33)(react@18.2.0):
    resolution: {integrity: sha512-63C4YQBUt0m6ALadE9XV56hV8BgJWDmmTPY758iIJjfQKt2nYwoUrPk0LXRXcB/yIj82T1/Ixfdpdk68LwIB0A==}
    engines: {node: '>=10'}
    peerDependencies:
      '@types/react': ^16.8.0 || ^17.0.0 || ^18.0.0
      react: ^16.8.0 || ^17.0.0 || ^18.0.0
    peerDependenciesMeta:
      '@types/react':
        optional: true
    dependencies:
      '@types/react': 18.2.33
      react: 18.2.0
      react-style-singleton: 2.2.1(@types/react@18.2.33)(react@18.2.0)
      tslib: 2.6.2
    dev: false

  /react-remove-scroll@2.5.5(@types/react@18.2.33)(react@18.2.0):
    resolution: {integrity: sha512-ImKhrzJJsyXJfBZ4bzu8Bwpka14c/fQt0k+cyFp/PBhTfyDnU5hjOtM4AG/0AMyy8oKzOTR0lDgJIM7pYXI0kw==}
    engines: {node: '>=10'}
    peerDependencies:
      '@types/react': ^16.8.0 || ^17.0.0 || ^18.0.0
      react: ^16.8.0 || ^17.0.0 || ^18.0.0
    peerDependenciesMeta:
      '@types/react':
        optional: true
    dependencies:
      '@types/react': 18.2.33
      react: 18.2.0
      react-remove-scroll-bar: 2.3.4(@types/react@18.2.33)(react@18.2.0)
      react-style-singleton: 2.2.1(@types/react@18.2.33)(react@18.2.0)
      tslib: 2.6.2
      use-callback-ref: 1.3.1(@types/react@18.2.33)(react@18.2.0)
      use-sidecar: 1.1.2(@types/react@18.2.33)(react@18.2.0)
    dev: false

  /react-style-singleton@2.2.1(@types/react@18.2.33)(react@18.2.0):
    resolution: {integrity: sha512-ZWj0fHEMyWkHzKYUr2Bs/4zU6XLmq9HsgBURm7g5pAVfyn49DgUiNgY2d4lXRlYSiCif9YBGpQleewkcqddc7g==}
    engines: {node: '>=10'}
    peerDependencies:
      '@types/react': ^16.8.0 || ^17.0.0 || ^18.0.0
      react: ^16.8.0 || ^17.0.0 || ^18.0.0
    peerDependenciesMeta:
      '@types/react':
        optional: true
    dependencies:
      '@types/react': 18.2.33
      get-nonce: 1.0.1
      invariant: 2.2.4
      react: 18.2.0
      tslib: 2.6.2
    dev: false

  /react@18.2.0:
    resolution: {integrity: sha512-/3IjMdb2L9QbBdWiW5e3P2/npwMBaU9mHCSCUzNln0ZCYbcfTsGbTJrU/kGemdH2IWmB2ioZ+zkxtmq6g09fGQ==}
    engines: {node: '>=0.10.0'}
    dependencies:
      loose-envify: 1.4.0

  /read-cache@1.0.0:
    resolution: {integrity: sha512-Owdv/Ft7IjOgm/i0xvNDZ1LrRANRfew4b2prF3OWMQLxLfu3bS8FVhCsrSCMK4lR56Y9ya+AThoTpDCTxCmpRA==}
    dependencies:
      pify: 2.3.0

  /read-pkg-up@7.0.1:
    resolution: {integrity: sha512-zK0TB7Xd6JpCLmlLmufqykGE+/TlOePD6qKClNW7hHDKFh/J7/7gCWGR7joEQEW1bKq3a3yUZSObOoWLFQ4ohg==}
    engines: {node: '>=8'}
    dependencies:
      find-up: 4.1.0
      read-pkg: 5.2.0
      type-fest: 0.8.1
    dev: true

  /read-pkg@5.2.0:
    resolution: {integrity: sha512-Ug69mNOpfvKDAc2Q8DRpMjjzdtrnv9HcSMX+4VsZxD1aZ6ZzrIE7rlzXBtWTyhULSMKg076AW6WR5iZpD0JiOg==}
    engines: {node: '>=8'}
    dependencies:
      '@types/normalize-package-data': 2.4.2
      normalize-package-data: 2.5.0
      parse-json: 5.2.0
      type-fest: 0.6.0
    dev: true

  /readable-stream@2.3.8:
    resolution: {integrity: sha512-8p0AUk4XODgIewSi0l8Epjs+EVnWiK7NoDIEGU0HhE7+ZyY8D1IMY7odu5lRrFXGg71L15KG8QrPmum45RTtdA==}
    dependencies:
      core-util-is: 1.0.3
      inherits: 2.0.4
      isarray: 1.0.0
      process-nextick-args: 2.0.1
      safe-buffer: 5.1.2
      string_decoder: 1.1.1
      util-deprecate: 1.0.2
    dev: true

  /readable-stream@3.6.2:
    resolution: {integrity: sha512-9u/sniCrY3D5WdsERHzHE4G2YCXqoG5FTHUiCC4SIbr6XcLZBY05ya9EKjYek9O5xOAwjGq+1JdGBAS7Q9ScoA==}
    engines: {node: '>= 6'}
    dependencies:
      inherits: 2.0.4
      string_decoder: 1.3.0
      util-deprecate: 1.0.2
    dev: false

  /readdirp@3.6.0:
    resolution: {integrity: sha512-hOS089on8RduqdbhvQ5Z37A0ESjsqz6qnRcffsMU3495FuTdqSm+7bhJ29JvIOsBDEEnan5DPu9t3To9VRlMzA==}
    engines: {node: '>=8.10.0'}
    dependencies:
      picomatch: 2.3.1

  /rechoir@0.6.2:
    resolution: {integrity: sha512-HFM8rkZ+i3zrV+4LQjwQ0W+ez98pApMGM3HUrN04j3CqzPOzl9nmP15Y8YXNm8QHGv/eacOVEjqhmWpkRV0NAw==}
    engines: {node: '>= 0.10'}
    dependencies:
      resolve: 1.22.6

  /reflect.getprototypeof@1.0.4:
    resolution: {integrity: sha512-ECkTw8TmJwW60lOTR+ZkODISW6RQ8+2CL3COqtiJKLd6MmB45hN51HprHFziKLGkAuTGQhBb91V8cy+KHlaCjw==}
    engines: {node: '>= 0.4'}
    dependencies:
      call-bind: 1.0.2
      define-properties: 1.2.1
      es-abstract: 1.22.2
      get-intrinsic: 1.2.1
      globalthis: 1.0.3
      which-builtin-type: 1.1.3
    dev: true

  /regenerator-runtime@0.14.0:
    resolution: {integrity: sha512-srw17NI0TUWHuGa5CFGGmhfNIeja30WMBfbslPNhf6JrqQlLN5gcrvig1oqPxiVaXb0oW0XRKtH6Nngs5lKCIA==}

  /regexp-tree@0.1.27:
    resolution: {integrity: sha512-iETxpjK6YoRWJG5o6hXLwvjYAoW+FEZn9os0PD/b6AP6xQwsa/Y7lCVgIixBbUPMfhu+i2LtdeAqVTgGlQarfA==}
    hasBin: true
    dev: true

  /regexp.prototype.flags@1.5.1:
    resolution: {integrity: sha512-sy6TXMN+hnP/wMy+ISxg3krXx7BAtWVO4UouuCN/ziM9UEne0euamVNafDfvC83bRNr95y0V5iijeDQFUNpvrg==}
    engines: {node: '>= 0.4'}
    dependencies:
      call-bind: 1.0.2
      define-properties: 1.2.1
      set-function-name: 2.0.1
    dev: true

  /regjsparser@0.10.0:
    resolution: {integrity: sha512-qx+xQGZVsy55CH0a1hiVwHmqjLryfh7wQyF5HO07XJ9f7dQMY/gPQHhlyDkIzJKC+x2fUCpCcUODUUUFrm7SHA==}
    dependencies:
      jsesc: 0.5.0
    dev: true

  /require-directory@2.1.1:
    resolution: {integrity: sha512-fGxEI7+wsG9xrvdjsrlmL22OMTTiHRwAMroiEeMgq8gzoLC/PQr7RsRDSTLUg/bZAZtF+TVIkHc6/4RIKrui+Q==}
    engines: {node: '>=0.10.0'}
    dev: true

  /requires-port@1.0.0:
    resolution: {integrity: sha512-KigOCHcocU3XODJxsu8i/j8T9tzT4adHiecwORRQ0ZZFcp7ahwXuRU1m+yuO90C5ZUyGeGfocHDI14M3L3yDAQ==}
    dev: true

  /resend@3.2.0:
    resolution: {integrity: sha512-lDHhexiFYPoLXy7zRlJ8D5eKxoXy6Tr9/elN3+Vv7PkUoYuSSD1fpiIfa/JYXEWyiyN2UczkCTLpkT8dDPJ4Pg==}
    engines: {node: '>=18'}
    dependencies:
      '@react-email/render': 0.0.12
    dev: false

  /resolve-from@4.0.0:
    resolution: {integrity: sha512-pb/MYmXstAkysRFx8piNI1tGFNQIFA3vkE3Gq4EuA1dF6gHp/+vgZqsCGJapvy8N3Q+4o7FwvquPJcnZ7RYy4g==}
    engines: {node: '>=4'}

  /resolve-from@5.0.0:
    resolution: {integrity: sha512-qYg9KP24dD5qka9J47d0aVky0N+b4fTU89LN9iDnjB5waksiC49rvMB0PrUJQGoTmH50XPiqOvAjDfaijGxYZw==}
    engines: {node: '>=8'}
    dev: true

  /resolve-pkg-maps@1.0.0:
    resolution: {integrity: sha512-seS2Tj26TBVOC2NIc2rOe2y2ZO7efxITtLZcGSOnHHNOQ7CkiUBfw0Iw2ck6xkIhPwLhKNLS8BO+hEpngQlqzw==}
    dev: true

  /resolve@1.19.0:
    resolution: {integrity: sha512-rArEXAgsBG4UgRGcynxWIWKFvh/XZCcS8UJdHhwy91zwAvCZIbcs+vAbflgBnNjYMs/i/i+/Ux6IZhML1yPvxg==}
    dependencies:
      is-core-module: 2.13.0
      path-parse: 1.0.7
    dev: true

  /resolve@1.22.6:
    resolution: {integrity: sha512-njhxM7mV12JfufShqGy3Rz8j11RPdLy4xi15UurGJeoHLfJpVXKdh3ueuOqbYUcDZnffr6X739JBo5LzyahEsw==}
    hasBin: true
    dependencies:
      is-core-module: 2.13.0
      path-parse: 1.0.7
      supports-preserve-symlinks-flag: 1.0.0

  /resolve@2.0.0-next.4:
    resolution: {integrity: sha512-iMDbmAWtfU+MHpxt/I5iWI7cY6YVEZUQ3MBgPQ++XD1PELuJHIl82xBmObyP2KyQmkNB2dsqF7seoQQiAn5yDQ==}
    hasBin: true
    dependencies:
      is-core-module: 2.13.0
      path-parse: 1.0.7
      supports-preserve-symlinks-flag: 1.0.0
    dev: true

  /restore-cursor@3.1.0:
    resolution: {integrity: sha512-l+sSefzHpj5qimhFSE5a8nufZYAM3sBSVMAPtYkmC+4EH2anSGaEMXSD0izRQbu9nfyQ9y5JrVmp7E8oZrUjvA==}
    engines: {node: '>=8'}
    dependencies:
      onetime: 5.1.2
      signal-exit: 3.0.7
    dev: false

  /restore-cursor@4.0.0:
    resolution: {integrity: sha512-I9fPXU9geO9bHOt9pHHOhOkYerIMsmVaWB0rA2AI9ERh/+x/i7MV5HKBNrg+ljO5eoPVgCcnFuRjJ9uH6I/3eg==}
    engines: {node: ^12.20.0 || ^14.13.1 || >=16.0.0}
    dependencies:
      onetime: 5.1.2
      signal-exit: 3.0.7
    dev: false

  /reusify@1.0.4:
    resolution: {integrity: sha512-U9nH88a3fc/ekCF1l0/UP1IosiuIjyTh7hBvXVMHYgVcfGvt897Xguj2UOLDeI5BG2m7/uwyaLVT6fbtCwTyzw==}
    engines: {iojs: '>=1.0.0', node: '>=0.10.0'}

  /rimraf@3.0.2:
    resolution: {integrity: sha512-JZkJMZkAGFFPP2YqXZXPbMlMBgsxzE8ILs4lMIX/2o0L9UBw9O/Y3o6wFw/i9YLapcUJWwqbi3kdxIPdC62TIA==}
    hasBin: true
    dependencies:
      glob: 7.2.3

  /rollup@3.29.4:
    resolution: {integrity: sha512-oWzmBZwvYrU0iJHtDmhsm662rC15FRXmcjCk1xD771dFDx5jJ02ufAQQTn0etB2emNk4J9EZg/yWKpsn9BWGRw==}
    engines: {node: '>=14.18.0', npm: '>=8.0.0'}
    hasBin: true
    optionalDependencies:
      fsevents: 2.3.3
    dev: true

  /rollup@4.6.0:
    resolution: {integrity: sha512-R8i5Her4oO1LiMQ3jKf7MUglYV/mhQ5g5OKeld5CnkmPdIGo79FDDQYqPhq/PCVuTQVuxsWgIbDy9F+zdHn80w==}
    engines: {node: '>=18.0.0', npm: '>=8.0.0'}
    hasBin: true
    optionalDependencies:
      '@rollup/rollup-android-arm-eabi': 4.6.0
      '@rollup/rollup-android-arm64': 4.6.0
      '@rollup/rollup-darwin-arm64': 4.6.0
      '@rollup/rollup-darwin-x64': 4.6.0
      '@rollup/rollup-linux-arm-gnueabihf': 4.6.0
      '@rollup/rollup-linux-arm64-gnu': 4.6.0
      '@rollup/rollup-linux-arm64-musl': 4.6.0
      '@rollup/rollup-linux-x64-gnu': 4.6.0
      '@rollup/rollup-linux-x64-musl': 4.6.0
      '@rollup/rollup-win32-arm64-msvc': 4.6.0
      '@rollup/rollup-win32-ia32-msvc': 4.6.0
      '@rollup/rollup-win32-x64-msvc': 4.6.0
      fsevents: 2.3.3
    dev: true

  /rrweb-cssom@0.6.0:
    resolution: {integrity: sha512-APM0Gt1KoXBz0iIkkdB/kfvGOwC4UuJFeG/c+yV7wSc7q96cG/kJ0HiYCnzivD9SB53cLV1MlHFNfOuPaadYSw==}
    dev: true

  /run-applescript@5.0.0:
    resolution: {integrity: sha512-XcT5rBksx1QdIhlFOCtgZkB99ZEouFZ1E2Kc2LHqNW13U3/74YGdkQRmThTwxy4QIyookibDKYZOPqX//6BlAg==}
    engines: {node: '>=12'}
    dependencies:
      execa: 5.1.1
    dev: true

  /run-parallel@1.2.0:
    resolution: {integrity: sha512-5l4VyZR86LZ/lDxZTR6jqL8AFE2S0IFLMP26AbjsLVADxHdhB/c0GUsH+y39UfCi3dzz8OlQuPmnaJOMoDHQBA==}
    dependencies:
      queue-microtask: 1.2.3

  /safe-array-concat@1.0.1:
    resolution: {integrity: sha512-6XbUAseYE2KtOuGueyeobCySj9L4+66Tn6KQMOPQJrAJEowYKW/YR/MGJZl7FdydUdaFu4LYyDZjxf4/Nmo23Q==}
    engines: {node: '>=0.4'}
    dependencies:
      call-bind: 1.0.2
      get-intrinsic: 1.2.1
      has-symbols: 1.0.3
      isarray: 2.0.5
    dev: true

  /safe-buffer@5.1.2:
    resolution: {integrity: sha512-Gd2UZBJDkXlY7GbJxfsE8/nvKkUEU1G38c1siN6QP6a9PT9MmHB8GnpscSmMJSoF8LOIrt8ud/wPtojys4G6+g==}
    dev: true

  /safe-buffer@5.2.1:
    resolution: {integrity: sha512-rp3So07KcdmmKbGvgaNxQSJr7bGVSVk5S9Eq1F+ppbRo70+YeaDxkw5Dd8NPN+GD6bjnYm2VuPuCXmpuYvmCXQ==}
    dev: false

  /safe-regex-test@1.0.0:
    resolution: {integrity: sha512-JBUUzyOgEwXQY1NuPtvcj/qcBDbDmEvWufhlnXZIm75DEHp+afM1r1ujJpJsV/gSM4t59tpDyPi1sd6ZaPFfsA==}
    dependencies:
      call-bind: 1.0.2
      get-intrinsic: 1.2.1
      is-regex: 1.1.4
    dev: true

  /safer-buffer@2.1.2:
    resolution: {integrity: sha512-YZo3K82SD7Riyi0E1EQPojLz7kpepnSQI9IyPbHHg1XXXevb5dJI7tpyN2ADxGcQbHG7vcyRHk0cbwqcQriUtg==}
    dev: true

  /saxes@6.0.0:
    resolution: {integrity: sha512-xAg7SOnEhrm5zI3puOOKyy1OMcMlIJZYNJY7xLBwSze0UjhPLnWfj2GF2EpT0jmzaJKIWKHLsaSSajf35bcYnA==}
    engines: {node: '>=v12.22.7'}
    dependencies:
      xmlchars: 2.2.0
    dev: true

  /scheduler@0.23.0:
    resolution: {integrity: sha512-CtuThmgHNg7zIZWAXi3AsyIzA3n4xx7aNyjwC2VJldO2LMVDhFK+63xGqq6CsJH4rTAt6/M+N4GhZiDYPx9eUw==}
    dependencies:
      loose-envify: 1.4.0

  /schema-utils@3.3.0:
    resolution: {integrity: sha512-pN/yOAvcC+5rQ5nERGuwrjLlYvLTbCibnZ1I7B1LaiAz9BRBlE9GMgE/eqV30P7aJQUf7Ddimy/RsbYO/GrVGg==}
    engines: {node: '>= 10.13.0'}
    dependencies:
      '@types/json-schema': 7.0.13
      ajv: 6.12.6
      ajv-keywords: 3.5.2(ajv@6.12.6)
    dev: false

  /selderee@0.11.0:
    resolution: {integrity: sha512-5TF+l7p4+OsnP8BCCvSyZiSPc4x4//p5uPwK8TCnVPJYRmU2aYKMpOXvw8zM5a5JvuuCGN1jmsMwuU2W02ukfA==}
    dependencies:
      parseley: 0.12.1
    dev: false

  /semver@5.7.2:
    resolution: {integrity: sha512-cBznnQ9KjJqU67B52RMC65CMarK2600WFnbkcaiwWq3xy/5haFJlshgnpjovMVJ+Hff49d8GEn0b87C5pDQ10g==}
    hasBin: true
    dev: true

  /semver@6.3.1:
    resolution: {integrity: sha512-BR7VvDCVHO+q2xBEWskxS6DJE1qRnb7DxzUrogb71CWoSficBxYsiAGd+Kl0mmq/MprG9yArRkyrQxTO6XjMzA==}
    hasBin: true

  /semver@7.5.4:
    resolution: {integrity: sha512-1bCSESV6Pv+i21Hvpxp3Dx+pSD8lIPt8uVjRrxAUt/nbswYc+tK6Y2btiULjd4+fnq15PX+nqQDC7Oft7WkwcA==}
    engines: {node: '>=10'}
    hasBin: true
    dependencies:
      lru-cache: 6.0.0

  /serialize-javascript@6.0.1:
    resolution: {integrity: sha512-owoXEFjWRllis8/M1Q+Cw5k8ZH40e3zhp/ovX+Xr/vi1qj6QesbyXXViFbpNvWvPNAD62SutwEXavefrLJWj7w==}
    dependencies:
      randombytes: 2.1.0
    dev: false

  /set-function-name@2.0.1:
    resolution: {integrity: sha512-tMNCiqYVkXIZgc2Hnoy2IvC/f8ezc5koaRFkCjrpWzGpCd3qbZXPzVy9MAZzK1ch/X0jvSkojys3oqJN0qCmdA==}
    engines: {node: '>= 0.4'}
    dependencies:
      define-data-property: 1.1.0
      functions-have-names: 1.2.3
      has-property-descriptors: 1.0.0
    dev: true

  /shebang-command@2.0.0:
    resolution: {integrity: sha512-kHxr2zZpYtdmrN1qDjrrX/Z1rR1kG8Dx+gkpK1G4eXmvXswmcE1hTWBWYUzlraYw1/yZp6YuDY77YtvbN0dmDA==}
    engines: {node: '>=8'}
    dependencies:
      shebang-regex: 3.0.0

  /shebang-regex@3.0.0:
    resolution: {integrity: sha512-7++dFhtcx3353uBaq8DDR4NuxBetBzC7ZQOhmTQInHEd6bSrXdiEyzCvG07Z44UYdLShWUyXt5M/yhz8ekcb1A==}
    engines: {node: '>=8'}

  /shelljs@0.8.5:
    resolution: {integrity: sha512-TiwcRcrkhHvbrZbnRcFYMLl30Dfov3HKqzp5tO5b4pt6G/SezKcYhmDg15zXVBswHmctSAQKznqNW2LO5tTDow==}
    engines: {node: '>=4'}
    hasBin: true
    dependencies:
      glob: 7.2.3
      interpret: 1.4.0
      rechoir: 0.6.2

  /side-channel@1.0.4:
    resolution: {integrity: sha512-q5XPytqFEIKHkGdiMIrY10mvLRvnQh42/+GoBlFW3b2LXLE2xxJpZFdm94we0BaoV3RwJyGqg5wS7epxTv0Zvw==}
    dependencies:
      call-bind: 1.0.2
      get-intrinsic: 1.2.1
      object-inspect: 1.12.3
    dev: true

  /siginfo@2.0.0:
    resolution: {integrity: sha512-ybx0WO1/8bSBLEWXZvEd7gMW3Sn3JFlW3TvX1nREbDLRNQNaeNN8WK0meBwPdAaOI7TtRRRJn/Es1zhrrCHu7g==}
    dev: true

  /signal-exit@3.0.7:
    resolution: {integrity: sha512-wnD2ZE+l+SPC/uoS0vXeE9L1+0wuaMqKlfz9AMUo38JsyLSBWSFcHR1Rri62LZc12vLr1gb3jl7iwQhgwpAbGQ==}

  /signal-exit@4.1.0:
    resolution: {integrity: sha512-bzyZ1e88w9O1iNJbKnOlvYTrWPDl46O1bG0D3XInv+9tkPrxrN8jUUTiFlDkkmKWgn1M6CfIA13SuGqOa9Korw==}
    engines: {node: '>=14'}

  /slash@3.0.0:
    resolution: {integrity: sha512-g9Q1haeby36OSStwb4ntCGGGaKsaVSjQ68fBxoQcutl5fS1vuY18H3wSt3jFyFtrkx+Kz0V1G85A4MyAdDMi2Q==}
    engines: {node: '>=8'}
    dev: true

  /slash@4.0.0:
    resolution: {integrity: sha512-3dOsAHXXUkQTpOYcoAxLIorMTp4gIQr5IW3iVb7A7lFIp0VHhnynm9izx6TssdrIcVIESAlVjtnO2K8bg+Coew==}
    engines: {node: '>=12'}
    dev: true

  /socket.io-adapter@2.5.2:
    resolution: {integrity: sha512-87C3LO/NOMc+eMcpcxUBebGjkpMDkNBS9tf7KJqcDsmL936EChtVva71Dw2q4tQcuVC+hAUy4an2NO/sYXmwRA==}
    dependencies:
      ws: 8.11.0
    transitivePeerDependencies:
      - bufferutil
      - utf-8-validate
    dev: false

  /socket.io-client@4.7.3:
    resolution: {integrity: sha512-nU+ywttCyBitXIl9Xe0RSEfek4LneYkJxCeNnKCuhwoH4jGXO1ipIUw/VA/+Vvv2G1MTym11fzFC0SxkrcfXDw==}
    engines: {node: '>=10.0.0'}
    dependencies:
      '@socket.io/component-emitter': 3.1.0
      debug: 4.3.4
      engine.io-client: 6.5.3
      socket.io-parser: 4.2.4
    transitivePeerDependencies:
      - bufferutil
      - supports-color
      - utf-8-validate
    dev: false

  /socket.io-parser@4.2.4:
    resolution: {integrity: sha512-/GbIKmo8ioc+NIWIhwdecY0ge+qVBSMdgxGygevmdHj24bsfgtCmcUUcQ5ZzcylGFHsN3k4HB4Cgkl96KVnuew==}
    engines: {node: '>=10.0.0'}
    dependencies:
      '@socket.io/component-emitter': 3.1.0
      debug: 4.3.4
    transitivePeerDependencies:
      - supports-color
    dev: false

  /socket.io@4.7.3:
    resolution: {integrity: sha512-SE+UIQXBQE+GPG2oszWMlsEmWtHVqw/h1VrYJGK5/MC7CH5p58N448HwIrtREcvR4jfdOJAY4ieQfxMr55qbbw==}
    engines: {node: '>=10.2.0'}
    dependencies:
      accepts: 1.3.8
      base64id: 2.0.0
      cors: 2.8.5
      debug: 4.3.4
      engine.io: 6.5.4
      socket.io-adapter: 2.5.2
      socket.io-parser: 4.2.4
    transitivePeerDependencies:
      - bufferutil
      - supports-color
      - utf-8-validate
    dev: false

  /sonner@1.3.1(react-dom@18.2.0)(react@18.2.0):
    resolution: {integrity: sha512-+rOAO56b2eI3q5BtgljERSn2umRk63KFIvgb2ohbZ5X+Eb5u+a/7/0ZgswYqgBMg8dyl7n6OXd9KasA8QF9ToA==}
    peerDependencies:
      react: ^18.0.0
      react-dom: ^18.0.0
    dependencies:
      react: 18.2.0
      react-dom: 18.2.0(react@18.2.0)
    dev: false

  /sort-object-keys@1.1.3:
    resolution: {integrity: sha512-855pvK+VkU7PaKYPc+Jjnmt4EzejQHyhhF33q31qG8x7maDzkeFhAAThdCYay11CISO+qAMwjOBP+fPZe0IPyg==}
    dev: true

  /sort-package-json@2.6.0:
    resolution: {integrity: sha512-XSQ+lY9bAYA8ZsoChcEoPlgcSMaheziEp1beox1JVxy1SV4F2jSq9+h2rJ+3mC/Dhu9Ius1DLnInD5AWcsDXZw==}
    dependencies:
      detect-indent: 7.0.1
      detect-newline: 4.0.1
      get-stdin: 9.0.0
      git-hooks-list: 3.1.0
      globby: 13.2.2
      is-plain-obj: 4.1.0
      sort-object-keys: 1.1.3
    dev: true

  /source-map-js@1.0.2:
    resolution: {integrity: sha512-R0XvVJ9WusLiqTCEiGCmICCMplcCkIwwR11mOSD9CR5u+IXYdiseeEuXCVAjS54zqwkLcPNnmU4OeJ6tUrWhDw==}
    engines: {node: '>=0.10.0'}

  /source-map-js@1.2.0:
    resolution: {integrity: sha512-itJW8lvSA0TXEphiRoawsCksnlf8SyvmFzIhltqAHluXd88pkCd+cXJVHTDwdCr0IzwptSm035IHQktUu1QUMg==}
    engines: {node: '>=0.10.0'}

  /source-map-support@0.5.21:
    resolution: {integrity: sha512-uBHU3L3czsIyYXKX88fdrGovxdSCoTGDRZ6SYXtSRxLZUzHg5P/66Ht6uoUlHu9EZod+inXhKo3qQgwXUT/y1w==}
    dependencies:
      buffer-from: 1.1.2
      source-map: 0.6.1
    dev: false

  /source-map@0.6.1:
    resolution: {integrity: sha512-UjgapumWlbMhkBgzT7Ykc5YXUT46F0iKu8SGXq0bcwP5dz/h0Plj6enJqjz1Zbq2l5WaqYnrVbwWOWMyF3F47g==}
    engines: {node: '>=0.10.0'}

  /source-map@0.8.0-beta.0:
    resolution: {integrity: sha512-2ymg6oRBpebeZi9UUNsgQ89bhx01TcTkmNTGnNO88imTmbSgy4nfujrgVEFKWpMTEGA11EDkTt7mqObTPdigIA==}
    engines: {node: '>= 8'}
    dependencies:
      whatwg-url: 7.1.0
    dev: true

  /spdx-correct@3.2.0:
    resolution: {integrity: sha512-kN9dJbvnySHULIluDHy32WHRUu3Og7B9sbY7tsFLctQkIqnMh3hErYgdMjTYuqmcXX+lK5T1lnUt3G7zNswmZA==}
    dependencies:
      spdx-expression-parse: 3.0.1
      spdx-license-ids: 3.0.15
    dev: true

  /spdx-exceptions@2.3.0:
    resolution: {integrity: sha512-/tTrYOC7PPI1nUAgx34hUpqXuyJG+DTHJTnIULG4rDygi4xu/tfgmq1e1cIRwRzwZgo4NLySi+ricLkZkw4i5A==}
    dev: true

  /spdx-expression-parse@3.0.1:
    resolution: {integrity: sha512-cbqHunsQWnJNE6KhVSMsMeH5H/L9EpymbzqTQ3uLwNCLZ1Q481oWaofqH7nO6V07xlXwY6PhQdQ2IedWx/ZK4Q==}
    dependencies:
      spdx-exceptions: 2.3.0
      spdx-license-ids: 3.0.15
    dev: true

  /spdx-license-ids@3.0.15:
    resolution: {integrity: sha512-lpT8hSQp9jAKp9mhtBU4Xjon8LPGBvLIuBiSVhMEtmLecTh2mO0tlqrAMp47tBXzMr13NJMQ2lf7RpQGLJ3HsQ==}
    dev: true

  /sprintf-js@1.0.3:
    resolution: {integrity: sha512-D9cPgkvLlV3t3IzL0D0YLvGA9Ahk4PcvVwUbN0dSGr1aP0Nrt4AEnTUbuGvquEC0mA64Gqt1fzirlRs5ibXx8g==}
    dev: true

  /stackback@0.0.2:
    resolution: {integrity: sha512-1XMJE5fQo1jGH6Y/7ebnwPOBEkIEnT4QF32d5R1+VXdXveM0IBMJt8zfaxX1P3QhVwrYe+576+jkANtSS2mBbw==}
    dev: true

  /stacktrace-parser@0.1.10:
    resolution: {integrity: sha512-KJP1OCML99+8fhOHxwwzyWrlUuVX5GQ0ZpJTd1DFXhdkrvg1szxfHhawXUZ3g9TkXORQd4/WG68jMlQZ2p8wlg==}
    engines: {node: '>=6'}
    dependencies:
      type-fest: 0.7.1
    dev: false

  /std-env@3.4.3:
    resolution: {integrity: sha512-f9aPhy8fYBuMN+sNfakZV18U39PbalgjXG3lLB9WkaYTxijru61wb57V9wxxNthXM5Sd88ETBWi29qLAsHO52Q==}
    dev: true

  /std-env@3.7.0:
    resolution: {integrity: sha512-JPbdCEQLj1w5GilpiHAx3qJvFndqybBysA3qUOnznweH4QbNYUsW/ea8QzSrnh0vNsezMMw5bcVool8lM0gwzg==}
    dev: true

  /stop-iteration-iterator@1.0.0:
    resolution: {integrity: sha512-iCGQj+0l0HOdZ2AEeBADlsRC+vsnDsZsbdSiH1yNSjcfKM7fdpCMfqAL/dwF5BLiw/XhRft/Wax6zQbhq2BcjQ==}
    engines: {node: '>= 0.4'}
    dependencies:
      internal-slot: 1.0.5
    dev: true

  /streamsearch@1.1.0:
    resolution: {integrity: sha512-Mcc5wHehp9aXz1ax6bZUyY5afg9u2rv5cqQI3mRrYkGC8rW2hM02jWuwjtL++LS5qinSyhj2QfLyNsuc+VsExg==}
    engines: {node: '>=10.0.0'}
    dev: false

  /string-argv@0.3.2:
    resolution: {integrity: sha512-aqD2Q0144Z+/RqG52NeHEkZauTAUWJO8c6yTftGJKO3Tja5tUgIfmIl6kExvhtxSDP7fXB6DvzkfMpCd/F3G+Q==}
    engines: {node: '>=0.6.19'}
    dev: true

  /string-width@4.2.3:
    resolution: {integrity: sha512-wKyQRQpjJ0sIp62ErSZdGsjMJWsap5oRNihHhu6G7JVO/9jIB6UyevL+tXuOqrng8j/cxKTWyWUwvSTriiZz/g==}
    engines: {node: '>=8'}
    dependencies:
      emoji-regex: 8.0.0
      is-fullwidth-code-point: 3.0.0
      strip-ansi: 6.0.1

  /string-width@5.1.2:
    resolution: {integrity: sha512-HnLOCR3vjcY8beoNLtcjZ5/nxn2afmME6lhrDrebokqMap+XbeW8n9TXpPDOqdGK5qcI3oT0GKTW6wC7EMiVqA==}
    engines: {node: '>=12'}
    dependencies:
      eastasianwidth: 0.2.0
      emoji-regex: 9.2.2
      strip-ansi: 7.1.0
    dev: false

  /string.prototype.matchall@4.0.10:
    resolution: {integrity: sha512-rGXbGmOEosIQi6Qva94HUjgPs9vKW+dkG7Y8Q5O2OYkWL6wFaTRZO8zM4mhP94uX55wgyrXzfS2aGtGzUL7EJQ==}
    dependencies:
      call-bind: 1.0.2
      define-properties: 1.2.1
      es-abstract: 1.22.2
      get-intrinsic: 1.2.1
      has-symbols: 1.0.3
      internal-slot: 1.0.5
      regexp.prototype.flags: 1.5.1
      set-function-name: 2.0.1
      side-channel: 1.0.4
    dev: true

  /string.prototype.trim@1.2.8:
    resolution: {integrity: sha512-lfjY4HcixfQXOfaqCvcBuOIapyaroTXhbkfJN3gcB1OtyupngWK4sEET9Knd0cXd28kTUqu/kHoV4HKSJdnjiQ==}
    engines: {node: '>= 0.4'}
    dependencies:
      call-bind: 1.0.2
      define-properties: 1.2.1
      es-abstract: 1.22.2
    dev: true

  /string.prototype.trimend@1.0.7:
    resolution: {integrity: sha512-Ni79DqeB72ZFq1uH/L6zJ+DKZTkOtPIHovb3YZHQViE+HDouuU4mBrLOLDn5Dde3RF8qw5qVETEjhu9locMLvA==}
    dependencies:
      call-bind: 1.0.2
      define-properties: 1.2.1
      es-abstract: 1.22.2
    dev: true

  /string.prototype.trimstart@1.0.7:
    resolution: {integrity: sha512-NGhtDFu3jCEm7B4Fy0DpLewdJQOZcQ0rGbwQ/+stjnrp2i+rlKeCvos9hOIeCmqwratM47OBxY7uFZzjxHXmrg==}
    dependencies:
      call-bind: 1.0.2
      define-properties: 1.2.1
      es-abstract: 1.22.2
    dev: true

  /string_decoder@1.1.1:
    resolution: {integrity: sha512-n/ShnvDi6FHbbVfviro+WojiFzv+s8MPMHBczVePfUpDJLwoLT0ht1l4YwBCbi8pJAveEEdnkHyPyTP/mzRfwg==}
    dependencies:
      safe-buffer: 5.1.2
    dev: true

  /string_decoder@1.3.0:
    resolution: {integrity: sha512-hkRX8U1WjJFd8LsDJ2yQ/wWWxaopEsABU1XfkM8A+j0+85JAGppt16cr1Whg6KIbb4okU6Mql6BOj+uup/wKeA==}
    dependencies:
      safe-buffer: 5.2.1
    dev: false

  /strip-ansi@6.0.1:
    resolution: {integrity: sha512-Y38VPSHcqkFrCpFnQ9vuSXmquuv5oXOKpGeT6aGrr3o3Gc9AlVa6JBfUSOCnbxGGZF+/0ooI7KrPuUSztUdU5A==}
    engines: {node: '>=8'}
    dependencies:
      ansi-regex: 5.0.1

  /strip-ansi@7.1.0:
    resolution: {integrity: sha512-iq6eVVI64nQQTRYq2KtEg2d2uU7LElhTJwsH4YzIHZshxlgZms/wIc4VoDQTlG/IvVIrBKG06CrZnp0qv7hkcQ==}
    engines: {node: '>=12'}
    dependencies:
      ansi-regex: 6.0.1
    dev: false

  /strip-bom@3.0.0:
    resolution: {integrity: sha512-vavAMRXOgBVNF6nyEEmL3DBK19iRpDcoIwW+swQ+CbGiu7lju6t+JklA1MHweoWtadgt4ISVUsXLyDq34ddcwA==}
    engines: {node: '>=4'}
    dev: true

  /strip-final-newline@2.0.0:
    resolution: {integrity: sha512-BrpvfNAE3dcvq7ll3xVumzjKjZQ5tI1sEUIKr3Uoks0XUl45St3FlatVqef9prk4jRDzhW6WZg+3bk93y6pLjA==}
    engines: {node: '>=6'}
    dev: true

  /strip-final-newline@3.0.0:
    resolution: {integrity: sha512-dOESqjYr96iWYylGObzd39EuNTa5VJxyvVAEm5Jnh7KGo75V43Hk1odPQkNDyXNmUR6k+gEiDVXnjB8HJ3crXw==}
    engines: {node: '>=12'}
    dev: true

  /strip-indent@3.0.0:
    resolution: {integrity: sha512-laJTa3Jb+VQpaC6DseHhF7dXVqHTfJPCRDaEbid/drOhgitgYku/letMUqOXFoWV0zIIUbjpdH2t+tYj4bQMRQ==}
    engines: {node: '>=8'}
    dependencies:
      min-indent: 1.0.1
    dev: true

  /strip-json-comments@3.1.1:
    resolution: {integrity: sha512-6fPc+R4ihwqP6N/aIv2f1gMH8lOVtWQHoqC4yK6oSDVVocumAsfCqjkXnqiYMhmMwS/mEHLp7Vehlt3ql6lEig==}
    engines: {node: '>=8'}

  /strip-literal@1.3.0:
    resolution: {integrity: sha512-PugKzOsyXpArk0yWmUwqOZecSO0GH0bPoctLcqNDH9J04pVW3lflYE0ujElBGTloevcxF5MofAOZ7C5l2b+wLg==}
    dependencies:
      acorn: 8.10.0
    dev: true

  /styled-jsx@5.1.1(@babel/core@7.23.9)(react@18.2.0):
    resolution: {integrity: sha512-pW7uC1l4mBZ8ugbiZrcIsiIvVx1UmTfw7UkC3Um2tmfUq9Bhk8IiyEIPl6F8agHgjzku6j0xQEZbfA5uSgSaCw==}
    engines: {node: '>= 12.0.0'}
    peerDependencies:
      '@babel/core': '*'
      babel-plugin-macros: '*'
      react: '>= 16.8.0 || 17.x.x || ^18.0.0-0'
    peerDependenciesMeta:
      '@babel/core':
        optional: true
      babel-plugin-macros:
        optional: true
    dependencies:
      '@babel/core': 7.23.9
      client-only: 0.0.1
      react: 18.2.0
    dev: false

  /sucrase@3.34.0:
    resolution: {integrity: sha512-70/LQEZ07TEcxiU2dz51FKaE6hCTWC6vr7FOk3Gr0U60C3shtAN+H+BFr9XlYe5xqf3RA8nrc+VIwzCfnxuXJw==}
    engines: {node: '>=8'}
    hasBin: true
    dependencies:
      '@jridgewell/gen-mapping': 0.3.3
      commander: 4.1.1
      glob: 7.1.6
      lines-and-columns: 1.2.4
      mz: 2.7.0
      pirates: 4.0.6
      ts-interface-checker: 0.1.13

  /supports-color@5.5.0:
    resolution: {integrity: sha512-QjVjwdXIt408MIiAqCX4oUKsgU2EqAGzs2Ppkm4aQYbjm+ZEWEcW4SfFNTr4uMNZma0ey4f5lgLrkB0aX0QMow==}
    engines: {node: '>=4'}
    dependencies:
      has-flag: 3.0.0

  /supports-color@7.2.0:
    resolution: {integrity: sha512-qpCAvRl9stuOHveKsn7HncJRvv501qIacKzQlO/+Lwxc9+0q2wLyv4Dfvt80/DPn2pqOBsJdDiogXGR9+OvwRw==}
    engines: {node: '>=8'}
    dependencies:
      has-flag: 4.0.0

  /supports-color@8.1.1:
    resolution: {integrity: sha512-MpUEN2OodtUzxvKQl72cUF7RQ5EiHsGvSsVG0ia9c5RbWGL2CI4C7EpPS8UTBIplnlzZiNuV56w+FuNxy3ty2Q==}
    engines: {node: '>=10'}
    dependencies:
      has-flag: 4.0.0
    dev: false

  /supports-preserve-symlinks-flag@1.0.0:
    resolution: {integrity: sha512-ot0WnXS9fgdkgIcePe6RHNk1WA8+muPa6cSjeR3V8K27q9BB1rTE3R1p7Hv0z1ZyAc8s6Vvv8DIyWf681MAt0w==}
    engines: {node: '>= 0.4'}

  /symbol-tree@3.2.4:
    resolution: {integrity: sha512-9QNk5KwDF+Bvz+PyObkmSYjI5ksVUYtjW7AU22r2NKcfLJcXp96hkDWU3+XndOsUb+AQ9QhfzfCT2O+CNWT5Tw==}
    dev: true

  /synckit@0.8.5:
    resolution: {integrity: sha512-L1dapNV6vu2s/4Sputv8xGsCdAVlb5nRDMFU/E27D44l5U6cw1g0dGd45uLc+OXjNMmF4ntiMdCimzcjFKQI8Q==}
    engines: {node: ^14.18.0 || >=16.0.0}
    dependencies:
      '@pkgr/utils': 2.4.2
      tslib: 2.6.2
    dev: true

  /tailwind-merge@2.2.0:
    resolution: {integrity: sha512-SqqhhaL0T06SW59+JVNfAqKdqLs0497esifRrZ7jOaefP3o64fdFNDMrAQWZFMxTLJPiHVjRLUywT8uFz1xNWQ==}
    dependencies:
      '@babel/runtime': 7.23.8
    dev: false

  /tailwindcss@3.3.2(patch_hash=tbktbbunwha5d2hk7egjdvzb6q):
    resolution: {integrity: sha512-9jPkMiIBXvPc2KywkraqsUfbfj+dHDb+JPWtSJa9MLFdrPyazI7q6WX2sUrm7R9eVR7qqv3Pas7EvQFzxKnI6w==}
    engines: {node: '>=14.0.0'}
    dependencies:
      '@alloc/quick-lru': 5.2.0
      arg: 5.0.2
      chokidar: 3.5.3
      didyoumean: 1.2.2
      dlv: 1.1.3
      fast-glob: 3.3.2
      glob-parent: 6.0.2
      is-glob: 4.0.3
      jiti: 1.20.0
      lilconfig: 2.1.0
      micromatch: 4.0.5
      normalize-path: 3.0.0
      object-hash: 3.0.0
      picocolors: 1.0.0
<<<<<<< HEAD
      postcss: 8.4.35
      postcss-import: 15.1.0(postcss@8.4.35)
      postcss-js: 4.0.1(postcss@8.4.35)
      postcss-load-config: 4.0.1(postcss@8.4.35)
      postcss-nested: 6.0.1(postcss@8.4.35)
      postcss-selector-parser: 6.0.16
=======
      postcss: 8.4.38
      postcss-import: 15.1.0(postcss@8.4.38)
      postcss-js: 4.0.1(postcss@8.4.38)
      postcss-load-config: 4.0.1(postcss@8.4.38)
      postcss-nested: 6.0.1(postcss@8.4.38)
      postcss-selector-parser: 6.0.13
>>>>>>> 93ffa8b7
      postcss-value-parser: 4.2.0
      resolve: 1.22.6
      sucrase: 3.34.0
    transitivePeerDependencies:
      - ts-node
    patched: true

  /tailwindcss@3.3.3:
    resolution: {integrity: sha512-A0KgSkef7eE4Mf+nKJ83i75TMyq8HqY3qmFIJSWy8bNt0v1lG7jUcpGpoTFxAwYcWOphcTBLPPJg+bDfhDf52w==}
    engines: {node: '>=14.0.0'}
    hasBin: true
    dependencies:
      '@alloc/quick-lru': 5.2.0
      arg: 5.0.2
      chokidar: 3.5.3
      didyoumean: 1.2.2
      dlv: 1.1.3
      fast-glob: 3.3.1
      glob-parent: 6.0.2
      is-glob: 4.0.3
      jiti: 1.20.0
      lilconfig: 2.1.0
      micromatch: 4.0.5
      normalize-path: 3.0.0
      object-hash: 3.0.0
      picocolors: 1.0.0
      postcss: 8.4.38
      postcss-import: 15.1.0(postcss@8.4.38)
      postcss-js: 4.0.1(postcss@8.4.38)
      postcss-load-config: 4.0.1(postcss@8.4.38)
      postcss-nested: 6.0.1(postcss@8.4.38)
      postcss-selector-parser: 6.0.13
      resolve: 1.22.6
      sucrase: 3.34.0
    transitivePeerDependencies:
      - ts-node
    dev: true

  /tailwindcss@3.4.0:
    resolution: {integrity: sha512-VigzymniH77knD1dryXbyxR+ePHihHociZbXnLZHUyzf2MMs2ZVqlUrZ3FvpXP8pno9JzmILt1sZPD19M3IxtA==}
    engines: {node: '>=14.0.0'}
    hasBin: true
    dependencies:
      '@alloc/quick-lru': 5.2.0
      arg: 5.0.2
      chokidar: 3.5.3
      didyoumean: 1.2.2
      dlv: 1.1.3
      fast-glob: 3.3.2
      glob-parent: 6.0.2
      is-glob: 4.0.3
      jiti: 1.20.0
      lilconfig: 2.1.0
      micromatch: 4.0.5
      normalize-path: 3.0.0
      object-hash: 3.0.0
      picocolors: 1.0.0
      postcss: 8.4.38
      postcss-import: 15.1.0(postcss@8.4.38)
      postcss-js: 4.0.1(postcss@8.4.38)
      postcss-load-config: 4.0.1(postcss@8.4.38)
      postcss-nested: 6.0.1(postcss@8.4.38)
      postcss-selector-parser: 6.0.13
      resolve: 1.22.6
      sucrase: 3.34.0
    transitivePeerDependencies:
      - ts-node
    dev: false

  /tapable@2.2.1:
    resolution: {integrity: sha512-GNzQvQTOIP6RyTfE2Qxb8ZVlNmw0n88vp1szwWRimP02mnTsx3Wtn5qRdqY9w2XduFNUgvOwhNnQsjwCp+kqaQ==}
    engines: {node: '>=6'}

  /terser-webpack-plugin@5.3.10(@swc/core@1.3.101)(esbuild@0.19.11)(webpack@5.89.0):
    resolution: {integrity: sha512-BKFPWlPDndPs+NGGCr1U59t0XScL5317Y0UReNrHaw9/FwhPENlq6bfgs+4yPfyP51vqC1bQ4rp1EfXW5ZSH9w==}
    engines: {node: '>= 10.13.0'}
    peerDependencies:
      '@swc/core': '*'
      esbuild: '*'
      uglify-js: '*'
      webpack: ^5.1.0
    peerDependenciesMeta:
      '@swc/core':
        optional: true
      esbuild:
        optional: true
      uglify-js:
        optional: true
    dependencies:
      '@jridgewell/trace-mapping': 0.3.20
      '@swc/core': 1.3.101
      esbuild: 0.19.11
      jest-worker: 27.5.1
      schema-utils: 3.3.0
      serialize-javascript: 6.0.1
      terser: 5.26.0
      webpack: 5.89.0(@swc/core@1.3.101)(esbuild@0.19.11)
    dev: false

  /terser@5.26.0:
    resolution: {integrity: sha512-dytTGoE2oHgbNV9nTzgBEPaqAWvcJNl66VZ0BkJqlvp71IjO8CxdBx/ykCNb47cLnCmCvRZ6ZR0tLkqvZCdVBQ==}
    engines: {node: '>=10'}
    hasBin: true
    dependencies:
      '@jridgewell/source-map': 0.3.5
      acorn: 8.10.0
      commander: 2.20.3
      source-map-support: 0.5.21
    dev: false

  /text-table@0.2.0:
    resolution: {integrity: sha512-N+8UisAXDGk8PFXP4HAzVR9nbfmVJ3zYLAWiTIoqC5v5isinhr+r5uaO8+7r3BMfuNIufIsA7RdpVgacC2cSpw==}

  /thenify-all@1.6.0:
    resolution: {integrity: sha512-RNxQH/qI8/t3thXJDwcstUO4zeqo64+Uy/+sNVRBx4Xn2OX+OZ9oP+iJnNFqplFra2ZUVeKCSa2oVWi3T4uVmA==}
    engines: {node: '>=0.8'}
    dependencies:
      thenify: 3.3.1

  /thenify@3.3.1:
    resolution: {integrity: sha512-RVZSIV5IG10Hk3enotrhvz0T9em6cyHBLkH/YAZuKqd8hRkKhSfCGIcP2KUY0EPxndzANBmNllzWPwak+bheSw==}
    dependencies:
      any-promise: 1.3.0

  /tinybench@2.5.1:
    resolution: {integrity: sha512-65NKvSuAVDP/n4CqH+a9w2kTlLReS9vhsAP06MWx+/89nMinJyB2icyl58RIcqCmIggpojIGeuJGhjU1aGMBSg==}

  /tinypool@0.7.0:
    resolution: {integrity: sha512-zSYNUlYSMhJ6Zdou4cJwo/p7w5nmAH17GRfU/ui3ctvjXFErXXkruT4MWW6poDeXgCaIBlGLrfU6TbTXxyGMww==}
    engines: {node: '>=14.0.0'}
    dev: true

  /tinypool@0.8.1:
    resolution: {integrity: sha512-zBTCK0cCgRROxvs9c0CGK838sPkeokNGdQVUUwHAbynHFlmyJYj825f/oRs528HaIJ97lo0pLIlDUzwN+IorWg==}
    engines: {node: '>=14.0.0'}
    dev: true

  /tinyspy@2.1.1:
    resolution: {integrity: sha512-XPJL2uSzcOyBMky6OFrusqWlzfFrXtE0hPuMgW8A2HmaqrPo4ZQHRN/V0QXN3FSjKxpsbRrFc5LI7KOwBsT1/w==}
    engines: {node: '>=14.0.0'}
    dev: true

  /tinyspy@2.2.0:
    resolution: {integrity: sha512-d2eda04AN/cPOR89F7Xv5bK/jrQEhmcLFe6HFldoeO9AJtps+fqEnh486vnT/8y4bw38pSyxDcTCAq+Ks2aJTg==}
    engines: {node: '>=14.0.0'}
    dev: true

  /titleize@3.0.0:
    resolution: {integrity: sha512-KxVu8EYHDPBdUYdKZdKtU2aj2XfEx9AfjXxE/Aj0vT06w2icA09Vus1rh6eSu1y01akYg6BjIK/hxyLJINoMLQ==}
    engines: {node: '>=12'}
    dev: true

  /to-fast-properties@2.0.0:
    resolution: {integrity: sha512-/OaKK0xYrs3DmxRYqL/yDc+FxFUVYhDlXMhRmv3z915w2HF1tnN1omB354j8VUGO/hbRzyD6Y3sA7v7GS/ceog==}
    engines: {node: '>=4'}

  /to-regex-range@5.0.1:
    resolution: {integrity: sha512-65P7iz6X5yEr1cwcgvQxbbIw7Uk3gOy5dIdtZ4rDveLqhrdJP+Li/Hx6tyK0NEb+2GCyneCMJiGqrADCSNk8sQ==}
    engines: {node: '>=8.0'}
    dependencies:
      is-number: 7.0.0

  /tough-cookie@4.1.3:
    resolution: {integrity: sha512-aX/y5pVRkfRnfmuX+OdbSdXvPe6ieKX/G2s7e98f4poJHnqH3281gDPm/metm6E/WRamfx7WC4HUqkWHfQHprw==}
    engines: {node: '>=6'}
    dependencies:
      psl: 1.9.0
      punycode: 2.3.1
      universalify: 0.2.0
      url-parse: 1.5.10
    dev: true

  /tr46@0.0.3:
    resolution: {integrity: sha512-N3WMsuqV66lT30CrXNbEjx4GEwlow3v6rr4mCcv6prnfwhS01rkgyFdjPNBYd9br7LpXV1+Emh01fHnq2Gdgrw==}
    dev: false

  /tr46@1.0.1:
    resolution: {integrity: sha512-dTpowEjclQ7Kgx5SdBkqRzVhERQXov8/l9Ft9dVM9fmg0W0KQSVaXX9T4i6twCPNtYiZM53lpSSUAwJbFPOHxA==}
    dependencies:
      punycode: 2.3.0
    dev: true

  /tr46@5.0.0:
    resolution: {integrity: sha512-tk2G5R2KRwBd+ZN0zaEXpmzdKyOYksXwywulIX95MBODjSzMIuQnQ3m8JxgbhnL1LeVo7lqQKsYa1O3Htl7K5g==}
    engines: {node: '>=18'}
    dependencies:
      punycode: 2.3.1
    dev: true

  /tree-kill@1.2.2:
    resolution: {integrity: sha512-L0Orpi8qGpRG//Nd+H90vFB+3iHnue1zSSGmNOOCh1GLJ7rUKVwV2HvijphGQS2UmhUZewS9VgvxYIdgr+fG1A==}
    dev: true

  /ts-api-utils@1.0.3(typescript@5.1.6):
    resolution: {integrity: sha512-wNMeqtMz5NtwpT/UZGY5alT+VoKdSsOOP/kqHFcUW1P/VRhH2wJ48+DN2WwUliNbQ976ETwDL0Ifd2VVvgonvg==}
    engines: {node: '>=16.13.0'}
    peerDependencies:
      typescript: '>=4.2.0'
    dependencies:
      typescript: 5.1.6
    dev: true

  /ts-interface-checker@0.1.13:
    resolution: {integrity: sha512-Y/arvbn+rrz3JCKl9C4kVNfTfSm2/mEp5FSz5EsZSANGPSlQrpRI5M4PKF+mJnE52jOO90PnPSc3Ur3bTQw0gA==}

  /tsconfig-paths@3.14.2:
    resolution: {integrity: sha512-o/9iXgCYc5L/JxCHPe3Hvh8Q/2xm5Z+p18PESBU6Ff33695QnCHBEjcytY2q19ua7Mbl/DavtBOLq+oG0RCL+g==}
    dependencies:
      '@types/json5': 0.0.29
      json5: 1.0.2
      minimist: 1.2.8
      strip-bom: 3.0.0
    dev: true

  /tslib@1.14.1:
    resolution: {integrity: sha512-Xni35NKzjgMrwevysHTCArtLDpPvye8zV/0E4EyYn43P7/7qvQwPh9BGkHewbMulVntbigmcT7rdX3BNo9wRJg==}
    dev: true

  /tslib@2.6.2:
    resolution: {integrity: sha512-AEYxH93jGFPn/a2iVAwW87VuUIkR1FVUKB77NwMF7nBTDkDrrT/Hpt/IrCJ0QXhW27jTBDcf5ZY7w6RiqTMw2Q==}

  /tsup@7.2.0(@swc/core@1.3.101)(postcss@8.4.38)(typescript@5.1.6):
    resolution: {integrity: sha512-vDHlczXbgUvY3rWvqFEbSqmC1L7woozbzngMqTtL2PGBODTtWlRwGDDawhvWzr5c1QjKe4OAKqJGfE1xeXUvtQ==}
    engines: {node: '>=16.14'}
    hasBin: true
    peerDependencies:
      '@swc/core': ^1
      postcss: ^8.4.12
      typescript: '>=4.1.0'
    peerDependenciesMeta:
      '@swc/core':
        optional: true
      postcss:
        optional: true
      typescript:
        optional: true
    dependencies:
      '@swc/core': 1.3.101
      bundle-require: 4.0.2(esbuild@0.18.20)
      cac: 6.7.14
      chokidar: 3.5.3
      debug: 4.3.4
      esbuild: 0.18.20
      execa: 5.1.1
      globby: 11.1.0
      joycon: 3.1.1
      postcss: 8.4.38
      postcss-load-config: 4.0.1(postcss@8.4.38)
      resolve-from: 5.0.0
      rollup: 3.29.4
      source-map: 0.8.0-beta.0
      sucrase: 3.34.0
      tree-kill: 1.2.2
      typescript: 5.1.6
    transitivePeerDependencies:
      - supports-color
      - ts-node
    dev: true

  /tsup@7.2.0(postcss@8.4.31)(typescript@5.1.6):
    resolution: {integrity: sha512-vDHlczXbgUvY3rWvqFEbSqmC1L7woozbzngMqTtL2PGBODTtWlRwGDDawhvWzr5c1QjKe4OAKqJGfE1xeXUvtQ==}
    engines: {node: '>=16.14'}
    hasBin: true
    peerDependencies:
      '@swc/core': ^1
      postcss: ^8.4.12
      typescript: '>=4.1.0'
    peerDependenciesMeta:
      '@swc/core':
        optional: true
      postcss:
        optional: true
      typescript:
        optional: true
    dependencies:
      bundle-require: 4.0.2(esbuild@0.18.20)
      cac: 6.7.14
      chokidar: 3.5.3
      debug: 4.3.4
      esbuild: 0.18.20
      execa: 5.1.1
      globby: 11.1.0
      joycon: 3.1.1
      postcss: 8.4.31
      postcss-load-config: 4.0.1(postcss@8.4.31)
      resolve-from: 5.0.0
      rollup: 3.29.4
      source-map: 0.8.0-beta.0
      sucrase: 3.34.0
      tree-kill: 1.2.2
      typescript: 5.1.6
    transitivePeerDependencies:
      - supports-color
      - ts-node
    dev: true

  /tsup@7.2.0(typescript@5.1.6):
    resolution: {integrity: sha512-vDHlczXbgUvY3rWvqFEbSqmC1L7woozbzngMqTtL2PGBODTtWlRwGDDawhvWzr5c1QjKe4OAKqJGfE1xeXUvtQ==}
    engines: {node: '>=16.14'}
    hasBin: true
    peerDependencies:
      '@swc/core': ^1
      postcss: ^8.4.12
      typescript: '>=4.1.0'
    peerDependenciesMeta:
      '@swc/core':
        optional: true
      postcss:
        optional: true
      typescript:
        optional: true
    dependencies:
      bundle-require: 4.0.2(esbuild@0.18.20)
      cac: 6.7.14
      chokidar: 3.5.3
      debug: 4.3.4
      esbuild: 0.18.20
      execa: 5.1.1
      globby: 11.1.0
      joycon: 3.1.1
      postcss-load-config: 4.0.1(postcss@8.4.31)
      resolve-from: 5.0.0
      rollup: 3.29.4
      source-map: 0.8.0-beta.0
      sucrase: 3.34.0
      tree-kill: 1.2.2
      typescript: 5.1.6
    transitivePeerDependencies:
      - supports-color
      - ts-node
    dev: true

  /tsutils@3.21.0(typescript@5.1.6):
    resolution: {integrity: sha512-mHKK3iUXL+3UF6xL5k0PEhKRUBKPBCv/+RkEOpjRWxxx27KKRBmmA60A9pgOUvMi8GKhRMPEmjBRPzs2W7O1OA==}
    engines: {node: '>= 6'}
    peerDependencies:
      typescript: '>=2.8.0 || >= 3.2.0-dev || >= 3.3.0-dev || >= 3.4.0-dev || >= 3.5.0-dev || >= 3.6.0-dev || >= 3.6.0-beta || >= 3.7.0-dev || >= 3.7.0-beta'
    dependencies:
      tslib: 1.14.1
      typescript: 5.1.6
    dev: true

  /tsx@4.7.1:
    resolution: {integrity: sha512-8d6VuibXHtlN5E3zFkgY8u4DX7Y3Z27zvvPKVmLon/D4AjuKzarkUBTLDBgj9iTQ0hg5xM7c/mYiRVM+HETf0g==}
    engines: {node: '>=18.0.0'}
    hasBin: true
    dependencies:
      esbuild: 0.19.11
      get-tsconfig: 4.7.2
    optionalDependencies:
      fsevents: 2.3.3
    dev: true

  /turbo-darwin-64@1.11.3:
    resolution: {integrity: sha512-IsOOg2bVbIt3o/X8Ew9fbQp5t1hTHN3fGNQYrPQwMR2W1kIAC6RfbVD4A9OeibPGyEPUpwOH79hZ9ydFH5kifw==}
    cpu: [x64]
    os: [darwin]
    requiresBuild: true
    dev: true
    optional: true

  /turbo-darwin-arm64@1.11.3:
    resolution: {integrity: sha512-FsJL7k0SaPbJzI/KCnrf/fi3PgCDCjTliMc/kEFkuWVA6Httc3Q4lxyLIIinz69q6JTx8wzh6yznUMzJRI3+dg==}
    cpu: [arm64]
    os: [darwin]
    requiresBuild: true
    dev: true
    optional: true

  /turbo-linux-64@1.11.3:
    resolution: {integrity: sha512-SvW7pvTVRGsqtSkII5w+wriZXvxqkluw5FO/MNAdFw0qmoov+PZ237+37/NgArqE3zVn1GX9P6nUx9VO+xcQAg==}
    cpu: [x64]
    os: [linux]
    requiresBuild: true
    dev: true
    optional: true

  /turbo-linux-arm64@1.11.3:
    resolution: {integrity: sha512-YhUfBi1deB3m+3M55X458J6B7RsIS7UtM3P1z13cUIhF+pOt65BgnaSnkHLwETidmhRh8Dl3GelaQGrB3RdCDw==}
    cpu: [arm64]
    os: [linux]
    requiresBuild: true
    dev: true
    optional: true

  /turbo-windows-64@1.11.3:
    resolution: {integrity: sha512-s+vEnuM2TiZuAUUUpmBHDr6vnNbJgj+5JYfnYmVklYs16kXh+EppafYQOAkcRIMAh7GjV3pLq5/uGqc7seZeHA==}
    cpu: [x64]
    os: [win32]
    requiresBuild: true
    dev: true
    optional: true

  /turbo-windows-arm64@1.11.3:
    resolution: {integrity: sha512-ZR5z5Zpc7cASwfdRAV5yNScCZBsgGSbcwiA/u3farCacbPiXsfoWUkz28iyrx21/TRW0bi6dbsB2v17swa8bjw==}
    cpu: [arm64]
    os: [win32]
    requiresBuild: true
    dev: true
    optional: true

  /turbo@1.11.3:
    resolution: {integrity: sha512-RCJOUFcFMQNIGKSjC9YmA5yVP1qtDiBA0Lv9VIgrXraI5Da1liVvl3VJPsoDNIR9eFMyA/aagx1iyj6UWem5hA==}
    hasBin: true
    optionalDependencies:
      turbo-darwin-64: 1.11.3
      turbo-darwin-arm64: 1.11.3
      turbo-linux-64: 1.11.3
      turbo-linux-arm64: 1.11.3
      turbo-windows-64: 1.11.3
      turbo-windows-arm64: 1.11.3
    dev: true

  /tw-to-css@0.0.12:
    resolution: {integrity: sha512-rQAsQvOtV1lBkyCw+iypMygNHrShYAItES5r8fMsrhhaj5qrV2LkZyXc8ccEH+u5bFjHjQ9iuxe90I7Kykf6pw==}
    engines: {node: '>=16.0.0'}
    dependencies:
      postcss: 8.4.31
      postcss-css-variables: 0.18.0(postcss@8.4.31)
      tailwindcss: 3.3.2(patch_hash=tbktbbunwha5d2hk7egjdvzb6q)
    transitivePeerDependencies:
      - ts-node
    dev: false

  /type-check@0.4.0:
    resolution: {integrity: sha512-XleUoc9uwGXqjWwXaUTZAmzMcFZ5858QA2vvx1Ur5xIcixXIP+8LnFDgRplU30us6teqdlskFfu+ae4K79Ooew==}
    engines: {node: '>= 0.8.0'}
    dependencies:
      prelude-ls: 1.2.1

  /type-detect@4.0.8:
    resolution: {integrity: sha512-0fr/mIH1dlO+x7TlcMy+bIDqKPsw/70tVyeHW787goQjhmqaZe10uwLujubK9q9Lg6Fiho1KUKDYz0Z7k7g5/g==}
    engines: {node: '>=4'}
    dev: true

  /type-fest@0.20.2:
    resolution: {integrity: sha512-Ne+eE4r0/iWnpAxD852z3A+N0Bt5RN//NjJwRd2VFHEmrywxf5vsZlh4R6lixl6B+wz/8d+maTSAkN1FIkI3LQ==}
    engines: {node: '>=10'}

  /type-fest@0.6.0:
    resolution: {integrity: sha512-q+MB8nYR1KDLrgr4G5yemftpMC7/QLqVndBmEEdqzmNj5dcFOO4Oo8qlwZE3ULT3+Zim1F8Kq4cBnikNhlCMlg==}
    engines: {node: '>=8'}
    dev: true

  /type-fest@0.7.1:
    resolution: {integrity: sha512-Ne2YiiGN8bmrmJJEuTWTLJR32nh/JdL1+PSicowtNb0WFpn59GK8/lfD61bVtzguz7b3PBt74nxpv/Pw5po5Rg==}
    engines: {node: '>=8'}
    dev: false

  /type-fest@0.8.1:
    resolution: {integrity: sha512-4dbzIzqvjtgiM5rw1k5rEHtBANKmdudhGyBEajN01fEyhaAIhsoKNy6y7+IN93IfpFtwY9iqi7kD+xwKhQsNJA==}
    engines: {node: '>=8'}
    dev: true

  /typed-array-buffer@1.0.0:
    resolution: {integrity: sha512-Y8KTSIglk9OZEr8zywiIHG/kmQ7KWyjseXs1CbSo8vC42w7hg2HgYTxSWwP0+is7bWDc1H+Fo026CpHFwm8tkw==}
    engines: {node: '>= 0.4'}
    dependencies:
      call-bind: 1.0.2
      get-intrinsic: 1.2.1
      is-typed-array: 1.1.12
    dev: true

  /typed-array-byte-length@1.0.0:
    resolution: {integrity: sha512-Or/+kvLxNpeQ9DtSydonMxCx+9ZXOswtwJn17SNLvhptaXYDJvkFFP5zbfU/uLmvnBJlI4yrnXRxpdWH/M5tNA==}
    engines: {node: '>= 0.4'}
    dependencies:
      call-bind: 1.0.2
      for-each: 0.3.3
      has-proto: 1.0.1
      is-typed-array: 1.1.12
    dev: true

  /typed-array-byte-offset@1.0.0:
    resolution: {integrity: sha512-RD97prjEt9EL8YgAgpOkf3O4IF9lhJFr9g0htQkm0rchFp/Vx7LW5Q8fSXXub7BXAODyUQohRMyOc3faCPd0hg==}
    engines: {node: '>= 0.4'}
    dependencies:
      available-typed-arrays: 1.0.5
      call-bind: 1.0.2
      for-each: 0.3.3
      has-proto: 1.0.1
      is-typed-array: 1.1.12
    dev: true

  /typed-array-length@1.0.4:
    resolution: {integrity: sha512-KjZypGq+I/H7HI5HlOoGHkWUUGq+Q0TPhQurLbyrVrvnKTBgzLhIJ7j6J/XTQOi0d1RjyZ0wdas8bKs2p0x3Ng==}
    dependencies:
      call-bind: 1.0.2
      for-each: 0.3.3
      is-typed-array: 1.1.12
    dev: true

  /typedarray@0.0.6:
    resolution: {integrity: sha512-/aCDEGatGvZ2BIk+HmLf4ifCJFwvKFNb9/JeZPMulfgFracn9QFcAf5GO8B/mweUjSoblS5In0cWhqpfs/5PQA==}
    dev: true

  /typescript@5.0.4:
    resolution: {integrity: sha512-cW9T5W9xY37cc+jfEnaUvX91foxtHkza3Nw3wkoF4sSlKn0MONdkdEndig/qPBWXNkmplh3NzayQzCiHM4/hqw==}
    engines: {node: '>=12.20'}
    hasBin: true
    dev: true

  /typescript@5.1.6:
    resolution: {integrity: sha512-zaWCozRZ6DLEWAWFrVDz1H6FVXzUSfTy5FUMWsQlU8Ym5JP9eO4xkTIROFCQvhQf61z6O/G6ugw3SgAnvvm+HA==}
    engines: {node: '>=14.17'}
    hasBin: true

  /ufo@1.3.1:
    resolution: {integrity: sha512-uY/99gMLIOlJPwATcMVYfqDSxUR9//AUcgZMzwfSTJPDKzA1S8mX4VLqa+fiAtveraQUBCz4FFcwVZBGbwBXIw==}
    dev: true

  /unbox-primitive@1.0.2:
    resolution: {integrity: sha512-61pPlCD9h51VoreyJ0BReideM3MDKMKnh6+V9L08331ipq6Q8OFXZYiqP6n/tbHx4s5I9uRhcye6BrbkizkBDw==}
    dependencies:
      call-bind: 1.0.2
      has-bigints: 1.0.2
      has-symbols: 1.0.3
      which-boxed-primitive: 1.0.2
    dev: true

  /undici-types@5.26.5:
    resolution: {integrity: sha512-JlCMO+ehdEIKqlFxk6IfVoAUVmgz7cU7zD/h9XZ0qzeosSHmUJVOzSQvvYSYWXkFXC+IfLKSIffhv0sVZup6pA==}

  /universalify@0.1.2:
    resolution: {integrity: sha512-rBJeI5CXAlmy1pV+617WB9J63U6XcazHHF2f2dbJix4XzpUF0RS3Zbj0FGIOCAva5P/d/GBOYaACQ1w+0azUkg==}
    engines: {node: '>= 4.0.0'}
    dev: true

  /universalify@0.2.0:
    resolution: {integrity: sha512-CJ1QgKmNg3CwvAv/kOFmtnEN05f0D/cn9QntgNOQlQF9dgvVTHj3t+8JPdjqawCHk7V/KA+fbUqzZ9XWhcqPUg==}
    engines: {node: '>= 4.0.0'}
    dev: true

  /universalify@2.0.0:
    resolution: {integrity: sha512-hAZsKq7Yy11Zu1DE0OzWjw7nnLZmJZYTDZZyEFHZdUhV8FkH5MCfoU1XMaxXovpyW5nq5scPqq0ZDP9Zyl04oQ==}
    engines: {node: '>= 10.0.0'}
    dev: false

  /untildify@4.0.0:
    resolution: {integrity: sha512-KK8xQ1mkzZeg9inewmFVDNkg3l5LUhoq9kN6iWYB/CC9YMG8HA+c1Q8HwDe6dEX7kErrEVNVBO3fWsVq5iDgtw==}
    engines: {node: '>=8'}
    dev: true

  /update-browserslist-db@1.0.13(browserslist@4.22.1):
    resolution: {integrity: sha512-xebP81SNcPuNpPP3uzeW1NYXxI3rxyJzF3pD6sH4jE7o/IX+WtSpwnVU+qIsDPyk0d3hmFQ7mjqc6AtV604hbg==}
    hasBin: true
    peerDependencies:
      browserslist: '>= 4.21.0'
    dependencies:
      browserslist: 4.22.1
      escalade: 3.1.1
      picocolors: 1.0.0

  /update-browserslist-db@1.0.13(browserslist@4.22.2):
    resolution: {integrity: sha512-xebP81SNcPuNpPP3uzeW1NYXxI3rxyJzF3pD6sH4jE7o/IX+WtSpwnVU+qIsDPyk0d3hmFQ7mjqc6AtV604hbg==}
    hasBin: true
    peerDependencies:
      browserslist: '>= 4.21.0'
    dependencies:
      browserslist: 4.22.2
      escalade: 3.1.1
      picocolors: 1.0.0

  /uri-js@4.4.1:
    resolution: {integrity: sha512-7rKUyy33Q1yc98pQ1DAmLtwX109F7TIfWlW1Ydo8Wl1ii1SeHieeh0HHfPeL2fMXK6z0s8ecKs9frCuLJvndBg==}
    dependencies:
      punycode: 2.3.1

  /url-parse@1.5.10:
    resolution: {integrity: sha512-WypcfiRhfeUP9vvF0j6rw0J3hrWrw6iZv3+22h6iRMJ/8z1Tj6XfLP4DsUix5MhMPnXpiHDoKyoZ/bdCkwBCiQ==}
    dependencies:
      querystringify: 2.2.0
      requires-port: 1.0.0
    dev: true

  /use-callback-ref@1.3.1(@types/react@18.2.33)(react@18.2.0):
    resolution: {integrity: sha512-Lg4Vx1XZQauB42Hw3kK7JM6yjVjgFmFC5/Ab797s79aARomD2nEErc4mCgM8EZrARLmmbWpi5DGCadmK50DcAQ==}
    engines: {node: '>=10'}
    peerDependencies:
      '@types/react': ^16.8.0 || ^17.0.0 || ^18.0.0
      react: ^16.8.0 || ^17.0.0 || ^18.0.0
    peerDependenciesMeta:
      '@types/react':
        optional: true
    dependencies:
      '@types/react': 18.2.33
      react: 18.2.0
      tslib: 2.6.2
    dev: false

  /use-sidecar@1.1.2(@types/react@18.2.33)(react@18.2.0):
    resolution: {integrity: sha512-epTbsLuzZ7lPClpz2TyryBfztm7m+28DlEv2ZCQ3MDr5ssiwyOwGH/e5F9CkfWjJ1t4clvI58yF822/GUkjjhw==}
    engines: {node: '>=10'}
    peerDependencies:
      '@types/react': ^16.9.0 || ^17.0.0 || ^18.0.0
      react: ^16.8.0 || ^17.0.0 || ^18.0.0
    peerDependenciesMeta:
      '@types/react':
        optional: true
    dependencies:
      '@types/react': 18.2.33
      detect-node-es: 1.1.0
      react: 18.2.0
      tslib: 2.6.2
    dev: false

  /util-deprecate@1.0.2:
    resolution: {integrity: sha512-EPD5q1uXyFxJpCrLnCc1nHnq3gOa6DZBocAIiI2TaSCA7VCJ1UJDMagCzIkXNsUYfD1daK//LTEQ8xiIbrHtcw==}

  /validate-npm-package-license@3.0.4:
    resolution: {integrity: sha512-DpKm2Ui/xN7/HQKCtpZxoRWBhZ9Z0kqtygG8XCgNQ8ZlDnxuQmWhj566j8fN4Cu3/JmbhsDo7fcAJq4s9h27Ew==}
    dependencies:
      spdx-correct: 3.2.0
      spdx-expression-parse: 3.0.1
    dev: true

  /validator@13.11.0:
    resolution: {integrity: sha512-Ii+sehpSfZy+At5nPdnyMhx78fEoPDkR2XW/zimHEL3MyGJQOCQ7WeP20jPYRz7ZCpcKLB21NxuXHF3bxjStBQ==}
    engines: {node: '>= 0.10'}
    dev: true

  /vary@1.1.2:
    resolution: {integrity: sha512-BNGbWLfd0eUPabhkXUVm0j8uuvREyTh5ovRa/dyow/BqAbZJyC+5fU+IzQOzmAKzYqYRAISoRhdQr3eIZ/PXqg==}
    engines: {node: '>= 0.8'}
    dev: false

  /vite-node@0.34.6(@types/node@20.10.4):
    resolution: {integrity: sha512-nlBMJ9x6n7/Amaz6F3zJ97EBwR2FkzhBRxF5e+jE6LA3yi6Wtc2lyTij1OnDMIr34v5g/tVQtsVAzhT0jc5ygA==}
    engines: {node: '>=v14.18.0'}
    dependencies:
      cac: 6.7.14
      debug: 4.3.4
      mlly: 1.4.2
      pathe: 1.1.1
      picocolors: 1.0.0
      vite: 4.5.2(@types/node@20.10.4)
    transitivePeerDependencies:
      - '@types/node'
      - less
      - lightningcss
      - sass
      - stylus
      - sugarss
      - supports-color
      - terser
    dev: true

  /vite-node@1.1.0(@types/node@18.18.0):
    resolution: {integrity: sha512-jV48DDUxGLEBdHCQvxL1mEh7+naVy+nhUUUaPAZLd3FJgXuxQiewHcfeZebbJ6onDqNGkP4r3MhQ342PRlG81Q==}
    engines: {node: ^18.0.0 || >=20.0.0}
    hasBin: true
    dependencies:
      cac: 6.7.14
      debug: 4.3.4
      pathe: 1.1.1
      picocolors: 1.0.0
      vite: 5.0.11(@types/node@18.18.0)
    transitivePeerDependencies:
      - '@types/node'
      - less
      - lightningcss
      - sass
      - stylus
      - sugarss
      - supports-color
      - terser
    dev: true

  /vite-node@1.1.1(@types/node@18.18.0):
    resolution: {integrity: sha512-2bGE5w4jvym5v8llF6Gu1oBrmImoNSs4WmRVcavnG2me6+8UQntTqLiAMFyiAobp+ZXhj5ZFhI7SmLiFr/jrow==}
    engines: {node: ^18.0.0 || >=20.0.0}
    hasBin: true
    dependencies:
      cac: 6.7.14
      debug: 4.3.4
      pathe: 1.1.1
      picocolors: 1.0.0
      vite: 5.0.11(@types/node@18.18.0)
    transitivePeerDependencies:
      - '@types/node'
      - less
      - lightningcss
      - sass
      - stylus
      - sugarss
      - supports-color
      - terser
    dev: true

  /vite-node@1.1.3(@types/node@18.0.0):
    resolution: {integrity: sha512-BLSO72YAkIUuNrOx+8uznYICJfTEbvBAmWClY3hpath5+h1mbPS5OMn42lrTxXuyCazVyZoDkSRnju78GiVCqA==}
    engines: {node: ^18.0.0 || >=20.0.0}
    hasBin: true
    dependencies:
      cac: 6.7.14
      debug: 4.3.4
      pathe: 1.1.1
      picocolors: 1.0.0
      vite: 5.0.11(@types/node@18.0.0)
    transitivePeerDependencies:
      - '@types/node'
      - less
      - lightningcss
      - sass
      - stylus
      - sugarss
      - supports-color
      - terser
    dev: true

  /vite-plugin-dts@3.6.3(@types/node@18.18.0)(typescript@5.1.6)(vite@4.5.2):
    resolution: {integrity: sha512-NyRvgobl15rYj65coi/gH7UAEH+CpSjh539DbGb40DfOTZSvDLNYTzc8CK4460W+LqXuMK7+U3JAxRB3ksrNPw==}
    engines: {node: ^14.18.0 || >=16.0.0}
    peerDependencies:
      typescript: '*'
      vite: '*'
    peerDependenciesMeta:
      vite:
        optional: true
    dependencies:
      '@microsoft/api-extractor': 7.38.3(@types/node@18.18.0)
      '@rollup/pluginutils': 5.1.0
      '@vue/language-core': 1.8.24(typescript@5.1.6)
      debug: 4.3.4
      kolorist: 1.8.0
      typescript: 5.1.6
      vite: 4.5.2(@types/node@18.18.0)
      vue-tsc: 1.8.24(typescript@5.1.6)
    transitivePeerDependencies:
      - '@types/node'
      - rollup
      - supports-color
    dev: true

  /vite@4.1.5(@types/node@20.10.4):
    resolution: {integrity: sha512-zJ0RiVkf61kpd7O+VtU6r766xgnTaIknP/lR6sJTZq3HtVJ3HGnTo5DaJhTUtYoTyS/CQwZ6yEVdc/lrmQT7dQ==}
    engines: {node: ^14.18.0 || >=16.0.0}
    hasBin: true
    peerDependencies:
      '@types/node': '>= 14'
      less: '*'
      sass: '*'
      stylus: '*'
      sugarss: '*'
      terser: ^5.4.0
    peerDependenciesMeta:
      '@types/node':
        optional: true
      less:
        optional: true
      sass:
        optional: true
      stylus:
        optional: true
      sugarss:
        optional: true
      terser:
        optional: true
    dependencies:
      '@types/node': 20.10.4
      esbuild: 0.16.17
      postcss: 8.4.38
      resolve: 1.22.6
      rollup: 3.29.4
    optionalDependencies:
      fsevents: 2.3.3
    dev: true

  /vite@4.5.2(@types/node@18.18.0):
    resolution: {integrity: sha512-tBCZBNSBbHQkaGyhGCDUGqeo2ph8Fstyp6FMSvTtsXeZSPpSMGlviAOav2hxVTqFcx8Hj/twtWKsMJXNY0xI8w==}
    engines: {node: ^14.18.0 || >=16.0.0}
    hasBin: true
    peerDependencies:
      '@types/node': '>= 14'
      less: '*'
      lightningcss: ^1.21.0
      sass: '*'
      stylus: '*'
      sugarss: '*'
      terser: ^5.4.0
    peerDependenciesMeta:
      '@types/node':
        optional: true
      less:
        optional: true
      lightningcss:
        optional: true
      sass:
        optional: true
      stylus:
        optional: true
      sugarss:
        optional: true
      terser:
        optional: true
    dependencies:
      '@types/node': 18.18.0
      esbuild: 0.18.20
      postcss: 8.4.38
      rollup: 3.29.4
    optionalDependencies:
      fsevents: 2.3.3
    dev: true

  /vite@4.5.2(@types/node@20.10.4):
    resolution: {integrity: sha512-tBCZBNSBbHQkaGyhGCDUGqeo2ph8Fstyp6FMSvTtsXeZSPpSMGlviAOav2hxVTqFcx8Hj/twtWKsMJXNY0xI8w==}
    engines: {node: ^14.18.0 || >=16.0.0}
    hasBin: true
    peerDependencies:
      '@types/node': '>= 14'
      less: '*'
      lightningcss: ^1.21.0
      sass: '*'
      stylus: '*'
      sugarss: '*'
      terser: ^5.4.0
    peerDependenciesMeta:
      '@types/node':
        optional: true
      less:
        optional: true
      lightningcss:
        optional: true
      sass:
        optional: true
      stylus:
        optional: true
      sugarss:
        optional: true
      terser:
        optional: true
    dependencies:
      '@types/node': 20.10.4
      esbuild: 0.18.20
      postcss: 8.4.38
      rollup: 3.29.4
    optionalDependencies:
      fsevents: 2.3.3
    dev: true

  /vite@5.0.11(@types/node@18.0.0):
    resolution: {integrity: sha512-XBMnDjZcNAw/G1gEiskiM1v6yzM4GE5aMGvhWTlHAYYhxb7S3/V1s3m2LDHa8Vh6yIWYYB0iJwsEaS523c4oYA==}
    engines: {node: ^18.0.0 || >=20.0.0}
    hasBin: true
    peerDependencies:
      '@types/node': ^18.0.0 || >=20.0.0
      less: '*'
      lightningcss: ^1.21.0
      sass: '*'
      stylus: '*'
      sugarss: '*'
      terser: ^5.4.0
    peerDependenciesMeta:
      '@types/node':
        optional: true
      less:
        optional: true
      lightningcss:
        optional: true
      sass:
        optional: true
      stylus:
        optional: true
      sugarss:
        optional: true
      terser:
        optional: true
    dependencies:
      '@types/node': 18.0.0
      esbuild: 0.19.11
      postcss: 8.4.38
      rollup: 4.6.0
    optionalDependencies:
      fsevents: 2.3.3
    dev: true

  /vite@5.0.11(@types/node@18.18.0):
    resolution: {integrity: sha512-XBMnDjZcNAw/G1gEiskiM1v6yzM4GE5aMGvhWTlHAYYhxb7S3/V1s3m2LDHa8Vh6yIWYYB0iJwsEaS523c4oYA==}
    engines: {node: ^18.0.0 || >=20.0.0}
    hasBin: true
    peerDependencies:
      '@types/node': ^18.0.0 || >=20.0.0
      less: '*'
      lightningcss: ^1.21.0
      sass: '*'
      stylus: '*'
      sugarss: '*'
      terser: ^5.4.0
    peerDependenciesMeta:
      '@types/node':
        optional: true
      less:
        optional: true
      lightningcss:
        optional: true
      sass:
        optional: true
      stylus:
        optional: true
      sugarss:
        optional: true
      terser:
        optional: true
    dependencies:
      '@types/node': 18.18.0
      esbuild: 0.19.11
      postcss: 8.4.38
      rollup: 4.6.0
    optionalDependencies:
      fsevents: 2.3.3
    dev: true

  /vitest@0.34.6(@edge-runtime/vm@3.1.8)(happy-dom@12.2.2)(jsdom@23.0.1):
    resolution: {integrity: sha512-+5CALsOvbNKnS+ZHMXtuUC7nL8/7F1F2DnHGjSsszX8zCjWSSviphCb/NuS9Nzf4Q03KyyDRBAXhF/8lffME4Q==}
    engines: {node: '>=v14.18.0'}
    hasBin: true
    peerDependencies:
      '@edge-runtime/vm': '*'
      '@vitest/browser': '*'
      '@vitest/ui': '*'
      happy-dom: '*'
      jsdom: '*'
      playwright: '*'
      safaridriver: '*'
      webdriverio: '*'
    peerDependenciesMeta:
      '@edge-runtime/vm':
        optional: true
      '@vitest/browser':
        optional: true
      '@vitest/ui':
        optional: true
      happy-dom:
        optional: true
      jsdom:
        optional: true
      playwright:
        optional: true
      safaridriver:
        optional: true
      webdriverio:
        optional: true
    dependencies:
      '@edge-runtime/vm': 3.1.8
      '@types/chai': 4.3.6
      '@types/chai-subset': 1.3.3
      '@types/node': 20.10.4
      '@vitest/expect': 0.34.6
      '@vitest/runner': 0.34.6
      '@vitest/snapshot': 0.34.6
      '@vitest/spy': 0.34.6
      '@vitest/utils': 0.34.6
      acorn: 8.10.0
      acorn-walk: 8.2.0
      cac: 6.7.14
      chai: 4.3.10
      debug: 4.3.4
      happy-dom: 12.2.2
      jsdom: 23.0.1
      local-pkg: 0.4.3
      magic-string: 0.30.4
      pathe: 1.1.1
      picocolors: 1.0.0
      std-env: 3.4.3
      strip-literal: 1.3.0
      tinybench: 2.5.1
      tinypool: 0.7.0
      vite: 4.1.5(@types/node@20.10.4)
      vite-node: 0.34.6(@types/node@20.10.4)
      why-is-node-running: 2.2.2
    transitivePeerDependencies:
      - less
      - lightningcss
      - sass
      - stylus
      - sugarss
      - supports-color
      - terser
    dev: true

  /vitest@1.1.0(@types/node@18.18.0)(happy-dom@12.2.2):
    resolution: {integrity: sha512-oDFiCrw7dd3Jf06HoMtSRARivvyjHJaTxikFxuqJjO76U436PqlVw1uLn7a8OSPrhSfMGVaRakKpA2lePdw79A==}
    engines: {node: ^18.0.0 || >=20.0.0}
    hasBin: true
    peerDependencies:
      '@edge-runtime/vm': '*'
      '@types/node': ^18.0.0 || >=20.0.0
      '@vitest/browser': ^1.0.0
      '@vitest/ui': ^1.0.0
      happy-dom: '*'
      jsdom: '*'
    peerDependenciesMeta:
      '@edge-runtime/vm':
        optional: true
      '@types/node':
        optional: true
      '@vitest/browser':
        optional: true
      '@vitest/ui':
        optional: true
      happy-dom:
        optional: true
      jsdom:
        optional: true
    dependencies:
      '@types/node': 18.18.0
      '@vitest/expect': 1.1.0
      '@vitest/runner': 1.1.0
      '@vitest/snapshot': 1.1.0
      '@vitest/spy': 1.1.0
      '@vitest/utils': 1.1.0
      acorn-walk: 8.3.1
      cac: 6.7.14
      chai: 4.3.10
      debug: 4.3.4
      execa: 8.0.1
      happy-dom: 12.2.2
      local-pkg: 0.5.0
      magic-string: 0.30.5
      pathe: 1.1.1
      picocolors: 1.0.0
      std-env: 3.7.0
      strip-literal: 1.3.0
      tinybench: 2.5.1
      tinypool: 0.8.1
      vite: 5.0.11(@types/node@18.18.0)
      vite-node: 1.1.0(@types/node@18.18.0)
      why-is-node-running: 2.2.2
    transitivePeerDependencies:
      - less
      - lightningcss
      - sass
      - stylus
      - sugarss
      - supports-color
      - terser
    dev: true

  /vitest@1.1.1(@types/node@18.18.0)(happy-dom@12.2.2):
    resolution: {integrity: sha512-Ry2qs4UOu/KjpXVfOCfQkTnwSXYGrqTbBZxw6reIYEFjSy1QUARRg5pxiI5BEXy+kBVntxUYNMlq4Co+2vD3fQ==}
    engines: {node: ^18.0.0 || >=20.0.0}
    hasBin: true
    peerDependencies:
      '@edge-runtime/vm': '*'
      '@types/node': ^18.0.0 || >=20.0.0
      '@vitest/browser': ^1.0.0
      '@vitest/ui': ^1.0.0
      happy-dom: '*'
      jsdom: '*'
    peerDependenciesMeta:
      '@edge-runtime/vm':
        optional: true
      '@types/node':
        optional: true
      '@vitest/browser':
        optional: true
      '@vitest/ui':
        optional: true
      happy-dom:
        optional: true
      jsdom:
        optional: true
    dependencies:
      '@types/node': 18.18.0
      '@vitest/expect': 1.1.1
      '@vitest/runner': 1.1.1
      '@vitest/snapshot': 1.1.1
      '@vitest/spy': 1.1.1
      '@vitest/utils': 1.1.1
      acorn-walk: 8.3.1
      cac: 6.7.14
      chai: 4.3.10
      debug: 4.3.4
      execa: 8.0.1
      happy-dom: 12.2.2
      local-pkg: 0.5.0
      magic-string: 0.30.5
      pathe: 1.1.1
      picocolors: 1.0.0
      std-env: 3.7.0
      strip-literal: 1.3.0
      tinybench: 2.5.1
      tinypool: 0.8.1
      vite: 5.0.11(@types/node@18.18.0)
      vite-node: 1.1.1(@types/node@18.18.0)
      why-is-node-running: 2.2.2
    transitivePeerDependencies:
      - less
      - lightningcss
      - sass
      - stylus
      - sugarss
      - supports-color
      - terser
    dev: true

  /vitest@1.1.3(@types/node@18.0.0)(happy-dom@12.2.2):
    resolution: {integrity: sha512-2l8om1NOkiA90/Y207PsEvJLYygddsOyr81wLQ20Ra8IlLKbyQncWsGZjnbkyG2KwwuTXLQjEPOJuxGMG8qJBQ==}
    engines: {node: ^18.0.0 || >=20.0.0}
    hasBin: true
    peerDependencies:
      '@edge-runtime/vm': '*'
      '@types/node': ^18.0.0 || >=20.0.0
      '@vitest/browser': ^1.0.0
      '@vitest/ui': ^1.0.0
      happy-dom: '*'
      jsdom: '*'
    peerDependenciesMeta:
      '@edge-runtime/vm':
        optional: true
      '@types/node':
        optional: true
      '@vitest/browser':
        optional: true
      '@vitest/ui':
        optional: true
      happy-dom:
        optional: true
      jsdom:
        optional: true
    dependencies:
      '@types/node': 18.0.0
      '@vitest/expect': 1.1.3
      '@vitest/runner': 1.1.3
      '@vitest/snapshot': 1.1.3
      '@vitest/spy': 1.1.3
      '@vitest/utils': 1.1.3
      acorn-walk: 8.3.1
      cac: 6.7.14
      chai: 4.3.10
      debug: 4.3.4
      execa: 8.0.1
      happy-dom: 12.2.2
      local-pkg: 0.5.0
      magic-string: 0.30.5
      pathe: 1.1.1
      picocolors: 1.0.0
      std-env: 3.7.0
      strip-literal: 1.3.0
      tinybench: 2.5.1
      tinypool: 0.8.1
      vite: 5.0.11(@types/node@18.0.0)
      vite-node: 1.1.3(@types/node@18.0.0)
      why-is-node-running: 2.2.2
    transitivePeerDependencies:
      - less
      - lightningcss
      - sass
      - stylus
      - sugarss
      - supports-color
      - terser
    dev: true

  /vue-template-compiler@2.7.15:
    resolution: {integrity: sha512-yQxjxMptBL7UAog00O8sANud99C6wJF+7kgbcwqkvA38vCGF7HWE66w0ZFnS/kX5gSoJr/PQ4/oS3Ne2pW37Og==}
    dependencies:
      de-indent: 1.0.2
      he: 1.2.0
    dev: true

  /vue-tsc@1.8.24(typescript@5.1.6):
    resolution: {integrity: sha512-eH1CSj231OzVEY5Hi7wS6ubzyOEwgr5jCptR0Ddf2SitGcaXIsPVDvrprm3eolCdyhDt3WS1Eb2F4fGX9BsUUw==}
    hasBin: true
    peerDependencies:
      typescript: '*'
    dependencies:
      '@volar/typescript': 1.11.1
      '@vue/language-core': 1.8.24(typescript@5.1.6)
      semver: 7.5.4
      typescript: 5.1.6
    dev: true

  /w3c-xmlserializer@5.0.0:
    resolution: {integrity: sha512-o8qghlI8NZHU1lLPrpi2+Uq7abh4GGPpYANlalzWxyWteJOCsr/P+oPBA49TOLu5FTZO4d3F9MnWJfiMo4BkmA==}
    engines: {node: '>=18'}
    dependencies:
      xml-name-validator: 5.0.0
    dev: true

  /watch@1.0.2:
    resolution: {integrity: sha512-1u+Z5n9Jc1E2c7qDO8SinPoZuHj7FgbgU1olSFoyaklduDvvtX7GMMtlE6OC9FTXq4KvNAOfj6Zu4vI1e9bAKA==}
    engines: {node: '>=0.1.95'}
    hasBin: true
    dependencies:
      exec-sh: 0.2.2
      minimist: 1.2.8
    dev: true

  /watchpack@2.4.0:
    resolution: {integrity: sha512-Lcvm7MGST/4fup+ifyKi2hjyIAwcdI4HRgtvTpIUxBRhB+RFtUh8XtDOxUfctVCnhVi+QQj49i91OyvzkJl6cg==}
    engines: {node: '>=10.13.0'}
    dependencies:
      glob-to-regexp: 0.4.1
      graceful-fs: 4.2.11
    dev: false

  /wcwidth@1.0.1:
    resolution: {integrity: sha512-XHPEwS0q6TaxcvG85+8EYkbiCux2XtWG2mkc47Ng2A77BQu9+DqIOJldST4HgPkuea7dvKSj5VgX3P1d4rW8Tg==}
    dependencies:
      defaults: 1.0.4
    dev: false

  /webidl-conversions@3.0.1:
    resolution: {integrity: sha512-2JAn3z8AR6rjK8Sm8orRC0h/bcl/DqL7tRPdGZ4I1CjdF+EaMLmYxBHyXuKL849eucPFhvBoxMsflfOb8kxaeQ==}
    dev: false

  /webidl-conversions@4.0.2:
    resolution: {integrity: sha512-YQ+BmxuTgd6UXZW3+ICGfyqRyHXVlD5GtQr5+qjiNW7bF0cqrzX500HVXPBOvgXb5YnzDd+h0zqyv61KUD7+Sg==}
    dev: true

  /webidl-conversions@7.0.0:
    resolution: {integrity: sha512-VwddBukDzu71offAQR975unBIGqfKZpM+8ZX6ySk8nYhVoo5CYaZyzt3YBvYtRtO+aoGlqxPg/B87NGVZ/fu6g==}
    engines: {node: '>=12'}
    dev: true

  /webpack-sources@3.2.3:
    resolution: {integrity: sha512-/DyMEOrDgLKKIG0fmvtz+4dUX/3Ghozwgm6iPp8KRhvn+eQf9+Q7GWxVNMk3+uCPWfdXYC4ExGBckIXdFEfH1w==}
    engines: {node: '>=10.13.0'}
    dev: false

  /webpack@5.89.0(@swc/core@1.3.101)(esbuild@0.19.11):
    resolution: {integrity: sha512-qyfIC10pOr70V+jkmud8tMfajraGCZMBWJtrmuBymQKCrLTRejBI8STDp1MCyZu/QTdZSeacCQYpYNQVOzX5kw==}
    engines: {node: '>=10.13.0'}
    hasBin: true
    peerDependencies:
      webpack-cli: '*'
    peerDependenciesMeta:
      webpack-cli:
        optional: true
    dependencies:
      '@types/eslint-scope': 3.7.7
      '@types/estree': 1.0.5
      '@webassemblyjs/ast': 1.11.6
      '@webassemblyjs/wasm-edit': 1.11.6
      '@webassemblyjs/wasm-parser': 1.11.6
      acorn: 8.10.0
      acorn-import-assertions: 1.9.0(acorn@8.10.0)
      browserslist: 4.22.1
      chrome-trace-event: 1.0.3
      enhanced-resolve: 5.15.0
      es-module-lexer: 1.4.1
      eslint-scope: 5.1.1
      events: 3.3.0
      glob-to-regexp: 0.4.1
      graceful-fs: 4.2.11
      json-parse-even-better-errors: 2.3.1
      loader-runner: 4.3.0
      mime-types: 2.1.35
      neo-async: 2.6.2
      schema-utils: 3.3.0
      tapable: 2.2.1
      terser-webpack-plugin: 5.3.10(@swc/core@1.3.101)(esbuild@0.19.11)(webpack@5.89.0)
      watchpack: 2.4.0
      webpack-sources: 3.2.3
    transitivePeerDependencies:
      - '@swc/core'
      - esbuild
      - uglify-js
    dev: false

  /whatwg-encoding@2.0.0:
    resolution: {integrity: sha512-p41ogyeMUrw3jWclHWTQg1k05DSVXPLcVxRTYsXUk+ZooOCZLcoYgPZ/HL/D/N+uQPOtcp1me1WhBEaX02mhWg==}
    engines: {node: '>=12'}
    dependencies:
      iconv-lite: 0.6.3
    dev: true

  /whatwg-encoding@3.1.1:
    resolution: {integrity: sha512-6qN4hJdMwfYBtE3YBTTHhoeuUrDBPZmbQaxWAqSALV/MeEnR5z1xd8UKud2RAkFoPkmB+hli1TZSnyi84xz1vQ==}
    engines: {node: '>=18'}
    dependencies:
      iconv-lite: 0.6.3
    dev: true

  /whatwg-mimetype@3.0.0:
    resolution: {integrity: sha512-nt+N2dzIutVRxARx1nghPKGv1xHikU7HKdfafKkLNLindmPU/ch3U31NOCGGA/dmPcmb1VlofO0vnKAcsm0o/Q==}
    engines: {node: '>=12'}
    dev: true

  /whatwg-mimetype@4.0.0:
    resolution: {integrity: sha512-QaKxh0eNIi2mE9p2vEdzfagOKHCcj1pJ56EEHGQOVxp8r9/iszLUUV7v89x9O1p/T+NlTM5W7jW6+cz4Fq1YVg==}
    engines: {node: '>=18'}
    dev: true

  /whatwg-url@14.0.0:
    resolution: {integrity: sha512-1lfMEm2IEr7RIV+f4lUNPOqfFL+pO+Xw3fJSqmjX9AbXcXcYOkCe1P6+9VBZB6n94af16NfZf+sSk0JCBZC9aw==}
    engines: {node: '>=18'}
    dependencies:
      tr46: 5.0.0
      webidl-conversions: 7.0.0
    dev: true

  /whatwg-url@5.0.0:
    resolution: {integrity: sha512-saE57nupxk6v3HY35+jzBwYa0rKSy0XR8JSxZPwgLr7ys0IBzhGviA1/TUGJLmSVqs8pb9AnvICXEuOHLprYTw==}
    dependencies:
      tr46: 0.0.3
      webidl-conversions: 3.0.1
    dev: false

  /whatwg-url@7.1.0:
    resolution: {integrity: sha512-WUu7Rg1DroM7oQvGWfOiAK21n74Gg+T4elXEQYkOhtyLeWiJFoOGLXPKI/9gzIie9CtwVLm8wtw6YJdKyxSjeg==}
    dependencies:
      lodash.sortby: 4.7.0
      tr46: 1.0.1
      webidl-conversions: 4.0.2
    dev: true

  /which-boxed-primitive@1.0.2:
    resolution: {integrity: sha512-bwZdv0AKLpplFY2KZRX6TvyuN7ojjr7lwkg6ml0roIy9YeuSr7JS372qlNW18UQYzgYK9ziGcerWqZOmEn9VNg==}
    dependencies:
      is-bigint: 1.0.4
      is-boolean-object: 1.1.2
      is-number-object: 1.0.7
      is-string: 1.0.7
      is-symbol: 1.0.4
    dev: true

  /which-builtin-type@1.1.3:
    resolution: {integrity: sha512-YmjsSMDBYsM1CaFiayOVT06+KJeXf0o5M/CAd4o1lTadFAtacTUM49zoYxr/oroopFDfhvN6iEcBxUyc3gvKmw==}
    engines: {node: '>= 0.4'}
    dependencies:
      function.prototype.name: 1.1.6
      has-tostringtag: 1.0.0
      is-async-function: 2.0.0
      is-date-object: 1.0.5
      is-finalizationregistry: 1.0.2
      is-generator-function: 1.0.10
      is-regex: 1.1.4
      is-weakref: 1.0.2
      isarray: 2.0.5
      which-boxed-primitive: 1.0.2
      which-collection: 1.0.1
      which-typed-array: 1.1.11
    dev: true

  /which-collection@1.0.1:
    resolution: {integrity: sha512-W8xeTUwaln8i3K/cY1nGXzdnVZlidBcagyNFtBdD5kxnb4TvGKR7FfSIS3mYpwWS1QUCutfKz8IY8RjftB0+1A==}
    dependencies:
      is-map: 2.0.2
      is-set: 2.0.2
      is-weakmap: 2.0.1
      is-weakset: 2.0.2
    dev: true

  /which-typed-array@1.1.11:
    resolution: {integrity: sha512-qe9UWWpkeG5yzZ0tNYxDmd7vo58HDBc39mZ0xWWpolAGADdFOzkfamWLDxkOWcvHQKVmdTyQdLD4NOfjLWTKew==}
    engines: {node: '>= 0.4'}
    dependencies:
      available-typed-arrays: 1.0.5
      call-bind: 1.0.2
      for-each: 0.3.3
      gopd: 1.0.1
      has-tostringtag: 1.0.0
    dev: true

  /which@2.0.2:
    resolution: {integrity: sha512-BLI3Tl1TW3Pvl70l3yq3Y64i+awpwXqsGBYWkkqMtnbXgrMD+yj7rhW0kuEDxzJaYXGjEW5ogapKNMEKNMjibA==}
    engines: {node: '>= 8'}
    hasBin: true
    dependencies:
      isexe: 2.0.0

  /why-is-node-running@2.2.2:
    resolution: {integrity: sha512-6tSwToZxTOcotxHeA+qGCq1mVzKR3CwcJGmVcY+QE8SHy6TnpFnh8PAvPNHYr7EcuVeG0QSMxtYCuO1ta/G/oA==}
    engines: {node: '>=8'}
    dependencies:
      siginfo: 2.0.0
      stackback: 0.0.2
    dev: true

  /wrap-ansi@7.0.0:
    resolution: {integrity: sha512-YVGIj2kamLSTxw6NsZjoBxfSwsn0ycdesmc4p+Q21c5zPuZ1pl+NfxVdxPtdHvmNVOQ6XSYG4AUtyt/Fi7D16Q==}
    engines: {node: '>=10'}
    dependencies:
      ansi-styles: 4.3.0
      string-width: 4.2.3
      strip-ansi: 6.0.1

  /wrap-ansi@8.1.0:
    resolution: {integrity: sha512-si7QWI6zUMq56bESFvagtmzMdGOtoxfR+Sez11Mobfc7tm+VkUckk9bW2UeffTGVUbOksxmSw0AA2gs8g71NCQ==}
    engines: {node: '>=12'}
    dependencies:
      ansi-styles: 6.2.1
      string-width: 5.1.2
      strip-ansi: 7.1.0
    dev: false

  /wrappy@1.0.2:
    resolution: {integrity: sha512-l4Sp/DRseor9wL6EvV2+TuQn63dMkPjZ/sp9XkghTEbV9KlPS1xUsZ3u7/IQO4wxtcFB4bgpQPRcR3QCvezPcQ==}

  /ws@8.11.0:
    resolution: {integrity: sha512-HPG3wQd9sNQoT9xHyNCXoDUa+Xw/VevmY9FoHyQ+g+rrMn4j6FB4np7Z0OhdTgjx6MgQLK7jwSy1YecU1+4Asg==}
    engines: {node: '>=10.0.0'}
    peerDependencies:
      bufferutil: ^4.0.1
      utf-8-validate: ^5.0.2
    peerDependenciesMeta:
      bufferutil:
        optional: true
      utf-8-validate:
        optional: true
    dev: false

  /ws@8.14.2:
    resolution: {integrity: sha512-wEBG1ftX4jcglPxgFCMJmZ2PLtSbJ2Peg6TmpJFTbe9GZYOQCDPdMYu/Tm0/bGZkw8paZnJY45J4K2PZrLYq8g==}
    engines: {node: '>=10.0.0'}
    peerDependencies:
      bufferutil: ^4.0.1
      utf-8-validate: '>=5.0.2'
    peerDependenciesMeta:
      bufferutil:
        optional: true
      utf-8-validate:
        optional: true

  /xml-name-validator@5.0.0:
    resolution: {integrity: sha512-EvGK8EJ3DhaHfbRlETOWAS5pO9MZITeauHKJyb8wyajUfQUenkIg2MvLDTZ4T/TgIcm3HU0TFBgWWboAZ30UHg==}
    engines: {node: '>=18'}
    dev: true

  /xmlchars@2.2.0:
    resolution: {integrity: sha512-JZnDKK8B0RCDw84FNdDAIpZK+JuJw+s7Lz8nksI7SIuU3UXJJslUthsi+uWBUYOwPFwW7W7PRLRfUKpxjtjFCw==}
    dev: true

  /xmlhttprequest-ssl@2.0.0:
    resolution: {integrity: sha512-QKxVRxiRACQcVuQEYFsI1hhkrMlrXHPegbbd1yn9UHOmRxY+si12nQYzri3vbzt8VdTTRviqcKxcyllFas5z2A==}
    engines: {node: '>=0.4.0'}
    dev: false

  /y18n@5.0.8:
    resolution: {integrity: sha512-0pfFzegeDWJHJIAmTLRP2DwHjdF5s7jo9tuztdQxAhINCdvS+3nGINqPd00AphqJR/0LhANUS6/+7SCb98YOfA==}
    engines: {node: '>=10'}
    dev: true

  /yalc@1.0.0-pre.53:
    resolution: {integrity: sha512-tpNqBCpTXplnduzw5XC+FF8zNJ9L/UXmvQyyQj7NKrDNavbJtHvzmZplL5ES/RCnjX7JR7W9wz5GVDXVP3dHUQ==}
    hasBin: true
    dependencies:
      chalk: 4.1.2
      detect-indent: 6.1.0
      fs-extra: 8.1.0
      glob: 7.2.3
      ignore: 5.2.4
      ini: 2.0.0
      npm-packlist: 2.2.2
      yargs: 16.2.0
    dev: true

  /yallist@3.1.1:
    resolution: {integrity: sha512-a4UGQaWPH59mOXUYnAG2ewncQS4i4F43Tv3JoAM+s2VDAmS9NsK8GpDMLrCHPksFT7h3K6TOoUNn2pb7RoXx4g==}

  /yallist@4.0.0:
    resolution: {integrity: sha512-3wdGidZyq5PB084XLES5TpOSRA3wjXAlIWMhum2kRcv/41Sn2emQ0dycQW4uZXLejwKvg6EsvbdlVL+FYEct7A==}

  /yaml@2.3.2:
    resolution: {integrity: sha512-N/lyzTPaJasoDmfV7YTrYCI0G/3ivm/9wdG0aHuheKowWQwGTsK0Eoiw6utmzAnI6pkJa0DUVygvp3spqqEKXg==}
    engines: {node: '>= 14'}

  /yargs-parser@20.2.9:
    resolution: {integrity: sha512-y11nGElTIV+CT3Zv9t7VKl+Q3hTQoT9a1Qzezhhl6Rp21gJ/IVTW7Z3y9EWXhuUBC2Shnf+DX0antecpAwSP8w==}
    engines: {node: '>=10'}
    dev: true

  /yargs@16.2.0:
    resolution: {integrity: sha512-D1mvvtDG0L5ft/jGWkLpG1+m0eQxOfaBvTNELraWj22wSVUMWxZUvYgJYcKh6jGGIkJFhH4IZPQhR4TKpc8mBw==}
    engines: {node: '>=10'}
    dependencies:
      cliui: 7.0.4
      escalade: 3.1.1
      get-caller-file: 2.0.5
      require-directory: 2.1.1
      string-width: 4.2.3
      y18n: 5.0.8
      yargs-parser: 20.2.9
    dev: true

  /yocto-queue@0.1.0:
    resolution: {integrity: sha512-rVksvsnNCdJ/ohGc6xgPwyN8eheCxsiLM8mxuE/t/mOVqJewPuO1miLpTHQiRgTKCLexL4MeAFVagts7HmNZ2Q==}
    engines: {node: '>=10'}

  /yocto-queue@1.0.0:
    resolution: {integrity: sha512-9bnSc/HEW2uRy67wc+T8UwauLuPJVn28jb+GtJY16iiKWyvmYJRXVT4UamsAEGQfPohgr2q4Tq0sQbQlxTfi1g==}
    engines: {node: '>=12.20'}
    dev: true

  /z-schema@5.0.5:
    resolution: {integrity: sha512-D7eujBWkLa3p2sIpJA0d1pr7es+a7m0vFAnZLlCEKq/Ij2k0MLi9Br2UPxoxdYystm5K1yeBGzub0FlYUEWj2Q==}
    engines: {node: '>=8.0.0'}
    dependencies:
      lodash.get: 4.4.2
      lodash.isequal: 4.5.0
      validator: 13.11.0
    optionalDependencies:
      commander: 9.4.1
    dev: true<|MERGE_RESOLUTION|>--- conflicted
+++ resolved
@@ -906,17 +906,10 @@
         version: 8.4.38
       postcss-css-variables:
         specifier: 0.19.0
-<<<<<<< HEAD
-        version: 0.19.0(patch_hash=2wxqv7k2gzlwmmem3fifiqjawa)(postcss@8.4.35)
+        version: 0.19.0(patch_hash=2wxqv7k2gzlwmmem3fifiqjawa)(postcss@8.4.38)
       postcss-selector-parser:
         specifier: 6.0.16
         version: 6.0.16
-=======
-        version: 0.19.0(patch_hash=2wxqv7k2gzlwmmem3fifiqjawa)(postcss@8.4.38)
-      process:
-        specifier: ^0.11.10
-        version: 0.11.10(patch_hash=wpk4cjsj5eh7v5jak26jgis56e)
->>>>>>> 93ffa8b7
       react-dom:
         specifier: 18.2.0
         version: 18.2.0(react@18.2.0)
@@ -7607,13 +7600,8 @@
     peerDependencies:
       postcss: ^8.2.14
     dependencies:
-<<<<<<< HEAD
-      postcss: 8.4.35
-      postcss-selector-parser: 6.0.16
-=======
       postcss: 8.4.38
       postcss-selector-parser: 6.0.13
->>>>>>> 93ffa8b7
 
   /postcss-selector-parser@6.0.13:
     resolution: {integrity: sha512-EaV1Gl4mUEV4ddhDnv/xtj7sxwrwxdetHdWUGnT4VJQf+4d05v6lHYZr8N573k5Z0BViss7BDhfWtKS3+sfAqQ==}
@@ -8553,21 +8541,12 @@
       normalize-path: 3.0.0
       object-hash: 3.0.0
       picocolors: 1.0.0
-<<<<<<< HEAD
-      postcss: 8.4.35
-      postcss-import: 15.1.0(postcss@8.4.35)
-      postcss-js: 4.0.1(postcss@8.4.35)
-      postcss-load-config: 4.0.1(postcss@8.4.35)
-      postcss-nested: 6.0.1(postcss@8.4.35)
-      postcss-selector-parser: 6.0.16
-=======
       postcss: 8.4.38
       postcss-import: 15.1.0(postcss@8.4.38)
       postcss-js: 4.0.1(postcss@8.4.38)
       postcss-load-config: 4.0.1(postcss@8.4.38)
       postcss-nested: 6.0.1(postcss@8.4.38)
       postcss-selector-parser: 6.0.13
->>>>>>> 93ffa8b7
       postcss-value-parser: 4.2.0
       resolve: 1.22.6
       sucrase: 3.34.0
