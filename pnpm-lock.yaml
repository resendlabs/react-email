--- conflicted
+++ resolved
@@ -655,7 +655,6 @@
       '@babel/preset-react':
         specifier: 7.22.5
         version: 7.22.5(@babel/core@7.21.8)
-<<<<<<< HEAD
       '@react-email/head':
         specifier: workspace:*
         version: link:../head
@@ -665,11 +664,6 @@
       '@react-email/html':
         specifier: workspace:*
         version: link:../html
-=======
-      '@react-email/hr':
-        specifier: workspace:*
-        version: link:../hr
->>>>>>> 73842f9b
       '@testing-library/react':
         specifier: 14.0.0
         version: 14.0.0(react-dom@18.2.0)(react@18.2.0)
@@ -7033,4 +7027,8 @@
 
 settings:
   autoInstallPeers: true
+  excludeLinksFromLockfile: false
+
+settings:
+  autoInstallPeers: true
   excludeLinksFromLockfile: false