--- conflicted
+++ resolved
@@ -6970,27 +6970,6 @@
   /wrappy@1.0.2:
     resolution: {integrity: sha512-l4Sp/DRseor9wL6EvV2+TuQn63dMkPjZ/sp9XkghTEbV9KlPS1xUsZ3u7/IQO4wxtcFB4bgpQPRcR3QCvezPcQ==}
 
-<<<<<<< HEAD
-  /ws@8.14.2:
-    resolution: {integrity: sha512-wEBG1ftX4jcglPxgFCMJmZ2PLtSbJ2Peg6TmpJFTbe9GZYOQCDPdMYu/Tm0/bGZkw8paZnJY45J4K2PZrLYq8g==}
-    engines: {node: '>=10.0.0'}
-    peerDependencies:
-      bufferutil: ^4.0.1
-      utf-8-validate: '>=5.0.2'
-    peerDependenciesMeta:
-      bufferutil:
-        optional: true
-      utf-8-validate:
-        optional: true
-    dev: false
-
-  /xtend@4.0.2:
-    resolution: {integrity: sha512-LKYU1iAXJXUgAXn9URjiu+MWhyUXHsvfp7mcuYm9dSUKK0/CjtrUwFAxD82/mCWbtLsGjFIad0wIsod4zrTAEQ==}
-    engines: {node: '>=0.4'}
-    dev: false
-
-=======
->>>>>>> c73dcb0f
   /yallist@3.1.1:
     resolution: {integrity: sha512-a4UGQaWPH59mOXUYnAG2ewncQS4i4F43Tv3JoAM+s2VDAmS9NsK8GpDMLrCHPksFT7h3K6TOoUNn2pb7RoXx4g==}
     dev: true
