--- conflicted
+++ resolved
@@ -862,8 +862,8 @@
   packages/tailwind:
     dependencies:
       postcss:
-        specifier: 8.4.31
-        version: 8.4.31
+        specifier: 8.4.35
+        version: 8.4.35
       postcss-combine-media-query:
         specifier: 1.0.1
         version: 1.0.1
@@ -904,24 +904,9 @@
       eslint-plugin-regex:
         specifier: 1.10.0
         version: 1.10.0(eslint@8.50.0)
-<<<<<<< HEAD
       postcss-css-variables:
         specifier: 0.19.0
         version: 0.19.0(patch_hash=2wxqv7k2gzlwmmem3fifiqjawa)(postcss@8.4.31)
-=======
-      memfs:
-        specifier: 4.6.0
-        version: 4.6.0(quill-delta@5.1.0)(rxjs@7.8.1)(tslib@2.6.2)
-      postcss:
-        specifier: 8.4.35
-        version: 8.4.35
-      postcss-css-variables:
-        specifier: 0.19.0
-        version: 0.19.0(patch_hash=2wxqv7k2gzlwmmem3fifiqjawa)(postcss@8.4.35)
-      process:
-        specifier: ^0.11.10
-        version: 0.11.10(patch_hash=wpk4cjsj5eh7v5jak26jgis56e)
->>>>>>> 780179cb
       react-dom:
         specifier: 18.2.0
         version: 18.2.0(react@18.2.0)
@@ -1153,8 +1138,6 @@
 
   /@babel/parser@7.23.6:
     resolution: {integrity: sha512-Z2uID7YJ7oNvAI20O9X0bblw7Qqs8Q2hFy0R9tAfnfLkp5MW0UH9eUvnDSnFwKZ0AvgS1ucqR4KzvVHgnke1VQ==}
-<<<<<<< HEAD
-=======
     engines: {node: '>=6.0.0'}
     hasBin: true
     dependencies:
@@ -1163,7 +1146,6 @@
 
   /@babel/parser@7.23.9:
     resolution: {integrity: sha512-9tcKgqKbs3xGJ+NtKF2ndOBBLVwPjl1SHxPQkd36r3Dlirw3xWUeGaTbqr7uGZcTaxkVNwc+03SVP7aCdWrTlA==}
->>>>>>> 780179cb
     engines: {node: '>=6.0.0'}
     hasBin: true
     dependencies:
@@ -7896,13 +7878,8 @@
     peerDependencies:
       postcss: ^8.2.14
     dependencies:
-<<<<<<< HEAD
-      postcss: 8.4.32
-      postcss-selector-parser: 6.0.15
-=======
       postcss: 8.4.35
       postcss-selector-parser: 6.0.13
->>>>>>> 780179cb
 
   /postcss-selector-parser@6.0.13:
     resolution: {integrity: sha512-EaV1Gl4mUEV4ddhDnv/xtj7sxwrwxdetHdWUGnT4VJQf+4d05v6lHYZr8N573k5Z0BViss7BDhfWtKS3+sfAqQ==}
@@ -7921,7 +7898,6 @@
   /postcss-value-parser@4.2.0:
     resolution: {integrity: sha512-1NNCs6uurfkVbeXG4S8JFT9t19m45ICnif8zWLd5oPSZ50QnwMfK+H3jv408d4jw/7Bttv5axS5IiHoLaVNHeQ==}
 
-<<<<<<< HEAD
   /postcss@7.0.39:
     resolution: {integrity: sha512-yioayjNbHn6z1/Bywyb2Y4s3yvDAeXGOyxqD+LnVOinq6Mdmd++SW2wUNVzavyyHxd6+DxzWGIuosg6P1Rj8uA==}
     engines: {node: '>=6.0.0'}
@@ -7930,12 +7906,8 @@
       source-map: 0.6.1
     dev: false
 
-  /postcss@8.4.14:
-    resolution: {integrity: sha512-E398TUmfAYFPBSdzgeieK2Y1+1cpdxJx8yXbK/m57nRhKSmk1GB2tO4lbLBtlkfPQTDKfe4Xqv1ASWPpayPEig==}
-=======
   /postcss@8.4.31:
     resolution: {integrity: sha512-PS08Iboia9mts/2ygV3eLpY5ghnUcfLV/EXTOW1E2qYxJKGGBUtNjN76FYHnMs36RmARn41bC0AZmn+rR0OVpQ==}
->>>>>>> 780179cb
     engines: {node: ^10 || ^12 || >=14}
     dependencies:
       nanoid: 3.3.7
@@ -8940,21 +8912,12 @@
       normalize-path: 3.0.0
       object-hash: 3.0.0
       picocolors: 1.0.0
-<<<<<<< HEAD
-      postcss: 8.4.32
-      postcss-import: 15.1.0(postcss@8.4.32)
-      postcss-js: 4.0.1(postcss@8.4.32)
-      postcss-load-config: 4.0.1(postcss@8.4.32)
-      postcss-nested: 6.0.1(postcss@8.4.32)
-      postcss-selector-parser: 6.0.15
-=======
       postcss: 8.4.35
       postcss-import: 15.1.0(postcss@8.4.35)
       postcss-js: 4.0.1(postcss@8.4.35)
       postcss-load-config: 4.0.1(postcss@8.4.35)
       postcss-nested: 6.0.1(postcss@8.4.35)
       postcss-selector-parser: 6.0.13
->>>>>>> 780179cb
       postcss-value-parser: 4.2.0
       resolve: 1.22.6
       sucrase: 3.34.0
@@ -9633,32 +9596,7 @@
       - terser
     dev: true
 
-<<<<<<< HEAD
-  /vite-node@1.1.1(@types/node@18.18.0):
-    resolution: {integrity: sha512-2bGE5w4jvym5v8llF6Gu1oBrmImoNSs4WmRVcavnG2me6+8UQntTqLiAMFyiAobp+ZXhj5ZFhI7SmLiFr/jrow==}
-    engines: {node: ^18.0.0 || >=20.0.0}
-    hasBin: true
-    dependencies:
-      cac: 6.7.14
-      debug: 4.3.4
-      pathe: 1.1.1
-      picocolors: 1.0.0
-      vite: 5.0.11(@types/node@18.18.0)
-    transitivePeerDependencies:
-      - '@types/node'
-      - less
-      - lightningcss
-      - sass
-      - stylus
-      - sugarss
-      - supports-color
-      - terser
-    dev: true
-
-  /vite-node@1.1.3(@types/node@20.10.4):
-=======
   /vite-node@1.1.3(@types/node@18.0.0):
->>>>>>> 780179cb
     resolution: {integrity: sha512-BLSO72YAkIUuNrOx+8uznYICJfTEbvBAmWClY3hpath5+h1mbPS5OMn42lrTxXuyCazVyZoDkSRnju78GiVCqA==}
     engines: {node: ^18.0.0 || >=20.0.0}
     hasBin: true
@@ -9731,16 +9669,10 @@
       terser:
         optional: true
     dependencies:
-<<<<<<< HEAD
       '@types/node': 18.18.0
       esbuild: 0.18.20
-      postcss: 8.4.32
-=======
-      '@types/node': 20.10.4
-      esbuild: 0.16.17
       postcss: 8.4.35
       resolve: 1.22.6
->>>>>>> 780179cb
       rollup: 3.29.4
     optionalDependencies:
       fsevents: 2.3.3
@@ -9810,26 +9742,16 @@
       terser:
         optional: true
     dependencies:
-<<<<<<< HEAD
       '@types/node': 18.18.0
       esbuild: 0.19.8
-      postcss: 8.4.32
+      postcss: 8.4.35
       rollup: 4.6.0
-=======
-      '@types/node': 20.10.4
-      esbuild: 0.18.20
-      postcss: 8.4.35
-      rollup: 3.29.4
->>>>>>> 780179cb
     optionalDependencies:
       fsevents: 2.3.3
     dev: true
 
-<<<<<<< HEAD
-  /vite@5.0.11(@types/node@20.10.4):
-=======
+
   /vite@5.0.11(@types/node@18.0.0):
->>>>>>> 780179cb
     resolution: {integrity: sha512-XBMnDjZcNAw/G1gEiskiM1v6yzM4GE5aMGvhWTlHAYYhxb7S3/V1s3m2LDHa8Vh6yIWYYB0iJwsEaS523c4oYA==}
     engines: {node: ^18.0.0 || >=20.0.0}
     hasBin: true
@@ -9857,27 +9779,16 @@
       terser:
         optional: true
     dependencies:
-<<<<<<< HEAD
-      '@types/node': 20.10.4
-      esbuild: 0.19.8
-      postcss: 8.4.32
-=======
       '@types/node': 18.0.0
       esbuild: 0.19.11
       postcss: 8.4.35
->>>>>>> 780179cb
       rollup: 4.6.0
     optionalDependencies:
       fsevents: 2.3.3
     dev: true
 
-<<<<<<< HEAD
-  /vite@5.0.6(@types/node@18.18.0):
-    resolution: {integrity: sha512-MD3joyAEBtV7QZPl2JVVUai6zHms3YOmLR+BpMzLlX2Yzjfcc4gTgNi09d/Rua3F4EtC8zdwPU8eQYyib4vVMQ==}
-=======
   /vite@5.0.11(@types/node@18.18.0):
     resolution: {integrity: sha512-XBMnDjZcNAw/G1gEiskiM1v6yzM4GE5aMGvhWTlHAYYhxb7S3/V1s3m2LDHa8Vh6yIWYYB0iJwsEaS523c4oYA==}
->>>>>>> 780179cb
     engines: {node: ^18.0.0 || >=20.0.0}
     hasBin: true
     peerDependencies:
@@ -9905,13 +9816,8 @@
         optional: true
     dependencies:
       '@types/node': 18.18.0
-<<<<<<< HEAD
-      esbuild: 0.19.8
-      postcss: 8.4.32
-=======
       esbuild: 0.19.11
       postcss: 8.4.35
->>>>>>> 780179cb
       rollup: 4.6.0
     optionalDependencies:
       fsevents: 2.3.3
@@ -10043,69 +9949,7 @@
       - terser
     dev: true
 
-<<<<<<< HEAD
-  /vitest@1.1.1(@types/node@18.18.0)(happy-dom@12.2.2):
-    resolution: {integrity: sha512-Ry2qs4UOu/KjpXVfOCfQkTnwSXYGrqTbBZxw6reIYEFjSy1QUARRg5pxiI5BEXy+kBVntxUYNMlq4Co+2vD3fQ==}
-    engines: {node: ^18.0.0 || >=20.0.0}
-    hasBin: true
-    peerDependencies:
-      '@edge-runtime/vm': '*'
-      '@types/node': ^18.0.0 || >=20.0.0
-      '@vitest/browser': ^1.0.0
-      '@vitest/ui': ^1.0.0
-      happy-dom: '*'
-      jsdom: '*'
-    peerDependenciesMeta:
-      '@edge-runtime/vm':
-        optional: true
-      '@types/node':
-        optional: true
-      '@vitest/browser':
-        optional: true
-      '@vitest/ui':
-        optional: true
-      happy-dom:
-        optional: true
-      jsdom:
-        optional: true
-    dependencies:
-      '@types/node': 18.18.0
-      '@vitest/expect': 1.1.1
-      '@vitest/runner': 1.1.1
-      '@vitest/snapshot': 1.1.1
-      '@vitest/spy': 1.1.1
-      '@vitest/utils': 1.1.1
-      acorn-walk: 8.3.1
-      cac: 6.7.14
-      chai: 4.3.10
-      debug: 4.3.4
-      execa: 8.0.1
-      happy-dom: 12.2.2
-      local-pkg: 0.5.0
-      magic-string: 0.30.5
-      pathe: 1.1.1
-      picocolors: 1.0.0
-      std-env: 3.7.0
-      strip-literal: 1.3.0
-      tinybench: 2.5.1
-      tinypool: 0.8.1
-      vite: 5.0.11(@types/node@18.18.0)
-      vite-node: 1.1.1(@types/node@18.18.0)
-      why-is-node-running: 2.2.2
-    transitivePeerDependencies:
-      - less
-      - lightningcss
-      - sass
-      - stylus
-      - sugarss
-      - supports-color
-      - terser
-    dev: true
-
-  /vitest@1.1.3(@types/node@20.10.4)(happy-dom@12.2.2):
-=======
   /vitest@1.1.3(@types/node@18.0.0)(happy-dom@12.2.2):
->>>>>>> 780179cb
     resolution: {integrity: sha512-2l8om1NOkiA90/Y207PsEvJLYygddsOyr81wLQ20Ra8IlLKbyQncWsGZjnbkyG2KwwuTXLQjEPOJuxGMG8qJBQ==}
     engines: {node: ^18.0.0 || >=20.0.0}
     hasBin: true
