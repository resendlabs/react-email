<<<<<<< HEAD
import { Body } from '@react-email/body';
import { Button } from '@react-email/button';
import { Container } from '@react-email/container';
import { Head } from '@react-email/head';
import { Html } from '@react-email/html';
import { Img } from '@react-email/img';
import { Link } from '@react-email/link';
import { Preview } from '@react-email/preview';
import { Section } from '@react-email/section';
import { Text } from '@react-email/text';
=======
import {
  Body,
  Button,
  Container,
  Head,
  Html,
  Img,
  Link,
  Preview,
  Section,
  Text,
} from '@react-email/components';
>>>>>>> 55cfd90b
import * as React from 'react';

interface EmailProps {
  username: string;
}

const baseUrl = process.env.VERCEL_URL
  ? `https://${process.env.VERCEL_URL}`
  : '';

export default function Email({ username = 'zenorocha' }: EmailProps) {
  return (
    <Html>
      <Head />
      <Preview>
        A fine-grained personal access token has been added to your account
      </Preview>
      <Body style={main}>
        <Container style={container}>
          <Img
            src={`${baseUrl}/static/github.png`}
            width="32"
            height="32"
            alt="Github"
          />

          <Text style={title}>
            <strong>@{username}</strong>, a personal access was created on your
            account.
          </Text>

          <Section style={section}>
            <Text style={text}>
              Hey <strong>{username}</strong>!
            </Text>
            <Text style={text}>
              A fine-grained personal access token (<Link>resend</Link>) was
              recently added to your account.
            </Text>

            <Button style={button}>View your token</Button>
          </Section>
          <Text style={links}>
            <Link style={link}>Your security audit log</Link> ・{' '}
            <Link style={link}>Contact support</Link>
          </Text>

          <Text style={footer}>
            GitHub, Inc. ・88 Colin P Kelly Jr Street ・San Francisco, CA 94107
          </Text>
        </Container>
      </Body>
    </Html>
  );
}

const main = {
  backgroundColor: '#ffffff',
  color: '#24292e',
  fontFamily:
    '-apple-system,BlinkMacSystemFont,"Segoe UI",Helvetica,Arial,sans-serif,"Apple Color Emoji","Segoe UI Emoji"',
};

const container = {
  width: '480px',
  margin: '0 auto',
  padding: '20px 0 48px',
};

const title = {
  fontSize: '24px',
  lineHeight: 1.25,
};

const section = {
  padding: '24px',
  border: 'solid 1px #dedede',
  borderRadius: '5px',
  textAlign: 'center' as const,
};

const text = {
  margin: '0 0 10px 0',
  textAlign: 'left' as const,
};

const button = {
  fontSize: '14px',
  backgroundColor: '#28a745',
  color: '#fff',
  lineHeight: 1.5,
  borderRadius: '0.5em',
  padding: '0.75em 1.5em',
};

const links = {
  textAlign: 'center' as const,
};

const link = {
  color: '#0366d6',
  fontSize: '12px',
};

const footer = {
  color: '#6a737d',
  fontSize: '12px',
  textAlign: 'center' as const,
  marginTop: '60px',
};<|MERGE_RESOLUTION|>--- conflicted
+++ resolved
@@ -1,15 +1,3 @@
-<<<<<<< HEAD
-import { Body } from '@react-email/body';
-import { Button } from '@react-email/button';
-import { Container } from '@react-email/container';
-import { Head } from '@react-email/head';
-import { Html } from '@react-email/html';
-import { Img } from '@react-email/img';
-import { Link } from '@react-email/link';
-import { Preview } from '@react-email/preview';
-import { Section } from '@react-email/section';
-import { Text } from '@react-email/text';
-=======
 import {
   Body,
   Button,
@@ -22,7 +10,6 @@
   Section,
   Text,
 } from '@react-email/components';
->>>>>>> 55cfd90b
 import * as React from 'react';
 
 interface EmailProps {
