{
  "name": "demo",
  "version": "0.0.0",
  "private": true,
  "scripts": {
    "dev": "email dev",
    "export": "email export"
  },
  "dependencies": {
    "@react-email/button": "0.0.5",
    "@react-email/column": "0.0.4-canary.0",
    "@react-email/container": "0.0.5",
    "@react-email/head": "0.0.3",
    "@react-email/heading": "0.0.6",
    "@react-email/hr": "0.0.3",
    "@react-email/html": "0.0.3",
    "@react-email/img": "0.0.3",
    "@react-email/link": "0.0.3",
    "@react-email/preview": "0.0.2",
<<<<<<< HEAD
    "@react-email/section": "0.0.3",
    "@react-email/column": "0.0.3",
    "@react-email/text": "0.0.2",
    "react-email": "1.5.0"
=======
    "@react-email/section": "0.0.4",
    "@react-email/text": "0.0.3",
    "react-email": "1.5.2"
>>>>>>> eaee6533
  }
}<|MERGE_RESOLUTION|>--- conflicted
+++ resolved
@@ -8,7 +8,6 @@
   },
   "dependencies": {
     "@react-email/button": "0.0.5",
-    "@react-email/column": "0.0.4-canary.0",
     "@react-email/container": "0.0.5",
     "@react-email/head": "0.0.3",
     "@react-email/heading": "0.0.6",
@@ -17,15 +16,9 @@
     "@react-email/img": "0.0.3",
     "@react-email/link": "0.0.3",
     "@react-email/preview": "0.0.2",
-<<<<<<< HEAD
     "@react-email/section": "0.0.3",
     "@react-email/column": "0.0.3",
-    "@react-email/text": "0.0.2",
-    "react-email": "1.5.0"
-=======
-    "@react-email/section": "0.0.4",
     "@react-email/text": "0.0.3",
     "react-email": "1.5.2"
->>>>>>> eaee6533
   }
 }