--- conflicted
+++ resolved
@@ -10,11 +10,7 @@
 import { Code } from 'design-system';
 
 export default function Home() {
-<<<<<<< HEAD
-  const markup = render(<StripeWelcome />);
-=======
   const markup = render(<VercelInviteUser />, { pretty: true });
->>>>>>> 6f3c4ee6
   const [isPreview, setIsPreview] = React.useState(true);
 
   return (
