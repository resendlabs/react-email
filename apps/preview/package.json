--- conflicted
+++ resolved
@@ -22,13 +22,9 @@
     "@react-email/html": "*",
     "@react-email/img": "*",
     "@react-email/p": "*",
+    "@react-email/preview": "*",
     "@react-email/render": "*",
-<<<<<<< HEAD
-    "@react-email/preview": "*",
-    "js-beautify": "1.14.6",
-=======
     "design-system": "*",
->>>>>>> 38b438e7
     "lottie-react": "2.3.1",
     "next": "12.2.3",
     "react": "18.2.0",
