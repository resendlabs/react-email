--- conflicted
+++ resolved
@@ -80,9 +80,8 @@
 
 <Info>
     Most email clients are style-limited and some styles may not work.
-
-<<<<<<< HEAD
-    One example of this is how Tailwind will use `rem` as its main unit for
+    
+    One example of this is how Tailwind uses `rem` as its main unit for 
     better accessibility. This is not supported by [some email
     clients](https://www.caniemail.com/features/css-unit-rem/), if you want you
     can override the Tailwind config.
@@ -153,12 +152,6 @@
         } satisfies TailwindConfig;
         ```
     </Accordion>
-=======
-    One example of this is how Tailwind uses `rem` as its main unit for better accessibility. 
-    This is not going to be supported by [some email clients](https://www.caniemail.com/features/css-unit-rem/)
-    and we recommend that you define a Tailwind config to override these if you care
-    about the support for those email clients. We will not do this ourselves, though.
->>>>>>> 2fc5b0df
 </Info>
 
 ## Live example
