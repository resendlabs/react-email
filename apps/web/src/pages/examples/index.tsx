--- conflicted
+++ resolved
@@ -9,16 +9,12 @@
 
 const items = [
   {
-<<<<<<< HEAD
-    id: "aws-verify-email",
+    id: "aws-verify-email.tsx",
     name: "AWS / Verify Email",
     author: "thecodeinfluencer",
   },
   {
-    id: "github-access-token",
-=======
     id: "github-access-token.tsx",
->>>>>>> 7028a581
     name: "GitHub / Access Token",
     author: "bruno88cabral",
   },
