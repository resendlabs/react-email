import { resolve } from "node:path";
import { defineConfig } from "vite";
import dts from "vite-plugin-dts";

export default defineConfig({
  plugins: [dts({ include: ["src"], outDir: "dist" })],
  build: {
    rollupOptions: {
      // in summary, this bundles the following since vite defaults to bundling
      // - tailwindcss
      // - postcss
<<<<<<< HEAD
      // - postcss-css-variables
      external: ["react", /^react\/.*/, "react-dom", /react-dom\/.*/],
=======
      // - polyfill libraries
      //   - process
      //   - memfs
      external: ["react", /react\/.*/, "react-dom", /react-dom\/.*/],
>>>>>>> 86fe0ef4
    },
    lib: {
      entry: resolve(__dirname, "src/index.ts"),
      fileName: "index",
      formats: ["es", "cjs"],
    },
    outDir: "dist",
  },
});<|MERGE_RESOLUTION|>--- conflicted
+++ resolved
@@ -9,15 +9,7 @@
       // in summary, this bundles the following since vite defaults to bundling
       // - tailwindcss
       // - postcss
-<<<<<<< HEAD
-      // - postcss-css-variables
       external: ["react", /^react\/.*/, "react-dom", /react-dom\/.*/],
-=======
-      // - polyfill libraries
-      //   - process
-      //   - memfs
-      external: ["react", /react\/.*/, "react-dom", /react-dom\/.*/],
->>>>>>> 86fe0ef4
     },
     lib: {
       entry: resolve(__dirname, "src/index.ts"),
