import { resolve } from "node:path";
import { defineConfig } from "vite";
import dts from "vite-plugin-dts";

export default defineConfig({
  plugins: [dts({ include: ["src"], outDir: "dist" })],
  build: {
    rollupOptions: {
      // in summary, this bundles the following since vite defaults to bundling
      // - tailwindcss
      // - postcss
<<<<<<< HEAD
      // - polyfill libraries
      //   - process
      //   - memfs
      external: ["react", /react\/.*/, "react-dom", /react-dom\/.*/],
=======
      // - postcss-selector-parser
      external: ["react", /^react\/.*/, "react-dom", /react-dom\/.*/],
>>>>>>> 4fe802ae
    },
    lib: {
      entry: resolve(__dirname, "src/index.ts"),
      fileName: "index",
      formats: ["es", "cjs"],
    },
    outDir: "dist",
  },
});<|MERGE_RESOLUTION|>--- conflicted
+++ resolved
@@ -9,15 +9,8 @@
       // in summary, this bundles the following since vite defaults to bundling
       // - tailwindcss
       // - postcss
-<<<<<<< HEAD
-      // - polyfill libraries
-      //   - process
-      //   - memfs
-      external: ["react", /react\/.*/, "react-dom", /react-dom\/.*/],
-=======
       // - postcss-selector-parser
       external: ["react", /^react\/.*/, "react-dom", /react-dom\/.*/],
->>>>>>> 4fe802ae
     },
     lib: {
       entry: resolve(__dirname, "src/index.ts"),
