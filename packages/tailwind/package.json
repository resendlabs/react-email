--- conflicted
+++ resolved
@@ -44,10 +44,6 @@
     "node": ">=18.0.0"
   },
   "dependencies": {
-<<<<<<< HEAD
-=======
-    "html-react-parser": "4.2.2",
->>>>>>> f4b1ffac
     "react": "18.2.0",
     "react-dom": "18.2.0",
     "tw-to-css": "0.0.11"
