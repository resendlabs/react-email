{
  "name": "@react-email/tailwind",
<<<<<<< HEAD
  "version": "1.0.0-canary.1",
=======
  "version": "1.0.0-canary.2",
>>>>>>> 4fe802ae
  "description": "A React component to wrap emails with Tailwind CSS",
  "sideEffects": false,
  "main": "./dist/index.js",
  "module": "./dist/index.mjs",
  "types": "./dist/index.d.ts",
  "files": [
    "dist/**"
  ],
  "exports": {
    ".": {
      "import": {
        "types": "./dist/index.d.ts",
        "default": "./dist/index.mjs"
      },
      "require": {
        "types": "./dist/index.d.ts",
        "default": "./dist/index.js"
      }
    }
  },
  "license": "MIT",
  "scripts": {
    "build": "tsc && NODE_ENV=production vite build --mode production",
    "dev": "vite build --watch",
    "clean": "rm -rf dist",
    "lint": "eslint .",
    "test:watch": "vitest",
    "test": "vitest run"
  },
  "repository": {
    "type": "git",
    "url": "https://github.com/resend/react-email.git",
    "directory": "packages/tailwind"
  },
  "keywords": [
    "react",
    "email",
    "tailwind"
  ],
  "engines": {
    "node": ">=18.0.0"
  },
  "peerDependencies": {
    "react": "^18.0 || ^19.0 || ^19.0.0-rc"
  },
  "devDependencies": {
    "@react-email/button": "workspace:^",
    "@react-email/head": "workspace:*",
    "@react-email/heading": "workspace:*",
    "@react-email/hr": "workspace:*",
    "@react-email/html": "workspace:*",
<<<<<<< HEAD
    "@react-email/render": "workspace:*",
    "@responsive-email/react-email": "0.0.3",
=======
    "@react-email/link": "workspace:*",
    "@react-email/render": "workspace:*",
    "@responsive-email/react-email": "0.0.3",
    "@types/shelljs": "0.8.15",
    "@vitejs/plugin-react": "4.2.1",
>>>>>>> 4fe802ae
    "eslint-config-custom": "workspace:*",
    "eslint-plugin-regex": "1.10.0",
    "postcss": "8.4.40",
<<<<<<< HEAD
    "process": "^0.11.10",
    "react-dom": "19.0.0-rc-187dd6a7-20240806",
=======
    "postcss-selector-parser": "6.0.16",
    "react-dom": "19.0.0-rc-187dd6a7-20240806",
    "shelljs": "0.8.5",
>>>>>>> 4fe802ae
    "tailwindcss": "3.4.10",
    "tsconfig": "workspace:*",
    "tsup": "7.2.0",
    "typescript": "5.1.6",
    "vite": "5.0.13",
    "vite-plugin-dts": "3.6.3",
    "vitest": "1.1.1",
    "yalc": "1.0.0-pre.53"
  },
  "publishConfig": {
    "access": "public"
  }
}<|MERGE_RESOLUTION|>--- conflicted
+++ resolved
@@ -1,10 +1,6 @@
 {
   "name": "@react-email/tailwind",
-<<<<<<< HEAD
-  "version": "1.0.0-canary.1",
-=======
   "version": "1.0.0-canary.2",
->>>>>>> 4fe802ae
   "description": "A React component to wrap emails with Tailwind CSS",
   "sideEffects": false,
   "main": "./dist/index.js",
@@ -56,27 +52,17 @@
     "@react-email/heading": "workspace:*",
     "@react-email/hr": "workspace:*",
     "@react-email/html": "workspace:*",
-<<<<<<< HEAD
-    "@react-email/render": "workspace:*",
-    "@responsive-email/react-email": "0.0.3",
-=======
     "@react-email/link": "workspace:*",
     "@react-email/render": "workspace:*",
     "@responsive-email/react-email": "0.0.3",
     "@types/shelljs": "0.8.15",
     "@vitejs/plugin-react": "4.2.1",
->>>>>>> 4fe802ae
     "eslint-config-custom": "workspace:*",
     "eslint-plugin-regex": "1.10.0",
     "postcss": "8.4.40",
-<<<<<<< HEAD
-    "process": "^0.11.10",
-    "react-dom": "19.0.0-rc-187dd6a7-20240806",
-=======
     "postcss-selector-parser": "6.0.16",
     "react-dom": "19.0.0-rc-187dd6a7-20240806",
     "shelljs": "0.8.5",
->>>>>>> 4fe802ae
     "tailwindcss": "3.4.10",
     "tsconfig": "workspace:*",
     "tsup": "7.2.0",
