--- conflicted
+++ resolved
@@ -24,7 +24,6 @@
   let modifiedElement = element;
   const propsClassName = modifiedElement.props.className as string | undefined;
 
-<<<<<<< HEAD
   let resultingClassName = modifiedElement.props.className as
     | string
     | undefined;
@@ -63,62 +62,6 @@
     };
     resultingClassName =
       classNamesToKeep.length > 0 ? classNamesToKeep.join(" ") : undefined;
-=======
-  // if it is not a string it is undefined
-  if (typeof propsClassName === "string") {
-    const convertedStyles: string[] = [];
-    const responsiveClassNames: string[] = [];
-    const customClassNames: string[] = [];
-
-    const allClassNames = propsClassName.split(" ");
-
-    allClassNames.forEach((className) => {
-      const stylesWithoutMediaQueries = twi(className, {
-        ignoreMediaQueries: true,
-      });
-
-      if (stylesWithoutMediaQueries.length > 0) {
-        convertedStyles.push(stylesWithoutMediaQueries);
-      } else if (twi(className, { ignoreMediaQueries: false }).length > 0) {
-        const classPieces = className.split(":");
-        const mediaQueryParts = classPieces.slice(0, -1);
-        const twClass = classPieces[classPieces.length - 1];
-
-        const importantPrefixedClassName = twClass.startsWith("!")
-          ? className
-          : `${mediaQueryParts.join(":")}:!${twClass}`;
-        responsiveClassNames.push(importantPrefixedClassName);
-      } else {
-        customClassNames.push(className);
-      }
-    });
-
-    const convertedResponsiveStyles = twi(responsiveClassNames, {
-      ignoreMediaQueries: false,
-      merge: false,
-    });
-
-    headStyles.push(
-      convertedResponsiveStyles.replace(/^\n+/, "").replace(/\n+$/, ""),
-    );
-
-    modifiedElement = React.cloneElement(modifiedElement, {
-      ...modifiedElement.props,
-      className:
-        customClassNames.length > 0 || responsiveClassNames.length > 0
-          ? customClassNames
-              // responsive class names should be kept so the media queries can actually work
-              // this is not exactly supported on all email clients, but it is the only way
-              // to have media queries
-              .concat(responsiveClassNames)
-              .join(" ")
-          : undefined,
-      style: {
-        ...(modifiedElement.props.style as Record<string, string>),
-        ...cssToJsxStyle(convertedStyles.join(" ")),
-      },
-    });
->>>>>>> 9377286f
   }
 
   if (modifiedElement.props.children) {
