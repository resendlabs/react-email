import * as React from "react";
import { renderToStaticMarkup } from "react-dom/server";
<<<<<<< HEAD
import { tailwindToCSS, TailwindConfig } from "tw-to-css";
=======
import htmlParser, {
  attributesToProps,
  domToReact,
  Element,
} from "html-react-parser";
import type { TailwindConfig } from "tw-to-css";
import { tailwindToCSS } from "tw-to-css";
>>>>>>> f4b1ffac

import { cssToJsxStyle } from "./utils";

export interface TailwindProps {
  children: React.ReactNode;
  config?: TailwindConfig;
}

function processElement(
  element: React.ReactElement,
  headStyles: string[],
  config?: TailwindConfig,
): React.ReactElement {
  const { twi } = tailwindToCSS({
    config,
  });

  if (element.props.className) {
    const convertedStyles: string[] = [];
    const responsiveStyles: string[] = [];
    const classNames = element.props.className.split(" ");

    const customClassNames = classNames.filter((className: string) => {
      if (twi(className, { ignoreMediaQueries: true })) {
        convertedStyles.push(twi(className, { ignoreMediaQueries: true }));
        return false;
      } else if (twi(className, { ignoreMediaQueries: false })) {
        responsiveStyles.push(className);
        return false;
      }
      return true;
    });

    const convertedResponsiveStyles = twi(responsiveStyles, {
      ignoreMediaQueries: false,
      merge: false,
    });

    headStyles.push(
      convertedResponsiveStyles.replace(/^\n+/, "").replace(/\n+$/, ""),
    );

    const newProps = {
      ...element.props,
      className: customClassNames.length
        ? customClassNames.join(" ")
        : undefined,
      style: {
        ...element.props.style,
        ...cssToJsxStyle(convertedStyles.join(" ")),
      },
    };

    element = React.cloneElement(element, newProps);
  }

<<<<<<< HEAD
  if (element.props.children) {
    const children = React.Children.toArray(element.props.children);
    const processedChildren = children.map((child) => {
      if (React.isValidElement(child)) {
        return processElement(child, headStyles, config);
      }
      return child;
=======
  const reactHTML = React.Children.map(newChildren, (child) => {
    if (!React.isValidElement(child)) return child;

    const html = renderToStaticMarkup(child);

    const parsedHTML = htmlParser(html, {
      replace: (domNode) => {
        if (domNode instanceof Element) {
          if (hasResponsiveStyles && hasHead && domNode.name === "head") {
            const props = attributesToProps(domNode.attribs);

            const newDomNode = (
              <head {...props}>
                {domToReact(domNode.children)}
                <style>{headStyle}</style>
              </head>
            );

            return newDomNode;
          }

          if (domNode.attribs.class) {
            const cleanRegex = /[:#!\-[\]/.%]+/g;
            const cleanTailwindClasses = domNode.attribs.class
              // replace all non-alphanumeric characters with underscores
              .replace(cleanRegex, "_");

            const currentStyles = domNode.attribs.style
              ? `${domNode.attribs.style};`
              : "";
            const tailwindStyles = cleanTailwindClasses
              .split(" ")
              .map((className) => {
                return cssMap[`.${className}`];
              })
              .join(";");
            domNode.attribs.style = `${currentStyles} ${tailwindStyles}`;

            domNode.attribs.class = domNode.attribs.class
              // remove all non-responsive classes (ex: m-2 md:m-4 > md:m-4)
              .split(" ")
              .filter((className) => className.search(/^.{2}:/) !== -1)
              .join(" ")
              // replace all non-alphanumeric characters with underscores
              .replace(cleanRegex, "_");

            if (domNode.attribs.class === "") delete domNode.attribs.class;
          }
        }
      },
>>>>>>> f4b1ffac
    });

    element = React.cloneElement(element, element.props, ...processedChildren);
  }

  return element;
}

function processHead(
  child: React.ReactElement,
  responsiveStyles: string[],
): React.ReactElement {
  // FIXME: find a cleaner solution for child as any
  if (child.type === "head" || (child as any).type.displayName === "Head") {
    const styleElement = <style>{responsiveStyles}</style>;

    const headChildren = React.Children.toArray(child.props.children);
    headChildren.push(styleElement);

<<<<<<< HEAD
    child = React.cloneElement(child, child.props, ...headChildren);
  }
  if (child.props.children) {
    const children = React.Children.toArray(child.props.children);
    const processedChildren = children.map((processedChild) => {
      if (React.isValidElement(processedChild)) {
        return processHead(processedChild, responsiveStyles);
      }
      return child;
=======
Tailwind.displayName = "Tailwind";

/**
 * Clean css selectors to replace all non-alphanumeric characters with underscores
 */
function cleanCss(css: string) {
  const newCss = css
    .replace(/\\/g, "")
    // find all css selectors and look ahead for opening and closing curly braces
    .replace(/[.!#\w\d\\:\-[\]/.%())]+(?=\s*?{[^{]*?\})\s*?{/g, (m) => {
      return m.replace(/(?<=.)[:#!\-[\\\]/.%]+/g, "_");
    })
    .replace(/font-family(?<value>[^;\r\n]+)/g, (m, value: string) => {
      return `font-family${value.replace(/['"]+/g, "")}`;
>>>>>>> f4b1ffac
    });

<<<<<<< HEAD
    child = React.cloneElement(child, child.props, ...processedChildren);
  }

  return child;
=======
/**
 * Get media query css to put in head
 */
function getMediaQueryCss(css: string) {
  const mediaQueryRegex = /@media[^{]+\{(?<content>[\s\S]+?)\}\s*\}/gm;

  return (
    css
      .replace(mediaQueryRegex, (m) => {
        return m.replace(
          /([^{]+\{)([\s\S]+?)(\}\s*\})/gm,
          (_, start, content, end) => {
            const newContent = (content as string).replace(
              /(?:[\s\r\n]*)?(?<prop>[\w-]+)\s*:\s*(?<value>[^};\r\n]+)/gm,
              (__, prop, value) => {
                return `${prop}: ${value} !important;`;
              },
            );
            return `${start}${newContent}${end}`;
          },
        );
      })
      // only return media queries
      .match(/@media\s*([^{]+)\{([^{}]*\{[^{}]*\})*[^{}]*\}/g)
      ?.join("") ?? ""
  );
>>>>>>> f4b1ffac
}

export const Tailwind: React.FC<TailwindProps> = ({ children, config }) => {
  const headStyles: string[] = [];

  const childrenWithInlineStyles = React.Children.map(children, (child) => {
    if (React.isValidElement(child)) {
      return processElement(child, headStyles, config);
    }
    return child;
  });

  if (!childrenWithInlineStyles) return <>{children}</>;

  const fullHTML = renderToStaticMarkup(<>{childrenWithInlineStyles}</>);

  const hasResponsiveStyles = /@media[^{]+\{(?<content>[\s\S]+?)\}\s*\}/gm.test(
    headStyles.join(" "),
  );
  const hasHTML = /<html[^>]*>/gm.test(fullHTML);
  const hasHead = /<head[^>]*>/gm.test(fullHTML);

  if (hasResponsiveStyles && (!hasHTML || !hasHead)) {
    throw new Error(
      "Tailwind: To use responsive styles you must have a <html> and <head> element in your template.",
    );
  }

<<<<<<< HEAD
  const childrenWithInlineAndResponsiveStyles = React.Children.map(
    childrenWithInlineStyles,
    (child) => {
      if (React.isValidElement(child)) {
        return processHead(child, headStyles);
      }
      return child;
    },
  );

  return <>{childrenWithInlineAndResponsiveStyles}</>;
};

Tailwind.displayName = "Tailwind";
=======
  const cssMap = cssNoMedia
    .split("}")
    .reduce<Record<string, string>>((acc, cur) => {
      const [key, value] = cur.split("{");
      if (key && value) {
        acc[key] = value;
      }
      return acc;
    }, {});
  return cssMap;
}
>>>>>>> f4b1ffac
<|MERGE_RESOLUTION|>--- conflicted
+++ resolved
@@ -1,16 +1,7 @@
 import * as React from "react";
 import { renderToStaticMarkup } from "react-dom/server";
-<<<<<<< HEAD
-import { tailwindToCSS, TailwindConfig } from "tw-to-css";
-=======
-import htmlParser, {
-  attributesToProps,
-  domToReact,
-  Element,
-} from "html-react-parser";
 import type { TailwindConfig } from "tw-to-css";
 import { tailwindToCSS } from "tw-to-css";
->>>>>>> f4b1ffac
 
 import { cssToJsxStyle } from "./utils";
 
@@ -67,7 +58,6 @@
     element = React.cloneElement(element, newProps);
   }
 
-<<<<<<< HEAD
   if (element.props.children) {
     const children = React.Children.toArray(element.props.children);
     const processedChildren = children.map((child) => {
@@ -75,58 +65,6 @@
         return processElement(child, headStyles, config);
       }
       return child;
-=======
-  const reactHTML = React.Children.map(newChildren, (child) => {
-    if (!React.isValidElement(child)) return child;
-
-    const html = renderToStaticMarkup(child);
-
-    const parsedHTML = htmlParser(html, {
-      replace: (domNode) => {
-        if (domNode instanceof Element) {
-          if (hasResponsiveStyles && hasHead && domNode.name === "head") {
-            const props = attributesToProps(domNode.attribs);
-
-            const newDomNode = (
-              <head {...props}>
-                {domToReact(domNode.children)}
-                <style>{headStyle}</style>
-              </head>
-            );
-
-            return newDomNode;
-          }
-
-          if (domNode.attribs.class) {
-            const cleanRegex = /[:#!\-[\]/.%]+/g;
-            const cleanTailwindClasses = domNode.attribs.class
-              // replace all non-alphanumeric characters with underscores
-              .replace(cleanRegex, "_");
-
-            const currentStyles = domNode.attribs.style
-              ? `${domNode.attribs.style};`
-              : "";
-            const tailwindStyles = cleanTailwindClasses
-              .split(" ")
-              .map((className) => {
-                return cssMap[`.${className}`];
-              })
-              .join(";");
-            domNode.attribs.style = `${currentStyles} ${tailwindStyles}`;
-
-            domNode.attribs.class = domNode.attribs.class
-              // remove all non-responsive classes (ex: m-2 md:m-4 > md:m-4)
-              .split(" ")
-              .filter((className) => className.search(/^.{2}:/) !== -1)
-              .join(" ")
-              // replace all non-alphanumeric characters with underscores
-              .replace(cleanRegex, "_");
-
-            if (domNode.attribs.class === "") delete domNode.attribs.class;
-          }
-        }
-      },
->>>>>>> f4b1ffac
     });
 
     element = React.cloneElement(element, element.props, ...processedChildren);
@@ -146,7 +84,6 @@
     const headChildren = React.Children.toArray(child.props.children);
     headChildren.push(styleElement);
 
-<<<<<<< HEAD
     child = React.cloneElement(child, child.props, ...headChildren);
   }
   if (child.props.children) {
@@ -156,57 +93,12 @@
         return processHead(processedChild, responsiveStyles);
       }
       return child;
-=======
-Tailwind.displayName = "Tailwind";
-
-/**
- * Clean css selectors to replace all non-alphanumeric characters with underscores
- */
-function cleanCss(css: string) {
-  const newCss = css
-    .replace(/\\/g, "")
-    // find all css selectors and look ahead for opening and closing curly braces
-    .replace(/[.!#\w\d\\:\-[\]/.%())]+(?=\s*?{[^{]*?\})\s*?{/g, (m) => {
-      return m.replace(/(?<=.)[:#!\-[\\\]/.%]+/g, "_");
-    })
-    .replace(/font-family(?<value>[^;\r\n]+)/g, (m, value: string) => {
-      return `font-family${value.replace(/['"]+/g, "")}`;
->>>>>>> f4b1ffac
     });
 
-<<<<<<< HEAD
     child = React.cloneElement(child, child.props, ...processedChildren);
   }
 
   return child;
-=======
-/**
- * Get media query css to put in head
- */
-function getMediaQueryCss(css: string) {
-  const mediaQueryRegex = /@media[^{]+\{(?<content>[\s\S]+?)\}\s*\}/gm;
-
-  return (
-    css
-      .replace(mediaQueryRegex, (m) => {
-        return m.replace(
-          /([^{]+\{)([\s\S]+?)(\}\s*\})/gm,
-          (_, start, content, end) => {
-            const newContent = (content as string).replace(
-              /(?:[\s\r\n]*)?(?<prop>[\w-]+)\s*:\s*(?<value>[^};\r\n]+)/gm,
-              (__, prop, value) => {
-                return `${prop}: ${value} !important;`;
-              },
-            );
-            return `${start}${newContent}${end}`;
-          },
-        );
-      })
-      // only return media queries
-      .match(/@media\s*([^{]+)\{([^{}]*\{[^{}]*\})*[^{}]*\}/g)
-      ?.join("") ?? ""
-  );
->>>>>>> f4b1ffac
 }
 
 export const Tailwind: React.FC<TailwindProps> = ({ children, config }) => {
@@ -235,7 +127,6 @@
     );
   }
 
-<<<<<<< HEAD
   const childrenWithInlineAndResponsiveStyles = React.Children.map(
     childrenWithInlineStyles,
     (child) => {
@@ -249,17 +140,4 @@
   return <>{childrenWithInlineAndResponsiveStyles}</>;
 };
 
-Tailwind.displayName = "Tailwind";
-=======
-  const cssMap = cssNoMedia
-    .split("}")
-    .reduce<Record<string, string>>((acc, cur) => {
-      const [key, value] = cur.split("{");
-      if (key && value) {
-        acc[key] = value;
-      }
-      return acc;
-    }, {});
-  return cssMap;
-}
->>>>>>> f4b1ffac
+Tailwind.displayName = "Tailwind";