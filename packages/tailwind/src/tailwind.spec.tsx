--- conflicted
+++ resolved
@@ -1,4 +1,3 @@
-<<<<<<< HEAD
 import { renderToStaticMarkup as render } from "react-dom/server";
 import { TailwindConfig } from "tw-to-css";
 import { Hr } from "@react-email/hr";
@@ -6,14 +5,6 @@
 import { Html } from "@react-email/html";
 
 import { Tailwind } from "../src";
-=======
-/* eslint-disable @typescript-eslint/no-explicit-any */
-/* eslint-disable @typescript-eslint/no-unsafe-call */
-import { renderToStaticMarkup as render } from "react-dom/server";
-import type { TailwindConfig } from "tw-to-css";
-import { Button } from "@react-email/button";
-import { Tailwind } from "./tailwind";
->>>>>>> f4b1ffac
 
 describe("Tailwind component", () => {
   describe("Inline styles", () => {
@@ -24,17 +15,10 @@
         </Tailwind>,
       );
 
-<<<<<<< HEAD
       expect(actualOutput).not.toBeNull();
-=======
-      expect(actualOutput).toMatchInlineSnapshot(
-        '"<div style=\\"background-color:rgb(0,0,0);color:rgb(255,255,255)\\"></div>"',
-      );
->>>>>>> f4b1ffac
     });
   });
 
-<<<<<<< HEAD
   it("should be able to use background image", () => {
     const actualOutput = render(
       <Tailwind>
@@ -61,34 +45,6 @@
       `"<div style="background-color:rgb(0,0,0);font-size:16px"></div>"`,
     );
   });
-=======
-    it("should be able to use background image", () => {
-      const actualOutput = render(
-        <Tailwind>
-          <div className="bg-[url(https://react.email/static/covers/tailwind.png)]" />
-        </Tailwind>,
-      );
-
-      expect(actualOutput).toMatchInlineSnapshot(
-        '"<div style=\\"background-image:url(https://react.email/static/covers/tailwind.png)\\"></div>"',
-      );
-    });
-
-    it("should override inline styles with Tailwind styles", () => {
-      const actualOutput = render(
-        <Tailwind>
-          <div
-            className="bg-black text-[16px]"
-            style={{ fontSize: "12px", backgroundColor: "red" }}
-          />
-        </Tailwind>,
-      );
-
-      expect(actualOutput).toMatchInlineSnapshot(
-        '"<div style=\\"font-size:16px;background-color:rgb(0,0,0)\\"></div>"',
-      );
-    });
->>>>>>> f4b1ffac
 
   it("should override component styles with Tailwind styles", () => {
     const actualOutput = render(
@@ -123,16 +79,7 @@
     function noHtmlOrHead() {
       render(
         <Tailwind>
-<<<<<<< HEAD
           <div className="bg-red-200 sm:bg-red-500" />
-=======
-          <html lang="en">
-            <head />
-            <body>
-              <div className="bg-red-200 sm:bg-red-300 md:bg-red-400 lg:bg-red-500" />
-            </body>
-          </html>
->>>>>>> f4b1ffac
         </Tailwind>,
       );
     }
@@ -140,7 +87,6 @@
       `"Tailwind: To use responsive styles you must have a <html> and <head> element in your template."`,
     );
 
-<<<<<<< HEAD
     function noHtml() {
       render(
         <Tailwind>
@@ -149,50 +95,6 @@
           </head>
           <div className="bg-red-200 sm:bg-red-500" />
         </Tailwind>,
-=======
-      expect(actualOutput).toMatchInlineSnapshot(
-        '"<html lang=\\"en\\"><head><style>@media(min-width:640px){.sm_bg_red_300{background-color: rgb(252,165,165) !important;}}@media(min-width:768px){.md_bg_red_400{background-color: rgb(248,113,113) !important;}}@media(min-width:1024px){.lg_bg_red_500{background-color: rgb(239,68,68) !important;}}</style></head><body><div class=\\"sm_bg_red_300 md_bg_red_400 lg_bg_red_500\\" style=\\"background-color:rgb(254,202,202)\\"></div></body></html>"',
-      );
-    });
-
-    it("should throw an error when used without either <html/> or <head/> tags", () => {
-      function noHtmlOrHead() {
-        render(
-          <Tailwind>
-            <div className="bg-red-200 sm:bg-red-500" />
-          </Tailwind>,
-        );
-      }
-      expect(noHtmlOrHead).toThrowErrorMatchingInlineSnapshot(
-        `"Tailwind: To use responsive styles you must have a <html> and <head> element in your template."`,
-      );
-
-      function noHtml() {
-        render(
-          <Tailwind>
-            <head>
-              <title>Test</title>
-            </head>
-            <div className="bg-red-200 sm:bg-red-500" />
-          </Tailwind>,
-        );
-      }
-      expect(noHtml).toThrowErrorMatchingInlineSnapshot(
-        `"Tailwind: To use responsive styles you must have a <html> and <head> element in your template."`,
-      );
-
-      function noHead() {
-        render(
-          <Tailwind>
-            <html lang="en">
-              <div className="bg-red-200 sm:bg-red-500" />
-            </html>
-          </Tailwind>,
-        );
-      }
-      expect(noHead).toThrowErrorMatchingInlineSnapshot(
-        `"Tailwind: To use responsive styles you must have a <html> and <head> element in your template."`,
->>>>>>> f4b1ffac
       );
     }
     expect(noHtml).toThrowErrorMatchingInlineSnapshot(
@@ -202,7 +104,6 @@
     function noHead() {
       render(
         <Tailwind>
-<<<<<<< HEAD
           <html>
             {/* <Head></Head> */}
             <div className="bg-red-200 sm:bg-red-500" />
@@ -213,24 +114,6 @@
     expect(noHead).toThrowErrorMatchingInlineSnapshot(
       `"Tailwind: To use responsive styles you must have a <html> and <head> element in your template."`,
     );
-=======
-          <html lang="en">
-            <head>
-              <style />
-              <link />
-            </head>
-            <body>
-              <div className="bg-red-200 sm:bg-red-500" />
-            </body>
-          </html>
-        </Tailwind>,
-      );
-
-      expect(actualOutput).toMatchInlineSnapshot(
-        '"<html lang=\\"en\\"><head><style></style><link/><style>@media(min-width:640px){.sm_bg_red_500{background-color: rgb(239,68,68) !important;}}</style></head><body><div class=\\"sm_bg_red_500\\" style=\\"background-color:rgb(254,202,202)\\"></div></body></html>"',
-      );
-    });
->>>>>>> f4b1ffac
   });
 
   it("should persist exsisting <head/> elements", () => {
@@ -263,7 +146,6 @@
             custom: "#1fb6ff",
           },
         },
-<<<<<<< HEAD
       },
     };
 
@@ -277,20 +159,6 @@
       `"<div style="color:rgb(31,182,255);background-color:rgb(31,182,255)"></div>"`,
     );
   });
-=======
-      };
-
-      const actualOutput = render(
-        <Tailwind config={config}>
-          <div className="text-custom bg-custom" />
-        </Tailwind>,
-      );
-
-      expect(actualOutput).toMatchInlineSnapshot(
-        '"<div style=\\"color:rgb(31,182,255);background-color:rgb(31,182,255)\\"></div>"',
-      );
-    });
->>>>>>> f4b1ffac
 
   it("should be able to use custom colors", () => {
     const config: TailwindConfig = {
@@ -301,7 +169,6 @@
             serif: ["Merriweather", "serif"],
           },
         },
-<<<<<<< HEAD
       },
     };
 
@@ -316,21 +183,6 @@
       `"<div style="font-family:Graphik, sans-serif"></div><div style="font-family:Merriweather, serif"></div>"`,
     );
   });
-=======
-      };
-
-      const actualOutput = render(
-        <Tailwind config={config}>
-          <div className="font-sans" />
-          <div className="font-serif" />
-        </Tailwind>,
-      );
-
-      expect(actualOutput).toMatchInlineSnapshot(
-        '"<div style=\\"font-family:Graphik, sans-serif\\"></div><div style=\\"font-family:Merriweather, serif\\"></div>"',
-      );
-    });
->>>>>>> f4b1ffac
 
   it("should be able to use custom spacing", () => {
     const config: TailwindConfig = {
@@ -340,7 +192,6 @@
             "8xl": "96rem",
           },
         },
-<<<<<<< HEAD
       },
     };
     const actualOutput = render(
@@ -352,20 +203,6 @@
       `"<div style="margin:96rem"></div>"`,
     );
   });
-=======
-      };
-
-      const actualOutput = render(
-        <Tailwind config={config}>
-          <div className="m-8xl" />
-        </Tailwind>,
-      );
-
-      expect(actualOutput).toMatchInlineSnapshot(
-        '"<div style=\\"margin:96rem\\"></div>"',
-      );
-    });
->>>>>>> f4b1ffac
 
   it("should be able to use custom border radius", () => {
     const config: TailwindConfig = {
@@ -375,7 +212,6 @@
             "4xl": "2rem",
           },
         },
-<<<<<<< HEAD
       },
     };
     const actualOutput = render(
@@ -387,20 +223,6 @@
       `"<div style="border-radius:2rem"></div>"`,
     );
   });
-=======
-      };
-
-      const actualOutput = render(
-        <Tailwind config={config}>
-          <div className="rounded-4xl" />
-        </Tailwind>,
-      );
-
-      expect(actualOutput).toMatchInlineSnapshot(
-        '"<div style=\\"border-radius:2rem\\"></div>"',
-      );
-    });
->>>>>>> f4b1ffac
 
   it("should be able to use custom text alignment", () => {
     const config: TailwindConfig = {
@@ -410,7 +232,6 @@
             justify: "justify",
           },
         },
-<<<<<<< HEAD
       },
     };
 
@@ -423,20 +244,6 @@
     expect(actualOutput).toMatchInlineSnapshot(
       `"<div style="text-align:justify"></div>"`,
     );
-=======
-      };
-
-      const actualOutput = render(
-        <Tailwind config={config}>
-          <div className="text-justify" />
-        </Tailwind>,
-      );
-
-      expect(actualOutput).toMatchInlineSnapshot(
-        '"<div style=\\"text-align:justify\\"></div>"',
-      );
-    });
->>>>>>> f4b1ffac
   });
 });
 
@@ -451,7 +258,6 @@
             },
           };
 
-<<<<<<< HEAD
           addUtilities(newUtilities);
         },
       ],
@@ -560,114 +366,5 @@
     expect(actualOutput).toMatchInlineSnapshot(
       `"<div style="max-height:calc(50px + 3rem);background-color:rgb(254,226,226)"><div style="height:200px"><div style="height:200px">something tall</div></div></div>"`,
     );
-=======
-  describe("Custom plugins config", () => {
-    it("should be able to use custom plugins", () => {
-      const actualOutput = render(
-        <Tailwind
-          config={{
-            plugins: [
-              ({ addUtilities }: any) => {
-                const newUtilities = {
-                  ".border-custom": {
-                    border: "2px solid",
-                  },
-                };
-
-                addUtilities(newUtilities);
-              },
-            ],
-          }}
-        >
-          <div className="border-custom" />
-        </Tailwind>,
-      );
-
-      expect(actualOutput).toMatchInlineSnapshot(
-        '"<div style=\\"border:2px solid\\"></div>"',
-      );
-    });
-
-    it("should be able to use custom plugins with responsive styles", () => {
-      const actualOutput = render(
-        <Tailwind
-          config={{
-            plugins: [
-              ({ addUtilities }: any) => {
-                const newUtilities = {
-                  ".border-custom": {
-                    border: "2px solid",
-                  },
-                };
-
-                addUtilities(newUtilities);
-              },
-            ],
-          }}
-        >
-          <html lang="en">
-            <head />
-            <body>
-              <div className="border-custom sm:border-custom" />
-            </body>
-          </html>
-        </Tailwind>,
-      );
-
-      expect(actualOutput).toMatchInlineSnapshot(
-        '"<html lang=\\"en\\"><head><style>@media(min-width:640px){.sm_border_custom{border: 2px solid !important;}}</style></head><body><div class=\\"sm_border_custom\\" style=\\"border:2px solid\\"></div></body></html>"',
-      );
-    });
-  });
-  describe("Class name replacement", () => {
-    it("should replace forward slash with underscore in both class name and selector", () => {
-      const actualOutput = render(
-        <Tailwind>
-          <html lang="en">
-            <head />
-            <body>
-              <div className="w-full" />
-              <div className="w-1/2 sm:w-1/2" />
-            </body>
-          </html>
-        </Tailwind>,
-      );
-      expect(actualOutput).toMatchInlineSnapshot(
-        '"<html lang=\\"en\\"><head><style>@media(min-width:640px){.sm_w_1_2{width: 50% !important;}}</style></head><body><div style=\\"width:100%\\"></div><div class=\\"sm_w_1_2\\" style=\\"width:50%\\"></div></body></html>"',
-      );
-    });
-    it("should replace period with underscore in both class name and selector", () => {
-      const actualOutput = render(
-        <Tailwind>
-          <html lang="en">
-            <head />
-            <body>
-              <div className="w-1.5" />
-              <div className="w-1.5 sm:w-1.5" />
-            </body>
-          </html>
-        </Tailwind>,
-      );
-      expect(actualOutput).toMatchInlineSnapshot(
-        '"<html lang=\\"en\\"><head><style>@media(min-width:640px){.sm_w_1{width: 0.25rem !important;}.sm_w_1_5{width: 0.375rem !important;}}</style></head><body><div style=\\"width:0.375rem\\"></div><div class=\\"sm_w_1_5\\" style=\\"width:0.375rem\\"></div></body></html>"',
-      );
-    });
-    it("should replace percent signs with underscore in both class name and selector", () => {
-      const actualOutput = render(
-        <Tailwind>
-          <html lang="en">
-            <head />
-            <body>
-              <div className="w-[50%]" />
-              <div className="w-[50%] sm:w-[50%]" />
-            </body>
-          </html>
-        </Tailwind>,
-      );
-      expect(actualOutput).toMatchInlineSnapshot(
-        '"<html lang=\\"en\\"><head><style>@media(min-width:640px){.sm_w_50_{width: 50% !important;}}</style></head><body><div style=\\"width:50%\\"></div><div class=\\"sm_w_50_\\" style=\\"width:50%\\"></div></body></html>"',
-      );
-    });
->>>>>>> f4b1ffac
   });
 });