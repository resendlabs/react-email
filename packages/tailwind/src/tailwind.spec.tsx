--- conflicted
+++ resolved
@@ -26,10 +26,6 @@
   });
 
   it("should work with class manipulation done on components", async () => {
-<<<<<<< HEAD
-    const MyComponnt = (props: { className?: string }) => {
-      return <div className={`${props.className} bg-red-500`} />;
-=======
     const MyComponnt = (props: {
       className?: string;
       style?: React.CSSProperties;
@@ -47,7 +43,6 @@
           style={{ ...props.style, padding: "4px" }}
         />
       );
->>>>>>> 4fe802ae
     };
 
     expect(
@@ -101,8 +96,6 @@
     });
   });
 
-<<<<<<< HEAD
-=======
   // test("with React context and custom components", () => {
   //   const SharedDataContext = React.createContext<{ name: string } | undefined>(undefined);
   //
@@ -131,7 +124,6 @@
   //   );
   // });
 
->>>>>>> 4fe802ae
   test('<Button className="px-3 py-2 mt-8 text-sm text-gray-200 bg-blue-600 rounded-md">', async () => {
     const actualOutput = await render(
       <Tailwind>
@@ -403,8 +395,6 @@
     );
 
     expect(actualOutput).toMatchSnapshot();
-<<<<<<< HEAD
-=======
   });
 
   it("should throw error when used without the head and with media query class names only very deeply nested", async () => {
@@ -445,7 +435,6 @@
     await expect(
       renderComplexEmailWithoutHead,
     ).rejects.toThrowErrorMatchingSnapshot();
->>>>>>> 4fe802ae
   });
 
   it("should work with relatively complex media query utilities", async () => {
