--- conflicted
+++ resolved
@@ -1,7 +1,6 @@
 import { render } from "@react-email/render";
 import { Html } from "./index";
 
-<<<<<<< HEAD
 describe("<Html> component", () => {
   beforeEach(() => {
     jest.restoreAllMocks();
@@ -25,13 +24,6 @@
     const actualOutput = render(<Html />);
     expect(actualOutput).toMatchInlineSnapshot(
       `"<!DOCTYPE html PUBLIC \\"-//W3C//DTD XHTML 1.0 Transitional//EN\\" \\"http://www.w3.org/TR/xhtml1/DTD/xhtml1-transitional.dtd\\"><html lang=\\"en\\" dir=\\"ltr\\"></html>"`,
-=======
-describe("render", () => {
-  it("renders the <Html> component", () => {
-    const actualOutput = render(<Html />);
-    expect(actualOutput).toMatchInlineSnapshot(
-      '"<!DOCTYPE html PUBLIC \\"-//W3C//DTD XHTML 1.0 Transitional//EN\\" \\"http://www.w3.org/TR/xhtml1/DTD/xhtml1-transitional.dtd\\"><html dir=\\"ltr\\" id=\\"__react-email\\" lang=\\"en\\"></html>"',
->>>>>>> 037940a4
     );
   });
 });