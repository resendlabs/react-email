import * as React from "react";

type RootProps = React.ComponentPropsWithoutRef<"html">;

export type HtmlProps = RootProps;

<<<<<<< HEAD
export const Html = React.forwardRef<HtmlElement, Readonly<HtmlProps>>(
  ({ children, lang = "en", dir = "ltr", ...props }, forwardedRef) => (
    <html {...props} ref={forwardedRef} lang={lang} dir={dir}>
      {children}
    </html>
  ),
);

Html.displayName = "Html";
=======
export const Html: React.FC<Readonly<HtmlProps>> = ({
  children,
  lang = "en",
  dir = "ltr",
  ...props
}) => (
  <html {...props} dir={dir} id="__react-email" lang={lang}>
    {children}
  </html>
);
>>>>>>> 037940a4
<|MERGE_RESOLUTION|>--- conflicted
+++ resolved
@@ -4,25 +4,13 @@
 
 export type HtmlProps = RootProps;
 
-<<<<<<< HEAD
-export const Html = React.forwardRef<HtmlElement, Readonly<HtmlProps>>(
-  ({ children, lang = "en", dir = "ltr", ...props }, forwardedRef) => (
-    <html {...props} ref={forwardedRef} lang={lang} dir={dir}>
-      {children}
-    </html>
-  ),
-);
-
-Html.displayName = "Html";
-=======
 export const Html: React.FC<Readonly<HtmlProps>> = ({
   children,
   lang = "en",
   dir = "ltr",
   ...props
 }) => (
-  <html {...props} dir={dir} id="__react-email" lang={lang}>
+  <html {...props} dir={dir} lang={lang}>
     {children}
   </html>
-);
->>>>>>> 037940a4
+);