--- conflicted
+++ resolved
@@ -4,28 +4,9 @@
 
 export type TextProps = RootProps;
 
-<<<<<<< HEAD
-export const Text = React.forwardRef<TextElement, Readonly<TextProps>>(
-  ({ style, ...props }, forwardedRef) => (
-    <p
-      {...props}
-      ref={forwardedRef}
-      style={{
-        fontSize: "14px",
-        lineHeight: "24px",
-        margin: "16px 0",
-        ...style,
-      }}
-    />
-  ),
-);
-
-Text.displayName = "Text";
-=======
 export const Text: React.FC<Readonly<TextProps>> = ({ style, ...props }) => (
   <p
     {...props}
-    data-id="react-email-text"
     style={{
       fontSize: "14px",
       lineHeight: "24px",
@@ -33,5 +14,4 @@
       ...style,
     }}
   />
-);
->>>>>>> 037940a4
+);