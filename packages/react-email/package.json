--- conflicted
+++ resolved
@@ -1,10 +1,6 @@
 {
   "name": "react-email",
-<<<<<<< HEAD
-  "version": "3.0.2-canary.2",
-=======
   "version": "3.0.2-canary.3",
->>>>>>> 4fe802ae
   "description": "A live preview of your emails right in your browser.",
   "bin": {
     "email": "./dist/cli/index.js"
