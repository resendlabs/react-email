--- conflicted
+++ resolved
@@ -1,10 +1,6 @@
 {
   "name": "react-email",
-<<<<<<< HEAD
-  "version": "2.1.2-canary.0",
-=======
   "version": "3.0.2-canary.2",
->>>>>>> 86fe0ef4
   "description": "A live preview of your emails right in your browser.",
   "bin": {
     "email": "./dist/cli/index.js"
@@ -31,26 +27,8 @@
     "node": ">=18.0.0"
   },
   "dependencies": {
-<<<<<<< HEAD
-    "@babel/parser": "7.24.1",
-    "@radix-ui/colors": "1.0.1",
-    "@radix-ui/react-collapsible": "1.0.3",
-    "@radix-ui/react-popover": "1.0.7",
-    "@radix-ui/react-slot": "1.0.2",
-    "@radix-ui/react-toggle-group": "1.0.4",
-    "@radix-ui/react-tooltip": "1.0.6",
-    "@react-email/components": "0.0.17-canary.1",
-    "@react-email/render": "0.0.12",
-    "@swc/core": "1.3.101",
-    "@types/react": "^18.2.0",
-    "@types/react-dom": "^18.2.0",
-    "@types/webpack": "5.28.5",
-    "autoprefixer": "10.4.14",
-    "babel-walk": "3.0.0",
-=======
     "@babel/core": "7.24.5",
     "@babel/parser": "7.24.5",
->>>>>>> 86fe0ef4
     "chalk": "4.1.2",
     "chokidar": "^4.0.1",
     "commander": "11.1.0",
@@ -59,29 +37,10 @@
     "glob": "10.3.4",
     "log-symbols": "4.1.0",
     "mime-types": "2.1.35",
-<<<<<<< HEAD
-    "next": "14.1.4",
-    "normalize-path": "3.0.0",
-    "ora": "5.4.1",
-    "postcss": "8.4.38",
-    "prism-react-renderer": "2.1.0",
-    "react": "^18.2.0",
-    "react-dom": "^18.2.0",
-    "shelljs": "0.8.5",
-    "socket.io": "4.7.3",
-    "socket.io-client": "4.7.3",
-    "sonner": "1.3.1",
-    "source-map-js": "1.0.2",
-    "stacktrace-parser": "0.1.10",
-    "tailwind-merge": "2.2.0",
-    "tailwindcss": "3.4.0",
-    "typescript": "5.1.6"
-=======
     "next": "14.2.10",
     "normalize-path": "3.0.0",
     "ora": "5.4.1",
     "socket.io": "4.7.5"
->>>>>>> 86fe0ef4
   },
   "devDependencies": {
     "@radix-ui/colors": "1.0.1",
@@ -119,12 +78,8 @@
     "tailwind-merge": "2.2.0",
     "tailwindcss": "3.4.0",
     "tsup": "7.2.0",
-<<<<<<< HEAD
-    "tsx": "4.7.1",
-=======
     "tsx": "4.9.0",
     "typescript": "5.1.6",
->>>>>>> 86fe0ef4
     "vitest": "1.1.3"
   }
 }