--- conflicted
+++ resolved
@@ -61,15 +61,10 @@
   });
 
   const emailFilenames = dirents
-<<<<<<< HEAD
-    .filter((dirent) => isFileAnEmail(path.join(dirent.path, dirent.name)))
-    .map((dirent) => dirent.name.replace(path.extname(dirent.name), ''));
-=======
     .filter((dirent) =>
       isFileAnEmail(path.join(absolutePathToEmailsDirectory, dirent.name)),
     )
-    .map((dirent) => dirent.name);
->>>>>>> addea4d2
+    .map((dirent) => dirent.name.replace(path.extname(dirent.name), ''));
 
   const subDirectories = await Promise.all(
     dirents
