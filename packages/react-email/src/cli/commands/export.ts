import fs, { unlinkSync, writeFileSync } from 'node:fs';
import path from 'node:path';
import { glob } from 'glob';
import { buildSync } from 'esbuild';
import ora from 'ora';
import logSymbols from 'log-symbols';
import type { Options } from '@react-email/render';
import { render } from '@react-email/render';
import normalize from 'normalize-path';
import { cp } from 'shelljs';
import { closeOraOnSIGNIT } from '../utils/close-ora-on-sigint';
import { tree } from '../utils';
import {
  EmailsDirectory,
  getEmailsDirectoryMetadata,
} from '../../actions/get-emails-directory-metadata';

const getEmailTemplatesFromDirectory = (emailDirectory: EmailsDirectory) => {
  const templatePaths = [] as string[];
  emailDirectory.emailFilenames.forEach((filename) =>
    templatePaths.push(path.join(emailDirectory.absolutePath, filename)),
  );
  emailDirectory.subDirectories.forEach((directory) => {
    templatePaths.push(...getEmailTemplatesFromDirectory(directory));
  });

  return templatePaths;
};

/*
  This first builds all the templates using esbuild and then puts the output in the `.js`
  files. Then these `.js` files are imported dynamically and rendered to `.html` files
  using the `render` function.
 */
export const exportTemplates = async (
  pathToWhereEmailMarkupShouldBeDumped: string,
  emailsDirectoryPath: string,
  options: Options,
) => {
  /* Delete the out directory if it already exists */
  if (fs.existsSync(pathToWhereEmailMarkupShouldBeDumped)) {
    fs.rmSync(pathToWhereEmailMarkupShouldBeDumped, { recursive: true });
  }

  const spinner = ora('Preparing files...\n').start();
  closeOraOnSIGNIT(spinner);

  const emailsDirectoryMetadata = await getEmailsDirectoryMetadata(
    path.join(process.cwd(), emailsDirectoryPath),
  );

  if (typeof emailsDirectoryMetadata === 'undefined') {
    spinner.stopAndPersist({
      symbol: logSymbols.error,
      text: `Could not find the directory at ${emailsDirectoryPath}`,
    });
    return;
  }

  const allTemplates = getEmailTemplatesFromDirectory(emailsDirectoryMetadata);

  const buildResult = buildSync({
    bundle: true,
    entryPoints: allTemplates,
    platform: 'node',
    format: 'cjs',
    loader: { '.js': 'jsx' },
    outExtension: { '.js': '.cjs' },
    jsx: 'transform',
    write: true,
    outdir: pathToWhereEmailMarkupShouldBeDumped,
  });
  if (buildResult.warnings.length > 0) {
    console.warn(buildResult.warnings);
  }
  if (buildResult.errors.length > 0) {
    spinner.stopAndPersist({
      symbol: logSymbols.error,
      text: 'Failed to build emails',
    });
    console.error(buildResult.errors);
    throw new Error(
      `esbuild bundling process for email templates:\n${allTemplates
        .map((p) => `- ${p}`)
        .join('\n')}`,
    );
  }
  spinner.succeed();

  const allBuiltTemplates = glob.sync(
    normalize(`${pathToWhereEmailMarkupShouldBeDumped}/**/*.cjs`),
    {
      absolute: true,
    },
  );

  for (const template of allBuiltTemplates) {
    try {
      spinner.text = `rendering ${template.split('/').pop()}`;
      spinner.render();
<<<<<<< HEAD
      // eslint-disable-next-line
      const component = await import(template);
      // eslint-disable-next-line
      const rendered = await render(component.default({}), options);
=======
      delete require.cache[template];
      const component = require(template);
      const rendered = render(component.default({}), options);
>>>>>>> b7ad24b9
      const htmlPath = template.replace(
        '.cjs',
        options.plainText ? '.txt' : '.html',
      );
      writeFileSync(htmlPath, rendered);
      unlinkSync(template);
    } catch (exception) {
      spinner.stopAndPersist({
        symbol: logSymbols.error,
        text: `failed when rendering ${template.split('/').pop()}`,
      });
      console.error(exception);
      throw exception;
    }
  }
  spinner.succeed('Rendered all files');
  spinner.text = `Copying static files`;
  spinner.render();

  // ex: emails/static
  const staticDirectoryPath = path.join(emailsDirectoryPath, 'static');

  if (fs.existsSync(staticDirectoryPath)) {
    const pathToDumpStaticFilesInto = path.join(
      pathToWhereEmailMarkupShouldBeDumped,
      'static',
    );
    // cp('-r', ...) will copy *inside* of the static directory if it exists
    // causing a duplication of static files, so we need to delete ir first
    if (fs.existsSync(pathToDumpStaticFilesInto))
      await fs.promises.rm(pathToDumpStaticFilesInto, { recursive: true });

    const result = cp(
      '-r',
      staticDirectoryPath,
      path.join(pathToWhereEmailMarkupShouldBeDumped, 'static'),
    );
    if (result.code > 0) {
      spinner.stopAndPersist({
        symbol: logSymbols.error,
        text: 'Failed to copy static files',
      });
      throw new Error(
        `Something went wrong while copying the file to ${pathToWhereEmailMarkupShouldBeDumped}/static, ${result.stderr}`,
      );
    }
  }
  spinner.succeed();

  const fileTree = await tree(pathToWhereEmailMarkupShouldBeDumped, 4);

  console.log(fileTree);

  spinner.stopAndPersist({
    symbol: logSymbols.success,
    text: 'Successfully exported emails',
  });

  process.exit();
};<|MERGE_RESOLUTION|>--- conflicted
+++ resolved
@@ -98,16 +98,9 @@
     try {
       spinner.text = `rendering ${template.split('/').pop()}`;
       spinner.render();
-<<<<<<< HEAD
-      // eslint-disable-next-line
-      const component = await import(template);
-      // eslint-disable-next-line
-      const rendered = await render(component.default({}), options);
-=======
       delete require.cache[template];
       const component = require(template);
-      const rendered = render(component.default({}), options);
->>>>>>> b7ad24b9
+      const rendered = await render(component.default({}), options);
       const htmlPath = template.replace(
         '.cjs',
         options.plainText ? '.txt' : '.html',
