'use client';
import { createContext, useContext, useEffect, useState } from 'react';
import {
  getEmailsDirectoryMetadata,
  type EmailsDirectory,
} from '../actions/get-emails-directory-metadata';
import { useHotreload } from '../hooks/use-hot-reload';
import {
  emailsDirRelativePath,
  emailsDirectoryAbsolutePath,
  normalizePath,
  pathSeparator,
} from '../utils/emails-directory-absolute-path';
import {
  renderEmailByPath,
  type EmailRenderingResult,
} from '../actions/render-email-by-path';
import { getEmailPathFromSlug } from '../actions/get-email-path-from-slug';

const EmailsContext = createContext<
  | {
      emailsDirectoryMetadata: EmailsDirectory;
      /**
       * Uses the hot reloaded bundled build and rendering email result
       */
      useEmailRenderingResult: (
        emailPath: string,
        serverEmailRenderedResult: EmailRenderingResult,
      ) => EmailRenderingResult;
    }
  | undefined
>(undefined);

export const useEmails = () => {
  const providerValue = useContext(EmailsContext);

  if (typeof providerValue === 'undefined') {
    throw new Error(
      'Cannot call `useEmail()` outside of an EmailsContext provider!',
    );
  }

  return providerValue;
};

export const EmailsProvider = (props: {
  initialEmailsDirectoryMetadata: EmailsDirectory;
  children: React.ReactNode;
}) => {
  const [emailsDirectoryMetadata, setEmailsDirectoryMetadata] =
    useState<EmailsDirectory>(props.initialEmailsDirectoryMetadata);

  const [renderingResultPerEmailPath, setRenderingResultPerEmailPath] =
    useState<Record<string, EmailRenderingResult>>({});

  if (process.env.NEXT_PUBLIC_IS_BUILDING !== 'true') {
    // this will not change on runtime so it doesn't violate
    // the rules of hooks
    // eslint-disable-next-line react-hooks/rules-of-hooks
    useHotreload(async (changes) => {
      const metadata = await getEmailsDirectoryMetadata(
        emailsDirectoryAbsolutePath,
      );
      if (metadata) {
        setEmailsDirectoryMetadata(metadata);
      } else {
        throw new Error(
          'Hot reloading: unable to find the emails directory to update the sidebar',
        );
      }

<<<<<<< HEAD
      for await (const change of changes) {
=======
      for (const change of changes) {
        const normalizedEmailsDirRelativePath = normalizePath(
          emailsDirRelativePath,
        );
>>>>>>> 0d03f1cf
        const slugForChangedEmail =
          // filename ex: emails/apple-receipt.tsx
          // so we need to remove the "emails/" because it isn't used
          // on the slug parameter for the preview page
          change.filename
            .replace(`${normalizedEmailsDirRelativePath}${pathSeparator}`, '')
            .replace(normalizedEmailsDirRelativePath, '');

        const pathForChangedEmail =
          await getEmailPathFromSlug(slugForChangedEmail);

        const lastResult = renderingResultPerEmailPath[pathForChangedEmail];

        if (typeof lastResult !== 'undefined') {
          const renderingResult = await renderEmailByPath(pathForChangedEmail);

          setRenderingResultPerEmailPath((map) => ({
            ...map,
            [pathForChangedEmail]: renderingResult,
          }));
        }
      }
    });
  }

  return (
    <EmailsContext.Provider
      value={{
        emailsDirectoryMetadata,
        useEmailRenderingResult: (emailPath, serverEmailRenderedResult) => {
          useEffect(() => {
            if (typeof renderingResultPerEmailPath[emailPath] === 'undefined') {
              setRenderingResultPerEmailPath((map) => ({
                ...map,
                [emailPath]: serverEmailRenderedResult,
              }));
            }
          }, [serverEmailRenderedResult, emailPath]);

          if (typeof renderingResultPerEmailPath[emailPath] !== 'undefined') {
            // eslint-disable-next-line @typescript-eslint/no-non-null-assertion
            return renderingResultPerEmailPath[emailPath]!;
          }

          return serverEmailRenderedResult;
        },
      }}
    >
      {props.children}
    </EmailsContext.Provider>
  );
};<|MERGE_RESOLUTION|>--- conflicted
+++ resolved
@@ -69,14 +69,10 @@
         );
       }
 
-<<<<<<< HEAD
       for await (const change of changes) {
-=======
-      for (const change of changes) {
         const normalizedEmailsDirRelativePath = normalizePath(
           emailsDirRelativePath,
         );
->>>>>>> 0d03f1cf
         const slugForChangedEmail =
           // filename ex: emails/apple-receipt.tsx
           // so we need to remove the "emails/" because it isn't used
