<<<<<<< HEAD
import { getEmailPathFromSlug } from '../../../actions/get-email-path-from-slug';
=======
import { Suspense } from 'react';
>>>>>>> addea4d2
import { getEmailsDirectoryMetadata } from '../../../actions/get-emails-directory-metadata';
import { renderEmailByPath } from '../../../actions/render-email-by-path';
import { emailsDirectoryAbsolutePath } from '../../../utils/emails-directory-absolute-path';
import Home from '../../page';
import Preview from './preview';

export const dynamicParams = true;

export interface PreviewParams {
  slug: string;
}

export default async function Page({ params }: { params: PreviewParams }) {
  // will come in here as a relative path to the email
  // ex: authentication/verify-password but encoded like authentication%20verify-password
  const slug = decodeURIComponent(params.slug);
  const emailsDirMetadata = await getEmailsDirectoryMetadata(
    emailsDirectoryAbsolutePath,
  );

  if (typeof emailsDirMetadata === 'undefined') {
    throw new Error(
      `Could not find the emails directory specified under ${emailsDirectoryAbsolutePath}!

This is most likely not an issue with the preview server. Maybe there was a typo on the "--dir" flag?`,
    );
  }

  const emailPath = await getEmailPathFromSlug(slug);

  const emailRenderingResult = await renderEmailByPath(emailPath);

  if (
    'error' in emailRenderingResult &&
    process.env.NEXT_PUBLIC_IS_BUILDING === 'true'
  ) {
    throw new Error(emailRenderingResult.error.message, {
      cause: emailRenderingResult.error,
    });
  }

  return (
<<<<<<< HEAD
    <Preview
      emailPath={emailPath}
      renderingResult={emailRenderingResult}
      slug={slug}
    />
=======
    // This suspense is so that this page doesn't throw warnings
    // on the build of the preview server de-opting into
    // client-side rendering on build
    <Suspense fallback={<Home />}>
      <Preview renderingResult={emailRenderingResult} slug={slug} />
    </Suspense>
>>>>>>> addea4d2
  );
}

export function generateMetadata({ params }: { params: PreviewParams }) {
  return { title: `${decodeURIComponent(params.slug)} — React Email` };
}<|MERGE_RESOLUTION|>--- conflicted
+++ resolved
@@ -1,8 +1,5 @@
-<<<<<<< HEAD
 import { getEmailPathFromSlug } from '../../../actions/get-email-path-from-slug';
-=======
 import { Suspense } from 'react';
->>>>>>> addea4d2
 import { getEmailsDirectoryMetadata } from '../../../actions/get-emails-directory-metadata';
 import { renderEmailByPath } from '../../../actions/render-email-by-path';
 import { emailsDirectoryAbsolutePath } from '../../../utils/emails-directory-absolute-path';
@@ -45,20 +42,16 @@
   }
 
   return (
-<<<<<<< HEAD
-    <Preview
-      emailPath={emailPath}
-      renderingResult={emailRenderingResult}
-      slug={slug}
-    />
-=======
     // This suspense is so that this page doesn't throw warnings
     // on the build of the preview server de-opting into
     // client-side rendering on build
     <Suspense fallback={<Home />}>
-      <Preview renderingResult={emailRenderingResult} slug={slug} />
+      <Preview
+        emailPath={emailPath}
+        renderingResult={emailRenderingResult}
+        slug={slug}
+      />
     </Suspense>
->>>>>>> addea4d2
   );
 }
 
