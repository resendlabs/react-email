--- conflicted
+++ resolved
@@ -38,13 +38,8 @@
           </Heading>
         </div>
 
-<<<<<<< HEAD
         <div>
-          <AnimateSharedLayout>
-=======
-        <div className={`${columnWidth}`}>
           <LayoutGroup id="topbar">
->>>>>>> 9b1fc10c
             {setViewMode && (
               <ToggleGroup.Root
                 className="inline-block items-center bg-slate-2 border border-slate-6 rounded-md overflow-hidden"
