<<<<<<< HEAD
import {
  checkDirectoryExist,
  checkEmptyDirectory,
  checkPackageIsUpToDate,
  createDirectory,
  createWatcherInstance,
  CURRENT_PATH,
  PACKAGE_EMAILS_PATH,
  REACT_EMAIL_ROOT,
  SRC_PATH,
  getPreviewPkg,
  watcher,
  PUBLIC_PATH,
  convertToAbsolutePath,
} from '../utils';
import path from 'path';
import fs from 'fs';
import { components } from '../_preview/components';
import { utils } from '../_preview/utils';
import { root } from '../_preview/root';
import { pages } from '../_preview/pages';
import {
  detect as detectPackageManager,
  type PM,
} from 'detect-package-manager';
import logSymbols from 'log-symbols';
import { findRoot } from '@manypkg/find-root';
import ora from 'ora';
import readPackage from 'read-pkg';
=======
import { downloadClient, REACT_EMAIL_ROOT } from '../utils';
import fs from 'fs';
>>>>>>> 6295684d
import shell from 'shelljs';
import { runServer } from '../utils/run-server';

interface Args {
  dir: string;
  port: string;
}

export const dev = async ({ dir, port }: Args) => {
<<<<<<< HEAD
  const emailDir = convertToAbsolutePath(dir);
  const watcherInstance = createWatcherInstance(emailDir);

  try {
    const cwd = await findRoot(CURRENT_PATH).catch(() => ({
      rootDir: CURRENT_PATH,
    }));
    const packageManager = await detectPackageManager({
      cwd: cwd.rootDir,
    }).catch(() => 'npm' as const);

    await initOrSync(packageManager, emailDir);

    startDevServer(packageManager, port);
    watcher(watcherInstance, dir);
  } catch (error) {
    await watcherInstance.close();
    shell.exit(1);
  }
};

const startDevServer = (packageManager: string, port: string) => {
  shell.exec(`${packageManager} run dev -- -p ${port}`, { async: true });
};

// Function to create/sync basic preview structure (also used in preview.ts)
export const initOrSync = async (packageManager: PM, emailDir: string) => {
  const hasReactEmailDirectory = checkDirectoryExist(REACT_EMAIL_ROOT);

  if (hasReactEmailDirectory) {
    const isUpToDate = await checkPackageIsUpToDate();

    if (isUpToDate) {
      await Promise.all([generateEmailsPreview(emailDir), syncPkg()]);
      await installDependencies(packageManager);

      return;
    }

    await fs.promises.rm(REACT_EMAIL_ROOT, { recursive: true });
  }

  await createBasicStructure();
  await createAppDirectories();
  await createAppFiles();
  await Promise.all([generateEmailsPreview(emailDir), syncPkg()]);
  await installDependencies(packageManager);
};

const createBasicStructure = async () => {
  try {
    // Create `.react-email` directory
    await createDirectory(REACT_EMAIL_ROOT);

    // Create `src` and `public` directories
    await Promise.all([
      createDirectory(SRC_PATH),
      createDirectory(PUBLIC_PATH),
    ]);
=======
  try {
    if (fs.existsSync(REACT_EMAIL_ROOT)) {
      await runServer(dir, port);
      return;
    }

    await downloadClient();

    await runServer(dir, port);
>>>>>>> 6295684d
  } catch (error) {
    console.log(error);
    shell.exit(1);
  }
<<<<<<< HEAD
};

const syncPkg = async () => {
  const previewPkg = getPreviewPkg();
  const clientPkg = await readPackage();
  const pkg = {
    ...previewPkg,
    dependencies: {
      ...previewPkg.dependencies,
      ...clientPkg.dependencies,
    },
  };
  await fs.promises.writeFile(
    path.join(REACT_EMAIL_ROOT, 'package.json'),
    JSON.stringify(pkg),
  );
};

const installDependencies = async (packageManager: PM) => {
  const spinner = ora('Installing dependencies...\n').start();

  shell.cd(path.join(REACT_EMAIL_ROOT));
  shell.exec(`${packageManager} install`);
  spinner.stopAndPersist({
    symbol: logSymbols.success,
    text: 'Dependencies installed',
  });
=======
>>>>>>> 6295684d
};<|MERGE_RESOLUTION|>--- conflicted
+++ resolved
@@ -1,37 +1,5 @@
-<<<<<<< HEAD
-import {
-  checkDirectoryExist,
-  checkEmptyDirectory,
-  checkPackageIsUpToDate,
-  createDirectory,
-  createWatcherInstance,
-  CURRENT_PATH,
-  PACKAGE_EMAILS_PATH,
-  REACT_EMAIL_ROOT,
-  SRC_PATH,
-  getPreviewPkg,
-  watcher,
-  PUBLIC_PATH,
-  convertToAbsolutePath,
-} from '../utils';
-import path from 'path';
-import fs from 'fs';
-import { components } from '../_preview/components';
-import { utils } from '../_preview/utils';
-import { root } from '../_preview/root';
-import { pages } from '../_preview/pages';
-import {
-  detect as detectPackageManager,
-  type PM,
-} from 'detect-package-manager';
-import logSymbols from 'log-symbols';
-import { findRoot } from '@manypkg/find-root';
-import ora from 'ora';
-import readPackage from 'read-pkg';
-=======
 import { downloadClient, REACT_EMAIL_ROOT } from '../utils';
 import fs from 'fs';
->>>>>>> 6295684d
 import shell from 'shelljs';
 import { runServer } from '../utils/run-server';
 
@@ -41,67 +9,6 @@
 }
 
 export const dev = async ({ dir, port }: Args) => {
-<<<<<<< HEAD
-  const emailDir = convertToAbsolutePath(dir);
-  const watcherInstance = createWatcherInstance(emailDir);
-
-  try {
-    const cwd = await findRoot(CURRENT_PATH).catch(() => ({
-      rootDir: CURRENT_PATH,
-    }));
-    const packageManager = await detectPackageManager({
-      cwd: cwd.rootDir,
-    }).catch(() => 'npm' as const);
-
-    await initOrSync(packageManager, emailDir);
-
-    startDevServer(packageManager, port);
-    watcher(watcherInstance, dir);
-  } catch (error) {
-    await watcherInstance.close();
-    shell.exit(1);
-  }
-};
-
-const startDevServer = (packageManager: string, port: string) => {
-  shell.exec(`${packageManager} run dev -- -p ${port}`, { async: true });
-};
-
-// Function to create/sync basic preview structure (also used in preview.ts)
-export const initOrSync = async (packageManager: PM, emailDir: string) => {
-  const hasReactEmailDirectory = checkDirectoryExist(REACT_EMAIL_ROOT);
-
-  if (hasReactEmailDirectory) {
-    const isUpToDate = await checkPackageIsUpToDate();
-
-    if (isUpToDate) {
-      await Promise.all([generateEmailsPreview(emailDir), syncPkg()]);
-      await installDependencies(packageManager);
-
-      return;
-    }
-
-    await fs.promises.rm(REACT_EMAIL_ROOT, { recursive: true });
-  }
-
-  await createBasicStructure();
-  await createAppDirectories();
-  await createAppFiles();
-  await Promise.all([generateEmailsPreview(emailDir), syncPkg()]);
-  await installDependencies(packageManager);
-};
-
-const createBasicStructure = async () => {
-  try {
-    // Create `.react-email` directory
-    await createDirectory(REACT_EMAIL_ROOT);
-
-    // Create `src` and `public` directories
-    await Promise.all([
-      createDirectory(SRC_PATH),
-      createDirectory(PUBLIC_PATH),
-    ]);
-=======
   try {
     if (fs.existsSync(REACT_EMAIL_ROOT)) {
       await runServer(dir, port);
@@ -111,39 +18,8 @@
     await downloadClient();
 
     await runServer(dir, port);
->>>>>>> 6295684d
   } catch (error) {
     console.log(error);
     shell.exit(1);
   }
-<<<<<<< HEAD
-};
-
-const syncPkg = async () => {
-  const previewPkg = getPreviewPkg();
-  const clientPkg = await readPackage();
-  const pkg = {
-    ...previewPkg,
-    dependencies: {
-      ...previewPkg.dependencies,
-      ...clientPkg.dependencies,
-    },
-  };
-  await fs.promises.writeFile(
-    path.join(REACT_EMAIL_ROOT, 'package.json'),
-    JSON.stringify(pkg),
-  );
-};
-
-const installDependencies = async (packageManager: PM) => {
-  const spinner = ora('Installing dependencies...\n').start();
-
-  shell.cd(path.join(REACT_EMAIL_ROOT));
-  shell.exec(`${packageManager} install`);
-  spinner.stopAndPersist({
-    symbol: logSymbols.success,
-    text: 'Dependencies installed',
-  });
-=======
->>>>>>> 6295684d
 };