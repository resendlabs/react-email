--- conflicted
+++ resolved
@@ -21,16 +21,10 @@
   .description('Build the templates to the `out` directory')
   .option('--outDir <path>', 'Output directory', 'out')
   .option('-p, --pretty', 'Pretty print the output', false)
-<<<<<<< HEAD
-  .option('-t, --plainText', 'Set output format as plain Text', false)
+  .option('-t, --plainText', 'Set output format as plain text', false)
   .option('-d, --dir <path>', 'Directory with your email templates', './emails')
   .action(({ outDir, pretty, plainText, dir: srcDir }) =>
     exportTemplates(outDir, srcDir, { pretty, plainText }),
-=======
-  .option('-t, --plainText', 'Set output format as plain text', false)
-  .action(({ outDir, pretty, plainText }) =>
-    exportTemplates(outDir, { pretty, plainText }),
->>>>>>> 51d3a867
   );
 
 program.parse();