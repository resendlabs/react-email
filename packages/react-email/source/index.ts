#!/usr/bin/env node
import { program } from '@commander-js/extra-typings';
import { dev } from './commands/dev';
import { exportTemplates } from './commands/export';
<<<<<<< HEAD
import { PACKAGE_NAME } from './utils/constants';
=======
import packageJson from '../package.json';
>>>>>>> 5d587af1

program
  .name(PACKAGE_NAME)
  .description('A live preview of your emails right in your browser')
  .version(packageJson.version);

program
  .command('dev')
  .description('Starts the application in development mode')
  .option('-d, --dir <path>', 'Directory with your email templates', './emails')
  .action((args) => dev(args));

program
  .command('export')
  .description('Build the templates to the `out` directory')
  .option('--outDir <path>', 'Output directory', 'out')
  .option('-p, --pretty', 'Pretty print the output', false)
  .option('-t, --plainText', 'Set output format as plain Text', false)
  .action(({ outDir, pretty, plainText }) =>
    exportTemplates(outDir, { pretty, plainText }),
  );

program.parse();<|MERGE_RESOLUTION|>--- conflicted
+++ resolved
@@ -2,11 +2,8 @@
 import { program } from '@commander-js/extra-typings';
 import { dev } from './commands/dev';
 import { exportTemplates } from './commands/export';
-<<<<<<< HEAD
 import { PACKAGE_NAME } from './utils/constants';
-=======
 import packageJson from '../package.json';
->>>>>>> 5d587af1
 
 program
   .name(PACKAGE_NAME)
