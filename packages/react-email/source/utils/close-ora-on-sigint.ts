--- conflicted
+++ resolved
@@ -7,7 +7,6 @@
   * @description Stops spinner when pressing "Ctrl + C" or "CMD + C"
   */
 export const closeOraOnSIGNIT = (spinner: Ora) => {
-<<<<<<< HEAD
   spinenrsToStop.push(spinner);
   if (!hasSetSigintEvent) {
     process.on('SIGINT', () => {
@@ -15,9 +14,4 @@
     });
     hasSetSigintEvent = true;
   }
-=======
-  process.on('SIGINT', () => {
-    spinner.stop();
-  });
->>>>>>> f4b1ffac
 };