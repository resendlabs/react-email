--- conflicted
+++ resolved
@@ -2,6 +2,7 @@
 import {
   CURRENT_PATH,
   EVENT_FILE_DELETED,
+  PACKAGE_EMAILS_PATH,
   REACT_EMAIL_ROOT,
 } from './constants';
 import fs from 'fs';
@@ -22,27 +23,7 @@
       return;
     }
 
-<<<<<<< HEAD
     if (event === EVENT_FILE_DELETED) {
-      if (file[1] === 'static') {
-        if (file[2]) {
-          await fs.promises.rm(
-            path.join(REACT_EMAIL_ROOT, 'public', 'static', file[2]),
-          );
-          return;
-        }
-      }
-
-      await fs.promises.rm(path.join(REACT_EMAIL_ROOT, filename));
-      return
-    }
-    if (file[1] === 'static') {
-      if (file[2]) {
-        const srcPath = path.join(watchDir, 'static', file[2]);
-        await copy(srcPath, `${REACT_EMAIL_ROOT}/public/static`);
-      }
-      return;
-=======
       if (file[1] === 'static' && file[2]) {
         await fs.promises.rm(
           path.join(REACT_EMAIL_ROOT, 'public', 'static', file[2]),
@@ -51,23 +32,17 @@
       }
 
       await fs.promises.rm(path.join(REACT_EMAIL_ROOT, filename));
-    } else {
-      const file = filename.split(path.sep);
+      return;
+    }
 
-      if (file[1] === 'static' && file[2]) {
-        await copy(
-          `${CLIENT_EMAILS_PATH}/static/${file[2]}`,
-          `${REACT_EMAIL_ROOT}/public/static`,
-        );
-        return;
-      }
-
-      await copy(
-        path.join(CURRENT_PATH, filename),
-        path.join(REACT_EMAIL_ROOT, file.slice(0, -1).join(path.sep)),
-      );
->>>>>>> 5d587af1
+    if (file[1] === 'static' && file[2]) {
+      const srcPath = path.join(watchDir, 'static', file[2]);
+      await copy(srcPath, `${REACT_EMAIL_ROOT}/public/static`);
+      return;
     }
-    await copy(path.join(watchDir, file[1]), PACKAGE_EMAILS_PATH);    
+    await copy(
+      path.join(watchDir, ...file.slice(1)),
+      path.join(PACKAGE_EMAILS_PATH, ...file.slice(1, -1)),
+    );
   });
 };