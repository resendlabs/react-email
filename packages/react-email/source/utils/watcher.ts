--- conflicted
+++ resolved
@@ -1,4 +1,3 @@
-<<<<<<< HEAD
 import chokidar, { FSWatcher } from 'chokidar';
 import path from 'path';
 import { generateEmailsPreview } from './generate-email-preview';
@@ -8,25 +7,6 @@
     ignoreInitial: true,
     cwd: absoluteEmailsDir.split(path.sep).slice(0, -1).join(path.sep),
     ignored: /(^|[\/\\])\../,
-=======
-import fs from 'node:fs';
-import path from 'node:path';
-import type { FSWatcher } from 'chokidar';
-import { watch } from 'chokidar';
-import { cp } from 'shelljs';
-import {
-  EVENT_FILE_DELETED,
-  PACKAGE_EMAILS_PATH,
-  REACT_EMAIL_ROOT,
-} from './constants';
-import { generateEmailsPreview } from './generate-email-preview';
-
-export const createWatcherInstance = (watchDir: string) => {
-  const watcher = watch(watchDir, {
-    ignoreInitial: true,
-    cwd: watchDir.split(path.sep).slice(0, -1).join(path.sep),
-    ignored: /(^|[/\\])\../,
->>>>>>> f4b1ffac
   });
 
   // Catches ctrl+c event
@@ -39,7 +19,6 @@
   return watcher;
 };
 
-<<<<<<< HEAD
 export const emailPreviewGeneratorWatcher = (
   watcherInstance: FSWatcher,
   absoluteEmailsDir: string
@@ -58,40 +37,5 @@
 e?.message}`,
       );
     }
-=======
-export const watcher = (watcherInstance: FSWatcher, watchDir: string) => {
-  watcherInstance.on('all', (event, filename) => {
-    const file = filename.split(path.sep);
-    if (file[1] === undefined) {
-      return;
-    }
-
-    if (event === EVENT_FILE_DELETED) {
-      if (file[1] === 'static' && file[2]) {
-        fs.rmSync(path.join(REACT_EMAIL_ROOT, 'public', 'static', file[2]));
-        return;
-      }
-
-      fs.rmSync(path.join(REACT_EMAIL_ROOT, filename));
-      return;
-    }
-
-    if (file[1] === 'static' && file[2]) {
-      const srcPath = path.join(watchDir, 'static', file[2]);
-      const result = cp(
-        '-r',
-        srcPath,
-        path.join(REACT_EMAIL_ROOT, 'public', 'static'),
-      );
-      if (result.code > 0) {
-        throw new Error(
-          `Something went wrong while copying the file to ${PACKAGE_EMAILS_PATH}, ${result.cat()}`,
-        );
-      }
-      return;
-    }
-
-    void generateEmailsPreview(watchDir, 'templates');
->>>>>>> f4b1ffac
   });
 };