--- conflicted
+++ resolved
@@ -6,17 +6,12 @@
 import path from 'path';
 import fse from 'fs-extra';
 import glob from 'glob';
+import { closeOraOnSIGNIT } from './close-ora-on-sigint';
 
-<<<<<<< HEAD
 export const generateEmailsPreview = async (
   emailDir: string,
   type: 'all' | 'static' | 'templates' = 'all',
 ) => {
-=======
-import { closeOraOnSIGNIT } from './close-ora-on-sigint';
-
-export const generateEmailsPreview = async (emailDir: string) => {
->>>>>>> b6ee612d
   try {
     const spinner = ora('Generating emails preview').start();
     closeOraOnSIGNIT(spinner)
