--- conflicted
+++ resolved
@@ -1,12 +1,8 @@
 export * from './constants';
 export * from './convert-to-absolute-path';
-<<<<<<< HEAD
-export * from './create-directory';
-=======
 export * from './download-client';
 export * from './generate-email-preview';
 export * from './install-dependencies';
 export * from './start-server-command';
 export * from './sync-package';
->>>>>>> 6295684d
 export * from './watcher';