--- conflicted
+++ resolved
@@ -2,15 +2,9 @@
 import { Markdown } from "./markdown";
 
 describe("<Markdown> component renders correctly", () => {
-<<<<<<< HEAD
   it("renders the markdown in the correct format for browsers", async () => {
     const actualOutput = await render(
-      <Markdown showDataId>
-=======
-  it("renders the markdown in the correct format for browsers", () => {
-    const actualOutput = render(
       <Markdown>
->>>>>>> b7ad24b9
         {`# Markdown Test Document
 
 This is a **test document** to check the capabilities of a Markdown parser.
@@ -64,15 +58,9 @@
     expect(actualOutput).toMatchSnapshot();
   });
 
-<<<<<<< HEAD
   it("renders the headers in the correct format for browsers", async () => {
     const actualOutput = await render(
-      <Markdown showDataId>
-=======
-  it("renders the headers in the correct format for browsers", () => {
-    const actualOutput = render(
       <Markdown>
->>>>>>> b7ad24b9
         {`
 # Heading 1!
 ## Heading 2!
@@ -86,13 +74,8 @@
     expect(actualOutput).toMatchSnapshot();
   });
 
-<<<<<<< HEAD
   it("renders text in the correct format for browsers", async () => {
     const actualOutput = await render(
-      <Markdown showDataId>
-=======
-  it("renders text in the correct format for browsers", () => {
-    const actualOutput = render(
       <Markdown
         markdownCustomStyles={{
           bold: {
@@ -101,37 +84,22 @@
           },
         }}
       >
->>>>>>> b7ad24b9
         **This is sample bold text in markdown** and *this is italic text*
       </Markdown>,
     );
     expect(actualOutput).toMatchSnapshot();
   });
 
-<<<<<<< HEAD
   it("renders links in the correct format for browsers", async () => {
     const actualOutput = await render(
-      <Markdown showDataId>
-        Link to [React-email](https://react.email)
-      </Markdown>,
-=======
-  it("renders links in the correct format for browsers", () => {
-    const actualOutput = render(
       <Markdown>Link to [React-email](https://react.email)</Markdown>,
->>>>>>> b7ad24b9
     );
     expect(actualOutput).toMatchSnapshot();
   });
 
-<<<<<<< HEAD
   it("renders lists in the correct format for browsers", async () => {
     const actualOutput = await render(
-      <Markdown showDataId>
-=======
-  it("renders lists in the correct format for browsers", () => {
-    const actualOutput = render(
       <Markdown>
->>>>>>> b7ad24b9
         {`
 # Below is a list 
 
