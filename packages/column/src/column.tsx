import * as React from "react";

type RootProps = React.ComponentPropsWithoutRef<"td">;

export type ColumnProps = RootProps;

<<<<<<< HEAD
export const Column = React.forwardRef<ColumnElement, Readonly<ColumnProps>>(
  ({ children, style, ...props }, forwardedRef) => {
    return (
      <td {...props} ref={forwardedRef} style={style}>
        {children}
      </td>
    );
  },
);

Column.displayName = "Column";
=======
export const Column: React.FC<Readonly<ColumnProps>> = ({
  children,
  style,
  ...props
}) => {
  return (
    <td {...props} data-id="__react-email-column" style={style}>
      {children}
    </td>
  );
};
>>>>>>> 037940a4
<|MERGE_RESOLUTION|>--- conflicted
+++ resolved
@@ -4,19 +4,6 @@
 
 export type ColumnProps = RootProps;
 
-<<<<<<< HEAD
-export const Column = React.forwardRef<ColumnElement, Readonly<ColumnProps>>(
-  ({ children, style, ...props }, forwardedRef) => {
-    return (
-      <td {...props} ref={forwardedRef} style={style}>
-        {children}
-      </td>
-    );
-  },
-);
-
-Column.displayName = "Column";
-=======
 export const Column: React.FC<Readonly<ColumnProps>> = ({
   children,
   style,
@@ -27,5 +14,4 @@
       {children}
     </td>
   );
-};
->>>>>>> 037940a4
+};