--- conflicted
+++ resolved
@@ -1,7 +1,6 @@
 import { render } from "@react-email/render";
 import { Head } from "./index";
 
-<<<<<<< HEAD
 describe("<Head> component", () => {
   beforeEach(() => {
     jest.restoreAllMocks();
@@ -18,13 +17,6 @@
     const actualOutput = render(<Head />);
     expect(actualOutput).toMatchInlineSnapshot(
       `"<!DOCTYPE html PUBLIC \\"-//W3C//DTD XHTML 1.0 Transitional//EN\\" \\"http://www.w3.org/TR/xhtml1/DTD/xhtml1-transitional.dtd\\"><head><meta http-equiv=\\"Content-Type\\" content=\\"text/html; charset=UTF-8\\"/></head>"`,
-=======
-describe("render", () => {
-  it("renders the <Head> component", () => {
-    const actualOutput = render(<Head />);
-    expect(actualOutput).toMatchInlineSnapshot(
-      '"<!DOCTYPE html PUBLIC \\"-//W3C//DTD XHTML 1.0 Transitional//EN\\" \\"http://www.w3.org/TR/xhtml1/DTD/xhtml1-transitional.dtd\\"><head data-id=\\"__react-email-head\\"><meta content=\\"text/html; charset=UTF-8\\" http-equiv=\\"Content-Type\\"/></head>"',
->>>>>>> 037940a4
     );
   });
 
@@ -38,16 +30,10 @@
         </style>
       </Head>,
     );
-<<<<<<< HEAD
     expect(actualOutput).toMatchInlineSnapshot(`
 "<!DOCTYPE html PUBLIC \\"-//W3C//DTD XHTML 1.0 Transitional//EN\\" \\"http://www.w3.org/TR/xhtml1/DTD/xhtml1-transitional.dtd\\"><head><meta http-equiv=\\"Content-Type\\" content=\\"text/html; charset=UTF-8\\"/><style>body{
             color: red;
           }</style></head>"
 `);
-=======
-    expect(actualOutput).toMatchInlineSnapshot(
-      '"<!DOCTYPE html PUBLIC \\"-//W3C//DTD XHTML 1.0 Transitional//EN\\" \\"http://www.w3.org/TR/xhtml1/DTD/xhtml1-transitional.dtd\\"><head data-id=\\"__react-email-head\\"><meta content=\\"text/html; charset=UTF-8\\" http-equiv=\\"Content-Type\\"/><title>My email title</title></head>"',
-    );
->>>>>>> 037940a4
   });
 });