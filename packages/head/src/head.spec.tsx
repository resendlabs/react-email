--- conflicted
+++ resolved
@@ -8,17 +8,9 @@
     expect(html).toContain(testMessage);
   });
 
-<<<<<<< HEAD
-  it("renders correctly", () => {
-    const actualOutput = render(<Head />);
-    expect(actualOutput).toMatchInlineSnapshot(
-      '"<!DOCTYPE html PUBLIC \\"-//W3C//DTD XHTML 1.0 Transitional//EN\\" \\"http://www.w3.org/TR/xhtml1/DTD/xhtml1-transitional.dtd\\"><head><meta content=\\"text/html; charset=UTF-8\\" http-equiv=\\"Content-Type\\"/><meta name=\\"x-apple-disable-message-reformatting\\"/></head>"',
-    );
-=======
   it("renders correctly", async () => {
     const actualOutput = await render(<Head />);
     expect(actualOutput).toMatchSnapshot();
->>>>>>> 86fe0ef4
   });
 
   it("renders style tags", async () => {
@@ -31,14 +23,6 @@
         </style>
       </Head>,
     );
-<<<<<<< HEAD
-    expect(actualOutput).toMatchInlineSnapshot(`
-    "<!DOCTYPE html PUBLIC \\"-//W3C//DTD XHTML 1.0 Transitional//EN\\" \\"http://www.w3.org/TR/xhtml1/DTD/xhtml1-transitional.dtd\\"><head><meta content=\\"text/html; charset=UTF-8\\" http-equiv=\\"Content-Type\\"/><meta name=\\"x-apple-disable-message-reformatting\\"/><style>body{
-                color: red;
-              }</style></head>"
-    `);
-=======
     expect(actualOutput).toMatchSnapshot();
->>>>>>> 86fe0ef4
   });
 });