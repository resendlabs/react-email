--- conflicted
+++ resolved
@@ -4,22 +4,9 @@
 
 export type HeadProps = RootProps;
 
-<<<<<<< HEAD
-export const Head = React.forwardRef<HeadElement, Readonly<HeadProps>>(
-  ({ children, ...props }, forwardedRef) => (
-    <head {...props} ref={forwardedRef}>
-      <meta httpEquiv="Content-Type" content="text/html; charset=UTF-8" />
-      {children}
-    </head>
-  ),
-);
-
-Head.displayName = "Head";
-=======
 export const Head: React.FC<Readonly<HeadProps>> = ({ children, ...props }) => (
-  <head {...props} data-id="__react-email-head">
+  <head {...props}>
     <meta content="text/html; charset=UTF-8" httpEquiv="Content-Type" />
     {children}
   </head>
-);
->>>>>>> 037940a4
+);