--- conflicted
+++ resolved
@@ -12,14 +12,4 @@
   ),
 );
 
-<<<<<<< HEAD
-export const Head: React.FC<Readonly<HeadProps>> = ({ children, ...props }) => (
-  <head {...props}>
-    <meta content="text/html; charset=UTF-8" httpEquiv="Content-Type" />
-    <meta name="x-apple-disable-message-reformatting" />
-    {children}
-  </head>
-);
-=======
-Head.displayName = "Head";
->>>>>>> 86fe0ef4
+Head.displayName = "Head";