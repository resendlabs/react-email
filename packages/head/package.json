--- conflicted
+++ resolved
@@ -1,10 +1,6 @@
 {
   "name": "@react-email/head",
-<<<<<<< HEAD
-  "version": "0.0.8-canary.0",
-=======
   "version": "0.0.11",
->>>>>>> 86fe0ef4
   "description": "Contains head components such as style and meta elements.",
   "sideEffects": false,
   "main": "./dist/index.js",
