import { render } from "@react-email/render";
import { Hr } from "./index";

<<<<<<< HEAD
describe("<Hr> component", () => {
  beforeEach(() => {
    jest.restoreAllMocks();
    jest.resetModules();
  });

  it("passes styles and other props correctly", () => {
    const style = {
      width: "50%",
      borderColor: "black",
    };
    const html = render(<Hr style={style} data-testid="hr-test" />);
    expect(html).toContain("width:50%");
    expect(html).toContain("border-color:black");
    expect(html).toContain('data-testid="hr-test"');
  });

  it("renders correctly", () => {
=======
describe("render", () => {
  it("renders the <Hr> component", () => {
>>>>>>> 037940a4
    const actualOutput = render(<Hr />);
    expect(actualOutput).toMatchInlineSnapshot(
      `"<!DOCTYPE html PUBLIC \\"-//W3C//DTD XHTML 1.0 Transitional//EN\\" \\"http://www.w3.org/TR/xhtml1/DTD/xhtml1-transitional.dtd\\"><hr style=\\"width:100%;border:none;border-top:1px solid #eaeaea\\"/>"`,
    );
  });
});<|MERGE_RESOLUTION|>--- conflicted
+++ resolved
@@ -1,7 +1,6 @@
 import { render } from "@react-email/render";
 import { Hr } from "./index";
 
-<<<<<<< HEAD
 describe("<Hr> component", () => {
   beforeEach(() => {
     jest.restoreAllMocks();
@@ -20,10 +19,6 @@
   });
 
   it("renders correctly", () => {
-=======
-describe("render", () => {
-  it("renders the <Hr> component", () => {
->>>>>>> 037940a4
     const actualOutput = render(<Hr />);
     expect(actualOutput).toMatchInlineSnapshot(
       `"<!DOCTYPE html PUBLIC \\"-//W3C//DTD XHTML 1.0 Transitional//EN\\" \\"http://www.w3.org/TR/xhtml1/DTD/xhtml1-transitional.dtd\\"><hr style=\\"width:100%;border:none;border-top:1px solid #eaeaea\\"/>"`,
