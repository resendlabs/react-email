import { render } from "@react-email/render";
import { Font } from "./index";

<<<<<<< HEAD
describe("<Font> component", () => {
  beforeEach(() => {
    jest.restoreAllMocks();
    jest.resetModules();
  });

  it("renders with default props", () => {
    const html = render(
      <Font fontFamily="Arial" fallbackFontFamily="Helvetica" />,
    );

    expect(html).toContain("font-style: normal;");
    expect(html).toContain("font-weight: 400;");
    expect(html).toContain("font-family: 'Arial';");
  });

  it("renders with webFont prop", () => {
    const webFont = {
      url: "example.com/font.woff",
      format: "woff",
    } as const;

    const html = render(
      <Font
        fontFamily="Example"
        fallbackFontFamily="Helvetica"
        webFont={webFont}
      />,
    );

    expect(html).toContain("font-family: 'Example';");
    expect(html).toContain(
      `src: url(${webFont.url}) format('${webFont.format}');`,
    );
  });

  it("renders with multiple fallback fonts", () => {
    const html = render(
      <Font fontFamily="Arial" fallbackFontFamily={["Helvetica", "Verdana"]} />,
    );

    expect(html).toContain("font-family: 'Arial', Helvetica, Verdana;");
  });

  it("renders correctly", () => {
=======
describe("render", () => {
  it("renders the <Font> component", () => {
>>>>>>> 037940a4
    const actualOutput = render(
      <Font fallbackFontFamily="Verdana" fontFamily="Roboto" />,
    );
    expect(actualOutput).toMatchInlineSnapshot(`
      "<!DOCTYPE html PUBLIC \\"-//W3C//DTD XHTML 1.0 Transitional//EN\\" \\"http://www.w3.org/TR/xhtml1/DTD/xhtml1-transitional.dtd\\"><style>
          @font-face {
            font-family: 'Roboto';
            font-style: normal;
            font-weight: 400;
            mso-font-alt: 'Verdana';
            
          }

          * {
            font-family: 'Roboto', Verdana;
          }
        </style>"
    `);
  });
});<|MERGE_RESOLUTION|>--- conflicted
+++ resolved
@@ -1,7 +1,6 @@
 import { render } from "@react-email/render";
 import { Font } from "./index";
 
-<<<<<<< HEAD
 describe("<Font> component", () => {
   beforeEach(() => {
     jest.restoreAllMocks();
@@ -47,10 +46,6 @@
   });
 
   it("renders correctly", () => {
-=======
-describe("render", () => {
-  it("renders the <Font> component", () => {
->>>>>>> 037940a4
     const actualOutput = render(
       <Font fallbackFontFamily="Verdana" fontFamily="Roboto" />,
     );
