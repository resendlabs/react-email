import * as React from "react";

type RootProps = React.ComponentPropsWithoutRef<"table">;

export type SectionProps = RootProps;

<<<<<<< HEAD
export const Section = React.forwardRef<SectionElement, Readonly<SectionProps>>(
  ({ children, style, ...props }, forwardedRef) => {
    return (
      <table
        align="center"
        width="100%"
        {...props}
        ref={forwardedRef}
        style={style}
        border={0}
        cellPadding="0"
        cellSpacing="0"
        role="presentation"
      >
        <tbody>
          <tr>
            <td>{children}</td>
          </tr>
        </tbody>
      </table>
    );
  },
);

Section.displayName = "Section";
=======
export const Section: React.FC<Readonly<SectionProps>> = ({
  children,
  style,
  ...props
}) => {
  return (
    <table
      align="center"
      width="100%"
      {...props}
      border={0}
      cellPadding="0"
      cellSpacing="0"
      data-id="react-email-section"
      role="presentation"
      style={style}
    >
      <tbody>
        <tr>
          <td>{children}</td>
        </tr>
      </tbody>
    </table>
  );
};
>>>>>>> 037940a4
<|MERGE_RESOLUTION|>--- conflicted
+++ resolved
@@ -4,33 +4,6 @@
 
 export type SectionProps = RootProps;
 
-<<<<<<< HEAD
-export const Section = React.forwardRef<SectionElement, Readonly<SectionProps>>(
-  ({ children, style, ...props }, forwardedRef) => {
-    return (
-      <table
-        align="center"
-        width="100%"
-        {...props}
-        ref={forwardedRef}
-        style={style}
-        border={0}
-        cellPadding="0"
-        cellSpacing="0"
-        role="presentation"
-      >
-        <tbody>
-          <tr>
-            <td>{children}</td>
-          </tr>
-        </tbody>
-      </table>
-    );
-  },
-);
-
-Section.displayName = "Section";
-=======
 export const Section: React.FC<Readonly<SectionProps>> = ({
   children,
   style,
@@ -44,7 +17,6 @@
       border={0}
       cellPadding="0"
       cellSpacing="0"
-      data-id="react-email-section"
       role="presentation"
       style={style}
     >
@@ -55,5 +27,4 @@
       </tbody>
     </table>
   );
-};
->>>>>>> 037940a4
+};