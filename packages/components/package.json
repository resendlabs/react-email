{
  "name": "@react-email/components",
<<<<<<< HEAD
  "version": "0.0.13",
  "description": "All react-email components",
=======
  "version": "0.0.11",
  "description": "A collection of all components React Email.",
>>>>>>> 7c62f197
  "sideEffects": false,
  "main": "./dist/index.js",
  "module": "./dist/index.mjs",
  "types": "./dist/index.d.ts",
  "files": [
    "dist/**"
  ],
  "exports": {
    ".": {
      "import": {
        "types": "./dist/index.d.mts",
        "default": "./dist/index.mjs"
      },
      "require": {
        "types": "./dist/index.d.ts",
        "default": "./dist/index.js"
      }
    }
  },
  "license": "MIT",
  "scripts": {
    "build": "tsup src/index.ts --format esm,cjs --dts --external react",
    "clean": "rm -rf dist",
    "dev": "tsup src/index.ts --format esm,cjs --dts --external react --watch",
    "lint": "eslint ."
  },
  "repository": {
    "type": "git",
    "url": "https://github.com/resendlabs/react-email.git",
    "directory": "packages/components"
  },
  "keywords": [
    "react",
    "email"
  ],
  "engines": {
    "node": ">=18.0.0"
  },
  "dependencies": {
    "@react-email/body": "0.0.7",
    "@react-email/button": "0.0.13",
    "@react-email/column": "0.0.9",
    "@react-email/container": "0.0.11",
    "@react-email/font": "0.0.5",
    "@react-email/head": "0.0.7",
    "@react-email/heading": "0.0.11",
    "@react-email/hr": "0.0.7",
    "@react-email/html": "0.0.7",
    "@react-email/img": "0.0.7",
    "@react-email/link": "0.0.7",
    "@react-email/preview": "0.0.8",
    "@react-email/render": "0.0.10",
    "@react-email/row": "0.0.7",
    "@react-email/section": "0.0.11",
    "@react-email/tailwind": "0.0.13",
    "@react-email/text": "0.0.7"
  },
  "peerDependencies": {
    "react": "18.2.0"
  },
  "devDependencies": {
    "@babel/preset-react": "7.22.5",
    "eslint-config-custom": "workspace:*",
    "tsconfig": "workspace:*",
    "typescript": "5.1.6"
  },
  "publishConfig": {
    "access": "public"
  }
}<|MERGE_RESOLUTION|>--- conflicted
+++ resolved
@@ -1,12 +1,7 @@
 {
   "name": "@react-email/components",
-<<<<<<< HEAD
   "version": "0.0.13",
-  "description": "All react-email components",
-=======
-  "version": "0.0.11",
   "description": "A collection of all components React Email.",
->>>>>>> 7c62f197
   "sideEffects": false,
   "main": "./dist/index.js",
   "module": "./dist/index.mjs",
