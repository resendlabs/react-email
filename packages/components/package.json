--- conflicted
+++ resolved
@@ -1,12 +1,7 @@
 {
   "name": "@react-email/components",
-<<<<<<< HEAD
-  "version": "0.0.8",
-  "description": "All react-email components",
-=======
   "version": "0.0.13",
   "description": "A collection of all components React Email.",
->>>>>>> 71fad283
   "sideEffects": false,
   "main": "./dist/index.js",
   "module": "./dist/index.mjs",
@@ -46,26 +41,6 @@
     "node": ">=18.0.0"
   },
   "dependencies": {
-<<<<<<< HEAD
-    "@react-email/body": "0.0.3",
-    "@react-email/button": "0.0.10",
-    "@react-email/column": "0.0.7",
-    "@react-email/container": "0.0.8",
-    "@react-email/font": "0.0.3",
-    "@react-email/head": "0.0.5",
-    "@react-email/heading": "0.0.8",
-    "@react-email/hr": "0.0.5",
-    "@react-email/html": "0.0.5",
-    "@react-email/img": "0.0.5",
-    "@react-email/link": "0.0.5",
-    "@react-email/markdown": "0.0.4",
-    "@react-email/preview": "0.0.6",
-    "@react-email/render": "0.0.7",
-    "@react-email/row": "0.0.5",
-    "@react-email/section": "0.0.9",
-    "@react-email/tailwind": "0.0.8",
-    "@react-email/text": "0.0.5",
-=======
     "@react-email/body": "0.0.7",
     "@react-email/button": "0.0.13",
     "@react-email/column": "0.0.9",
@@ -77,6 +52,7 @@
     "@react-email/html": "0.0.7",
     "@react-email/img": "0.0.7",
     "@react-email/link": "0.0.7",
+    "@react-email/markdown": "0.0.8",
     "@react-email/preview": "0.0.8",
     "@react-email/render": "0.0.10",
     "@react-email/row": "0.0.7",
@@ -85,7 +61,6 @@
     "@react-email/text": "0.0.7"
   },
   "peerDependencies": {
->>>>>>> 71fad283
     "react": "18.2.0"
   },
   "devDependencies": {
