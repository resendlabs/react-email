--- conflicted
+++ resolved
@@ -1,10 +1,6 @@
 {
   "name": "@react-email/components",
-<<<<<<< HEAD
-  "version": "0.0.26-canary.2",
-=======
   "version": "0.0.26-canary.3",
->>>>>>> ad2e6c46
   "description": "A collection of all components React Email.",
   "sideEffects": false,
   "main": "./dist/index.js",
