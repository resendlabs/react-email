--- conflicted
+++ resolved
@@ -1,7 +1,5 @@
 # @react-email/components
 
-<<<<<<< HEAD
-=======
 ## 0.0.26-canary.3
 
 ### Patch Changes
@@ -28,7 +26,6 @@
   - @react-email/tailwind@1.0.0-canary.1
   - @react-email/text@0.0.10
 
->>>>>>> ad2e6c46
 ## 0.0.26-canary.2
 
 ### Patch Changes
