--- conflicted
+++ resolved
@@ -5,9 +5,8 @@
 
 export interface ButtonProps extends RootProps {}
 
-<<<<<<< HEAD
-export const Button = React.forwardRef<ButtonElement, Readonly<ButtonProps>>(
-  ({ children, style, target = "_blank", ...props }, forwardedRef) => {
+export const Button = React.FC<Readonly<ButtonProps>>(
+  ({ children, style, target = "_blank", ...props }) => {
     const { pt, pr, pb, pl } = parsePadding({
       padding: style?.padding,
       paddingLeft: style?.paddingLeft,
@@ -22,7 +21,6 @@
     return (
       <a
         {...props}
-        ref={forwardedRef}
         target={target}
         style={buttonStyle({ ...style, pt, pr, pb, pl })}
       >
@@ -43,40 +41,6 @@
 );
 
 Button.displayName = "Button";
-=======
-export const Button: React.FC<Readonly<ButtonProps>> = ({
-  children,
-  style,
-  pX = 0,
-  pY = 0,
-  target = "_blank",
-  ...props
-}) => {
-  const y = (pY || 0) * 2;
-  const textRaise = pxToPt(y.toString());
-
-  return (
-    <a
-      {...props}
-      data-id="react-email-button"
-      style={buttonStyle({ ...style, pX, pY })}
-      target={target}
-    >
-      <span
-        dangerouslySetInnerHTML={{
-          __html: `<!--[if mso]><i style="letter-spacing: ${pX}px;mso-font-width:-100%;mso-text-raise:${textRaise}" hidden>&nbsp;</i><![endif]-->`,
-        }}
-      />
-      <span style={buttonTextStyle(pY)}>{children}</span>
-      <span
-        dangerouslySetInnerHTML={{
-          __html: `<!--[if mso]><i style="letter-spacing: ${pX}px;mso-font-width:-100%" hidden>&nbsp;</i><![endif]-->`,
-        }}
-      />
-    </a>
-  );
-};
->>>>>>> f4b1ffac
 
 const buttonStyle = (
   style?: React.CSSProperties & {
