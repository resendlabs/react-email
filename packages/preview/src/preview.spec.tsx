<<<<<<< HEAD
import { Preview, renderWhiteSpace } from "./index";
=======
>>>>>>> 037940a4
import { render } from "@react-email/render";
import { Preview } from "./index";

<<<<<<< HEAD
describe("<Preview> component", () => {
  beforeEach(() => {
    jest.restoreAllMocks();
    jest.resetModules();
  });

  it("renders correctly", () => {
    const actualOutput = render(<Preview>Email preview text</Preview>);
    expect(actualOutput).toMatchInlineSnapshot(
      `"<!DOCTYPE html PUBLIC \\"-//W3C//DTD XHTML 1.0 Transitional//EN\\" \\"http://www.w3.org/TR/xhtml1/DTD/xhtml1-transitional.dtd\\"><div style=\\"display:none;overflow:hidden;line-height:1px;opacity:0;max-height:0;max-width:0\\">Email preview text<div> ‌​‍‎‏﻿ ‌​‍‎‏﻿ ‌​‍‎‏﻿ ‌​‍‎‏﻿ ‌​‍‎‏﻿ ‌​‍‎‏﻿ ‌​‍‎‏﻿ ‌​‍‎‏﻿ ‌​‍‎‏﻿ ‌​‍‎‏﻿ ‌​‍‎‏﻿ ‌​‍‎‏﻿ ‌​‍‎‏﻿ ‌​‍‎‏﻿ ‌​‍‎‏﻿ ‌​‍‎‏﻿ ‌​‍‎‏﻿ ‌​‍‎‏﻿ ‌​‍‎‏﻿ ‌​‍‎‏﻿ ‌​‍‎‏﻿ ‌​‍‎‏﻿ ‌​‍‎‏﻿ ‌​‍‎‏﻿ ‌​‍‎‏﻿ ‌​‍‎‏﻿ ‌​‍‎‏﻿ ‌​‍‎‏﻿ ‌​‍‎‏﻿ ‌​‍‎‏﻿ ‌​‍‎‏﻿ ‌​‍‎‏﻿ ‌​‍‎‏﻿ ‌​‍‎‏﻿ ‌​‍‎‏﻿ ‌​‍‎‏﻿ ‌​‍‎‏﻿ ‌​‍‎‏﻿ ‌​‍‎‏﻿ ‌​‍‎‏﻿ ‌​‍‎‏﻿ ‌​‍‎‏﻿ ‌​‍‎‏﻿ ‌​‍‎‏﻿ ‌​‍‎‏﻿ ‌​‍‎‏﻿ ‌​‍‎‏﻿ ‌​‍‎‏﻿ ‌​‍‎‏﻿ ‌​‍‎‏﻿ ‌​‍‎‏﻿ ‌​‍‎‏﻿ ‌​‍‎‏﻿ ‌​‍‎‏﻿ ‌​‍‎‏﻿ ‌​‍‎‏﻿ ‌​‍‎‏﻿ ‌​‍‎‏﻿ ‌​‍‎‏﻿ ‌​‍‎‏﻿ ‌​‍‎‏﻿ ‌​‍‎‏﻿ ‌​‍‎‏﻿ ‌​‍‎‏﻿ ‌​‍‎‏﻿ ‌​‍‎‏﻿ ‌​‍‎‏﻿ ‌​‍‎‏﻿ ‌​‍‎‏﻿ ‌​‍‎‏﻿ ‌​‍‎‏﻿ ‌​‍‎‏﻿ ‌​‍‎‏﻿ ‌​‍‎‏﻿ ‌​‍‎‏﻿ ‌​‍‎‏﻿ ‌​‍‎‏﻿ ‌​‍‎‏﻿ ‌​‍‎‏﻿ ‌​‍‎‏﻿ ‌​‍‎‏﻿ ‌​‍‎‏﻿ ‌​‍‎‏﻿ ‌​‍‎‏﻿ ‌​‍‎‏﻿ ‌​‍‎‏﻿ ‌​‍‎‏﻿ ‌​‍‎‏﻿ ‌​‍‎‏﻿ ‌​‍‎‏﻿ ‌​‍‎‏﻿ ‌​‍‎‏﻿ ‌​‍‎‏﻿ ‌​‍‎‏﻿ ‌​‍‎‏﻿ ‌​‍‎‏﻿ ‌​‍‎‏﻿ ‌​‍‎‏﻿ ‌​‍‎‏﻿ ‌​‍‎‏﻿ ‌​‍‎‏﻿ ‌​‍‎‏﻿ ‌​‍‎‏﻿ ‌​‍‎‏﻿ ‌​‍‎‏﻿ ‌​‍‎‏﻿ ‌​‍‎‏﻿ ‌​‍‎‏﻿ ‌​‍‎‏﻿ ‌​‍‎‏﻿ ‌​‍‎‏﻿ ‌​‍‎‏﻿ ‌​‍‎‏﻿ ‌​‍‎‏﻿ ‌​‍‎‏﻿ ‌​‍‎‏﻿ ‌​‍‎‏﻿ ‌​‍‎‏﻿ ‌​‍‎‏﻿ ‌​‍‎‏﻿ ‌​‍‎‏﻿ ‌​‍‎‏﻿ ‌​‍‎‏﻿ ‌​‍‎‏﻿ ‌​‍‎‏﻿ ‌​‍‎‏﻿ ‌​‍‎‏﻿ ‌​‍‎‏﻿ ‌​‍‎‏﻿ ‌​‍‎‏﻿ ‌​‍‎‏﻿ ‌​‍‎‏﻿</div></div>"`,
=======
describe("render", () => {
  it("renders the <Preview> component", () => {
    const actualOutput = render(<Preview>Email preview text</Preview>);
    expect(actualOutput).toMatchInlineSnapshot(
      '"<!DOCTYPE html PUBLIC \\"-//W3C//DTD XHTML 1.0 Transitional//EN\\" \\"http://www.w3.org/TR/xhtml1/DTD/xhtml1-transitional.dtd\\"><div id=\\"__react-email-preview\\" style=\\"display:none;overflow:hidden;line-height:1px;opacity:0;max-height:0;max-width:0\\">Email preview text<div> ‌​‍‎‏﻿ ‌​‍‎‏﻿ ‌​‍‎‏﻿ ‌​‍‎‏﻿ ‌​‍‎‏﻿ ‌​‍‎‏﻿ ‌​‍‎‏﻿ ‌​‍‎‏﻿ ‌​‍‎‏﻿ ‌​‍‎‏﻿ ‌​‍‎‏﻿ ‌​‍‎‏﻿ ‌​‍‎‏﻿ ‌​‍‎‏﻿ ‌​‍‎‏﻿ ‌​‍‎‏﻿ ‌​‍‎‏﻿ ‌​‍‎‏﻿ ‌​‍‎‏﻿ ‌​‍‎‏﻿ ‌​‍‎‏﻿ ‌​‍‎‏﻿ ‌​‍‎‏﻿ ‌​‍‎‏﻿ ‌​‍‎‏﻿ ‌​‍‎‏﻿ ‌​‍‎‏﻿ ‌​‍‎‏﻿ ‌​‍‎‏﻿ ‌​‍‎‏﻿ ‌​‍‎‏﻿ ‌​‍‎‏﻿ ‌​‍‎‏﻿ ‌​‍‎‏﻿ ‌​‍‎‏﻿ ‌​‍‎‏﻿ ‌​‍‎‏﻿ ‌​‍‎‏﻿ ‌​‍‎‏﻿ ‌​‍‎‏﻿ ‌​‍‎‏﻿ ‌​‍‎‏﻿ ‌​‍‎‏﻿ ‌​‍‎‏﻿ ‌​‍‎‏﻿ ‌​‍‎‏﻿ ‌​‍‎‏﻿ ‌​‍‎‏﻿ ‌​‍‎‏﻿ ‌​‍‎‏﻿ ‌​‍‎‏﻿ ‌​‍‎‏﻿ ‌​‍‎‏﻿ ‌​‍‎‏﻿ ‌​‍‎‏﻿ ‌​‍‎‏﻿ ‌​‍‎‏﻿ ‌​‍‎‏﻿ ‌​‍‎‏﻿ ‌​‍‎‏﻿ ‌​‍‎‏﻿ ‌​‍‎‏﻿ ‌​‍‎‏﻿ ‌​‍‎‏﻿ ‌​‍‎‏﻿ ‌​‍‎‏﻿ ‌​‍‎‏﻿ ‌​‍‎‏﻿ ‌​‍‎‏﻿ ‌​‍‎‏﻿ ‌​‍‎‏﻿ ‌​‍‎‏﻿ ‌​‍‎‏﻿ ‌​‍‎‏﻿ ‌​‍‎‏﻿ ‌​‍‎‏﻿ ‌​‍‎‏﻿ ‌​‍‎‏﻿ ‌​‍‎‏﻿ ‌​‍‎‏﻿ ‌​‍‎‏﻿ ‌​‍‎‏﻿ ‌​‍‎‏﻿ ‌​‍‎‏﻿ ‌​‍‎‏﻿ ‌​‍‎‏﻿ ‌​‍‎‏﻿ ‌​‍‎‏﻿ ‌​‍‎‏﻿ ‌​‍‎‏﻿ ‌​‍‎‏﻿ ‌​‍‎‏﻿ ‌​‍‎‏﻿ ‌​‍‎‏﻿ ‌​‍‎‏﻿ ‌​‍‎‏﻿ ‌​‍‎‏﻿ ‌​‍‎‏﻿ ‌​‍‎‏﻿ ‌​‍‎‏﻿ ‌​‍‎‏﻿ ‌​‍‎‏﻿ ‌​‍‎‏﻿ ‌​‍‎‏﻿ ‌​‍‎‏﻿ ‌​‍‎‏﻿ ‌​‍‎‏﻿ ‌​‍‎‏﻿ ‌​‍‎‏﻿ ‌​‍‎‏﻿ ‌​‍‎‏﻿ ‌​‍‎‏﻿ ‌​‍‎‏﻿ ‌​‍‎‏﻿ ‌​‍‎‏﻿ ‌​‍‎‏﻿ ‌​‍‎‏﻿ ‌​‍‎‏﻿ ‌​‍‎‏﻿ ‌​‍‎‏﻿ ‌​‍‎‏﻿ ‌​‍‎‏﻿ ‌​‍‎‏﻿ ‌​‍‎‏﻿ ‌​‍‎‏﻿ ‌​‍‎‏﻿ ‌​‍‎‏﻿ ‌​‍‎‏﻿ ‌​‍‎‏﻿ ‌​‍‎‏﻿ ‌​‍‎‏﻿ ‌​‍‎‏﻿</div></div>"',
>>>>>>> 037940a4
    );
  });

<<<<<<< HEAD
  it("renders correctly with array text", () => {
    const actualOutputArray = render(<Preview>Email {"preview"} text</Preview>);
    expect(actualOutputArray).toMatchInlineSnapshot(
      `"<!DOCTYPE html PUBLIC \\"-//W3C//DTD XHTML 1.0 Transitional//EN\\" \\"http://www.w3.org/TR/xhtml1/DTD/xhtml1-transitional.dtd\\"><div style=\\"display:none;overflow:hidden;line-height:1px;opacity:0;max-height:0;max-width:0\\">Email preview text<div> ‌​‍‎‏﻿ ‌​‍‎‏﻿ ‌​‍‎‏﻿ ‌​‍‎‏﻿ ‌​‍‎‏﻿ ‌​‍‎‏﻿ ‌​‍‎‏﻿ ‌​‍‎‏﻿ ‌​‍‎‏﻿ ‌​‍‎‏﻿ ‌​‍‎‏﻿ ‌​‍‎‏﻿ ‌​‍‎‏﻿ ‌​‍‎‏﻿ ‌​‍‎‏﻿ ‌​‍‎‏﻿ ‌​‍‎‏﻿ ‌​‍‎‏﻿ ‌​‍‎‏﻿ ‌​‍‎‏﻿ ‌​‍‎‏﻿ ‌​‍‎‏﻿ ‌​‍‎‏﻿ ‌​‍‎‏﻿ ‌​‍‎‏﻿ ‌​‍‎‏﻿ ‌​‍‎‏﻿ ‌​‍‎‏﻿ ‌​‍‎‏﻿ ‌​‍‎‏﻿ ‌​‍‎‏﻿ ‌​‍‎‏﻿ ‌​‍‎‏﻿ ‌​‍‎‏﻿ ‌​‍‎‏﻿ ‌​‍‎‏﻿ ‌​‍‎‏﻿ ‌​‍‎‏﻿ ‌​‍‎‏﻿ ‌​‍‎‏﻿ ‌​‍‎‏﻿ ‌​‍‎‏﻿ ‌​‍‎‏﻿ ‌​‍‎‏﻿ ‌​‍‎‏﻿ ‌​‍‎‏﻿ ‌​‍‎‏﻿ ‌​‍‎‏﻿ ‌​‍‎‏﻿ ‌​‍‎‏﻿ ‌​‍‎‏﻿ ‌​‍‎‏﻿ ‌​‍‎‏﻿ ‌​‍‎‏﻿ ‌​‍‎‏﻿ ‌​‍‎‏﻿ ‌​‍‎‏﻿ ‌​‍‎‏﻿ ‌​‍‎‏﻿ ‌​‍‎‏﻿ ‌​‍‎‏﻿ ‌​‍‎‏﻿ ‌​‍‎‏﻿ ‌​‍‎‏﻿ ‌​‍‎‏﻿ ‌​‍‎‏﻿ ‌​‍‎‏﻿ ‌​‍‎‏﻿ ‌​‍‎‏﻿ ‌​‍‎‏﻿ ‌​‍‎‏﻿ ‌​‍‎‏﻿ ‌​‍‎‏﻿ ‌​‍‎‏﻿ ‌​‍‎‏﻿ ‌​‍‎‏﻿ ‌​‍‎‏﻿ ‌​‍‎‏﻿ ‌​‍‎‏﻿ ‌​‍‎‏﻿ ‌​‍‎‏﻿ ‌​‍‎‏﻿ ‌​‍‎‏﻿ ‌​‍‎‏﻿ ‌​‍‎‏﻿ ‌​‍‎‏﻿ ‌​‍‎‏﻿ ‌​‍‎‏﻿ ‌​‍‎‏﻿ ‌​‍‎‏﻿ ‌​‍‎‏﻿ ‌​‍‎‏﻿ ‌​‍‎‏﻿ ‌​‍‎‏﻿ ‌​‍‎‏﻿ ‌​‍‎‏﻿ ‌​‍‎‏﻿ ‌​‍‎‏﻿ ‌​‍‎‏﻿ ‌​‍‎‏﻿ ‌​‍‎‏﻿ ‌​‍‎‏﻿ ‌​‍‎‏﻿ ‌​‍‎‏﻿ ‌​‍‎‏﻿ ‌​‍‎‏﻿ ‌​‍‎‏﻿ ‌​‍‎‏﻿ ‌​‍‎‏﻿ ‌​‍‎‏﻿ ‌​‍‎‏﻿ ‌​‍‎‏﻿ ‌​‍‎‏﻿ ‌​‍‎‏﻿ ‌​‍‎‏﻿ ‌​‍‎‏﻿ ‌​‍‎‏﻿ ‌​‍‎‏﻿ ‌​‍‎‏﻿ ‌​‍‎‏﻿ ‌​‍‎‏﻿ ‌​‍‎‏﻿ ‌​‍‎‏﻿ ‌​‍‎‏﻿ ‌​‍‎‏﻿ ‌​‍‎‏﻿ ‌​‍‎‏﻿ ‌​‍‎‏﻿ ‌​‍‎‏﻿ ‌​‍‎‏﻿ ‌​‍‎‏﻿ ‌​‍‎‏﻿</div></div>"`,
=======
    const actualOutputArray = render(<Preview>Email preview text</Preview>);
    expect(actualOutputArray).toMatchInlineSnapshot(
      '"<!DOCTYPE html PUBLIC \\"-//W3C//DTD XHTML 1.0 Transitional//EN\\" \\"http://www.w3.org/TR/xhtml1/DTD/xhtml1-transitional.dtd\\"><div id=\\"__react-email-preview\\" style=\\"display:none;overflow:hidden;line-height:1px;opacity:0;max-height:0;max-width:0\\">Email preview text<div> ‌​‍‎‏﻿ ‌​‍‎‏﻿ ‌​‍‎‏﻿ ‌​‍‎‏﻿ ‌​‍‎‏﻿ ‌​‍‎‏﻿ ‌​‍‎‏﻿ ‌​‍‎‏﻿ ‌​‍‎‏﻿ ‌​‍‎‏﻿ ‌​‍‎‏﻿ ‌​‍‎‏﻿ ‌​‍‎‏﻿ ‌​‍‎‏﻿ ‌​‍‎‏﻿ ‌​‍‎‏﻿ ‌​‍‎‏﻿ ‌​‍‎‏﻿ ‌​‍‎‏﻿ ‌​‍‎‏﻿ ‌​‍‎‏﻿ ‌​‍‎‏﻿ ‌​‍‎‏﻿ ‌​‍‎‏﻿ ‌​‍‎‏﻿ ‌​‍‎‏﻿ ‌​‍‎‏﻿ ‌​‍‎‏﻿ ‌​‍‎‏﻿ ‌​‍‎‏﻿ ‌​‍‎‏﻿ ‌​‍‎‏﻿ ‌​‍‎‏﻿ ‌​‍‎‏﻿ ‌​‍‎‏﻿ ‌​‍‎‏﻿ ‌​‍‎‏﻿ ‌​‍‎‏﻿ ‌​‍‎‏﻿ ‌​‍‎‏﻿ ‌​‍‎‏﻿ ‌​‍‎‏﻿ ‌​‍‎‏﻿ ‌​‍‎‏﻿ ‌​‍‎‏﻿ ‌​‍‎‏﻿ ‌​‍‎‏﻿ ‌​‍‎‏﻿ ‌​‍‎‏﻿ ‌​‍‎‏﻿ ‌​‍‎‏﻿ ‌​‍‎‏﻿ ‌​‍‎‏﻿ ‌​‍‎‏﻿ ‌​‍‎‏﻿ ‌​‍‎‏﻿ ‌​‍‎‏﻿ ‌​‍‎‏﻿ ‌​‍‎‏﻿ ‌​‍‎‏﻿ ‌​‍‎‏﻿ ‌​‍‎‏﻿ ‌​‍‎‏﻿ ‌​‍‎‏﻿ ‌​‍‎‏﻿ ‌​‍‎‏﻿ ‌​‍‎‏﻿ ‌​‍‎‏﻿ ‌​‍‎‏﻿ ‌​‍‎‏﻿ ‌​‍‎‏﻿ ‌​‍‎‏﻿ ‌​‍‎‏﻿ ‌​‍‎‏﻿ ‌​‍‎‏﻿ ‌​‍‎‏﻿ ‌​‍‎‏﻿ ‌​‍‎‏﻿ ‌​‍‎‏﻿ ‌​‍‎‏﻿ ‌​‍‎‏﻿ ‌​‍‎‏﻿ ‌​‍‎‏﻿ ‌​‍‎‏﻿ ‌​‍‎‏﻿ ‌​‍‎‏﻿ ‌​‍‎‏﻿ ‌​‍‎‏﻿ ‌​‍‎‏﻿ ‌​‍‎‏﻿ ‌​‍‎‏﻿ ‌​‍‎‏﻿ ‌​‍‎‏﻿ ‌​‍‎‏﻿ ‌​‍‎‏﻿ ‌​‍‎‏﻿ ‌​‍‎‏﻿ ‌​‍‎‏﻿ ‌​‍‎‏﻿ ‌​‍‎‏﻿ ‌​‍‎‏﻿ ‌​‍‎‏﻿ ‌​‍‎‏﻿ ‌​‍‎‏﻿ ‌​‍‎‏﻿ ‌​‍‎‏﻿ ‌​‍‎‏﻿ ‌​‍‎‏﻿ ‌​‍‎‏﻿ ‌​‍‎‏﻿ ‌​‍‎‏﻿ ‌​‍‎‏﻿ ‌​‍‎‏﻿ ‌​‍‎‏﻿ ‌​‍‎‏﻿ ‌​‍‎‏﻿ ‌​‍‎‏﻿ ‌​‍‎‏﻿ ‌​‍‎‏﻿ ‌​‍‎‏﻿ ‌​‍‎‏﻿ ‌​‍‎‏﻿ ‌​‍‎‏﻿ ‌​‍‎‏﻿ ‌​‍‎‏﻿ ‌​‍‎‏﻿ ‌​‍‎‏﻿ ‌​‍‎‏﻿ ‌​‍‎‏﻿ ‌​‍‎‏﻿ ‌​‍‎‏﻿ ‌​‍‎‏﻿</div></div>"',
>>>>>>> 037940a4
    );
  });

  it("renders correctly with really long text", () => {
    const longText = "really long".repeat(100);
    const actualOutputLong = render(<Preview>{longText}</Preview>);
    expect(actualOutputLong).toMatchInlineSnapshot(
<<<<<<< HEAD
      `"<!DOCTYPE html PUBLIC \\"-//W3C//DTD XHTML 1.0 Transitional//EN\\" \\"http://www.w3.org/TR/xhtml1/DTD/xhtml1-transitional.dtd\\"><div style=\\"display:none;overflow:hidden;line-height:1px;opacity:0;max-height:0;max-width:0\\">really longreally longreally longreally longreally longreally longreally longreally longreally longreally longreally longreally longreally longreally </div>"`,
=======
      '"<!DOCTYPE html PUBLIC \\"-//W3C//DTD XHTML 1.0 Transitional//EN\\" \\"http://www.w3.org/TR/xhtml1/DTD/xhtml1-transitional.dtd\\"><div id=\\"__react-email-preview\\" style=\\"display:none;overflow:hidden;line-height:1px;opacity:0;max-height:0;max-width:0\\">really longreally longreally longreally longreally longreally longreally longreally longreally longreally longreally longreally longreally longreally </div>"',
>>>>>>> 037940a4
    );
  });
});

describe("renderWhiteSpace", () => {
  it("renders null when text length is greater than or equal to PREVIEW_MAX_LENGTH (150)", () => {
    const text =
      "Lorem ipsum dolor sit amet consectetur adipisicing elit. Tenetur dolore mollitia dignissimos itaque. At excepturi reiciendis iure molestias incidunt. Ab saepe, nostrum dicta dolor maiores tenetur eveniet odio amet ipsum?";
    const html = renderWhiteSpace(text);
    expect(html).toBeNull();
  });

  it("renders white space characters when text length is less than PREVIEW_MAX_LENGTH", () => {
    const text = "Short text";
    const whiteSpaceCharacters = "\xa0\u200C\u200B\u200D\u200E\u200F\uFEFF";

    const html = renderWhiteSpace(text);
    expect(html).not.toBeNull();

    const actualTextContent = html?.props.children;
    const expectedTextContent = whiteSpaceCharacters.repeat(150 - text.length);
    expect(actualTextContent).toBe(expectedTextContent);
  });
});<|MERGE_RESOLUTION|>--- conflicted
+++ resolved
@@ -1,11 +1,7 @@
-<<<<<<< HEAD
 import { Preview, renderWhiteSpace } from "./index";
-=======
->>>>>>> 037940a4
 import { render } from "@react-email/render";
 import { Preview } from "./index";
 
-<<<<<<< HEAD
 describe("<Preview> component", () => {
   beforeEach(() => {
     jest.restoreAllMocks();
@@ -16,26 +12,13 @@
     const actualOutput = render(<Preview>Email preview text</Preview>);
     expect(actualOutput).toMatchInlineSnapshot(
       `"<!DOCTYPE html PUBLIC \\"-//W3C//DTD XHTML 1.0 Transitional//EN\\" \\"http://www.w3.org/TR/xhtml1/DTD/xhtml1-transitional.dtd\\"><div style=\\"display:none;overflow:hidden;line-height:1px;opacity:0;max-height:0;max-width:0\\">Email preview text<div> ‌​‍‎‏﻿ ‌​‍‎‏﻿ ‌​‍‎‏﻿ ‌​‍‎‏﻿ ‌​‍‎‏﻿ ‌​‍‎‏﻿ ‌​‍‎‏﻿ ‌​‍‎‏﻿ ‌​‍‎‏﻿ ‌​‍‎‏﻿ ‌​‍‎‏﻿ ‌​‍‎‏﻿ ‌​‍‎‏﻿ ‌​‍‎‏﻿ ‌​‍‎‏﻿ ‌​‍‎‏﻿ ‌​‍‎‏﻿ ‌​‍‎‏﻿ ‌​‍‎‏﻿ ‌​‍‎‏﻿ ‌​‍‎‏﻿ ‌​‍‎‏﻿ ‌​‍‎‏﻿ ‌​‍‎‏﻿ ‌​‍‎‏﻿ ‌​‍‎‏﻿ ‌​‍‎‏﻿ ‌​‍‎‏﻿ ‌​‍‎‏﻿ ‌​‍‎‏﻿ ‌​‍‎‏﻿ ‌​‍‎‏﻿ ‌​‍‎‏﻿ ‌​‍‎‏﻿ ‌​‍‎‏﻿ ‌​‍‎‏﻿ ‌​‍‎‏﻿ ‌​‍‎‏﻿ ‌​‍‎‏﻿ ‌​‍‎‏﻿ ‌​‍‎‏﻿ ‌​‍‎‏﻿ ‌​‍‎‏﻿ ‌​‍‎‏﻿ ‌​‍‎‏﻿ ‌​‍‎‏﻿ ‌​‍‎‏﻿ ‌​‍‎‏﻿ ‌​‍‎‏﻿ ‌​‍‎‏﻿ ‌​‍‎‏﻿ ‌​‍‎‏﻿ ‌​‍‎‏﻿ ‌​‍‎‏﻿ ‌​‍‎‏﻿ ‌​‍‎‏﻿ ‌​‍‎‏﻿ ‌​‍‎‏﻿ ‌​‍‎‏﻿ ‌​‍‎‏﻿ ‌​‍‎‏﻿ ‌​‍‎‏﻿ ‌​‍‎‏﻿ ‌​‍‎‏﻿ ‌​‍‎‏﻿ ‌​‍‎‏﻿ ‌​‍‎‏﻿ ‌​‍‎‏﻿ ‌​‍‎‏﻿ ‌​‍‎‏﻿ ‌​‍‎‏﻿ ‌​‍‎‏﻿ ‌​‍‎‏﻿ ‌​‍‎‏﻿ ‌​‍‎‏﻿ ‌​‍‎‏﻿ ‌​‍‎‏﻿ ‌​‍‎‏﻿ ‌​‍‎‏﻿ ‌​‍‎‏﻿ ‌​‍‎‏﻿ ‌​‍‎‏﻿ ‌​‍‎‏﻿ ‌​‍‎‏﻿ ‌​‍‎‏﻿ ‌​‍‎‏﻿ ‌​‍‎‏﻿ ‌​‍‎‏﻿ ‌​‍‎‏﻿ ‌​‍‎‏﻿ ‌​‍‎‏﻿ ‌​‍‎‏﻿ ‌​‍‎‏﻿ ‌​‍‎‏﻿ ‌​‍‎‏﻿ ‌​‍‎‏﻿ ‌​‍‎‏﻿ ‌​‍‎‏﻿ ‌​‍‎‏﻿ ‌​‍‎‏﻿ ‌​‍‎‏﻿ ‌​‍‎‏﻿ ‌​‍‎‏﻿ ‌​‍‎‏﻿ ‌​‍‎‏﻿ ‌​‍‎‏﻿ ‌​‍‎‏﻿ ‌​‍‎‏﻿ ‌​‍‎‏﻿ ‌​‍‎‏﻿ ‌​‍‎‏﻿ ‌​‍‎‏﻿ ‌​‍‎‏﻿ ‌​‍‎‏﻿ ‌​‍‎‏﻿ ‌​‍‎‏﻿ ‌​‍‎‏﻿ ‌​‍‎‏﻿ ‌​‍‎‏﻿ ‌​‍‎‏﻿ ‌​‍‎‏﻿ ‌​‍‎‏﻿ ‌​‍‎‏﻿ ‌​‍‎‏﻿ ‌​‍‎‏﻿ ‌​‍‎‏﻿ ‌​‍‎‏﻿ ‌​‍‎‏﻿ ‌​‍‎‏﻿ ‌​‍‎‏﻿ ‌​‍‎‏﻿ ‌​‍‎‏﻿</div></div>"`,
-=======
-describe("render", () => {
-  it("renders the <Preview> component", () => {
-    const actualOutput = render(<Preview>Email preview text</Preview>);
-    expect(actualOutput).toMatchInlineSnapshot(
-      '"<!DOCTYPE html PUBLIC \\"-//W3C//DTD XHTML 1.0 Transitional//EN\\" \\"http://www.w3.org/TR/xhtml1/DTD/xhtml1-transitional.dtd\\"><div id=\\"__react-email-preview\\" style=\\"display:none;overflow:hidden;line-height:1px;opacity:0;max-height:0;max-width:0\\">Email preview text<div> ‌​‍‎‏﻿ ‌​‍‎‏﻿ ‌​‍‎‏﻿ ‌​‍‎‏﻿ ‌​‍‎‏﻿ ‌​‍‎‏﻿ ‌​‍‎‏﻿ ‌​‍‎‏﻿ ‌​‍‎‏﻿ ‌​‍‎‏﻿ ‌​‍‎‏﻿ ‌​‍‎‏﻿ ‌​‍‎‏﻿ ‌​‍‎‏﻿ ‌​‍‎‏﻿ ‌​‍‎‏﻿ ‌​‍‎‏﻿ ‌​‍‎‏﻿ ‌​‍‎‏﻿ ‌​‍‎‏﻿ ‌​‍‎‏﻿ ‌​‍‎‏﻿ ‌​‍‎‏﻿ ‌​‍‎‏﻿ ‌​‍‎‏﻿ ‌​‍‎‏﻿ ‌​‍‎‏﻿ ‌​‍‎‏﻿ ‌​‍‎‏﻿ ‌​‍‎‏﻿ ‌​‍‎‏﻿ ‌​‍‎‏﻿ ‌​‍‎‏﻿ ‌​‍‎‏﻿ ‌​‍‎‏﻿ ‌​‍‎‏﻿ ‌​‍‎‏﻿ ‌​‍‎‏﻿ ‌​‍‎‏﻿ ‌​‍‎‏﻿ ‌​‍‎‏﻿ ‌​‍‎‏﻿ ‌​‍‎‏﻿ ‌​‍‎‏﻿ ‌​‍‎‏﻿ ‌​‍‎‏﻿ ‌​‍‎‏﻿ ‌​‍‎‏﻿ ‌​‍‎‏﻿ ‌​‍‎‏﻿ ‌​‍‎‏﻿ ‌​‍‎‏﻿ ‌​‍‎‏﻿ ‌​‍‎‏﻿ ‌​‍‎‏﻿ ‌​‍‎‏﻿ ‌​‍‎‏﻿ ‌​‍‎‏﻿ ‌​‍‎‏﻿ ‌​‍‎‏﻿ ‌​‍‎‏﻿ ‌​‍‎‏﻿ ‌​‍‎‏﻿ ‌​‍‎‏﻿ ‌​‍‎‏﻿ ‌​‍‎‏﻿ ‌​‍‎‏﻿ ‌​‍‎‏﻿ ‌​‍‎‏﻿ ‌​‍‎‏﻿ ‌​‍‎‏﻿ ‌​‍‎‏﻿ ‌​‍‎‏﻿ ‌​‍‎‏﻿ ‌​‍‎‏﻿ ‌​‍‎‏﻿ ‌​‍‎‏﻿ ‌​‍‎‏﻿ ‌​‍‎‏﻿ ‌​‍‎‏﻿ ‌​‍‎‏﻿ ‌​‍‎‏﻿ ‌​‍‎‏﻿ ‌​‍‎‏﻿ ‌​‍‎‏﻿ ‌​‍‎‏﻿ ‌​‍‎‏﻿ ‌​‍‎‏﻿ ‌​‍‎‏﻿ ‌​‍‎‏﻿ ‌​‍‎‏﻿ ‌​‍‎‏﻿ ‌​‍‎‏﻿ ‌​‍‎‏﻿ ‌​‍‎‏﻿ ‌​‍‎‏﻿ ‌​‍‎‏﻿ ‌​‍‎‏﻿ ‌​‍‎‏﻿ ‌​‍‎‏﻿ ‌​‍‎‏﻿ ‌​‍‎‏﻿ ‌​‍‎‏﻿ ‌​‍‎‏﻿ ‌​‍‎‏﻿ ‌​‍‎‏﻿ ‌​‍‎‏﻿ ‌​‍‎‏﻿ ‌​‍‎‏﻿ ‌​‍‎‏﻿ ‌​‍‎‏﻿ ‌​‍‎‏﻿ ‌​‍‎‏﻿ ‌​‍‎‏﻿ ‌​‍‎‏﻿ ‌​‍‎‏﻿ ‌​‍‎‏﻿ ‌​‍‎‏﻿ ‌​‍‎‏﻿ ‌​‍‎‏﻿ ‌​‍‎‏﻿ ‌​‍‎‏﻿ ‌​‍‎‏﻿ ‌​‍‎‏﻿ ‌​‍‎‏﻿ ‌​‍‎‏﻿ ‌​‍‎‏﻿ ‌​‍‎‏﻿ ‌​‍‎‏﻿ ‌​‍‎‏﻿ ‌​‍‎‏﻿ ‌​‍‎‏﻿</div></div>"',
->>>>>>> 037940a4
     );
   });
 
-<<<<<<< HEAD
   it("renders correctly with array text", () => {
     const actualOutputArray = render(<Preview>Email {"preview"} text</Preview>);
     expect(actualOutputArray).toMatchInlineSnapshot(
       `"<!DOCTYPE html PUBLIC \\"-//W3C//DTD XHTML 1.0 Transitional//EN\\" \\"http://www.w3.org/TR/xhtml1/DTD/xhtml1-transitional.dtd\\"><div style=\\"display:none;overflow:hidden;line-height:1px;opacity:0;max-height:0;max-width:0\\">Email preview text<div> ‌​‍‎‏﻿ ‌​‍‎‏﻿ ‌​‍‎‏﻿ ‌​‍‎‏﻿ ‌​‍‎‏﻿ ‌​‍‎‏﻿ ‌​‍‎‏﻿ ‌​‍‎‏﻿ ‌​‍‎‏﻿ ‌​‍‎‏﻿ ‌​‍‎‏﻿ ‌​‍‎‏﻿ ‌​‍‎‏﻿ ‌​‍‎‏﻿ ‌​‍‎‏﻿ ‌​‍‎‏﻿ ‌​‍‎‏﻿ ‌​‍‎‏﻿ ‌​‍‎‏﻿ ‌​‍‎‏﻿ ‌​‍‎‏﻿ ‌​‍‎‏﻿ ‌​‍‎‏﻿ ‌​‍‎‏﻿ ‌​‍‎‏﻿ ‌​‍‎‏﻿ ‌​‍‎‏﻿ ‌​‍‎‏﻿ ‌​‍‎‏﻿ ‌​‍‎‏﻿ ‌​‍‎‏﻿ ‌​‍‎‏﻿ ‌​‍‎‏﻿ ‌​‍‎‏﻿ ‌​‍‎‏﻿ ‌​‍‎‏﻿ ‌​‍‎‏﻿ ‌​‍‎‏﻿ ‌​‍‎‏﻿ ‌​‍‎‏﻿ ‌​‍‎‏﻿ ‌​‍‎‏﻿ ‌​‍‎‏﻿ ‌​‍‎‏﻿ ‌​‍‎‏﻿ ‌​‍‎‏﻿ ‌​‍‎‏﻿ ‌​‍‎‏﻿ ‌​‍‎‏﻿ ‌​‍‎‏﻿ ‌​‍‎‏﻿ ‌​‍‎‏﻿ ‌​‍‎‏﻿ ‌​‍‎‏﻿ ‌​‍‎‏﻿ ‌​‍‎‏﻿ ‌​‍‎‏﻿ ‌​‍‎‏﻿ ‌​‍‎‏﻿ ‌​‍‎‏﻿ ‌​‍‎‏﻿ ‌​‍‎‏﻿ ‌​‍‎‏﻿ ‌​‍‎‏﻿ ‌​‍‎‏﻿ ‌​‍‎‏﻿ ‌​‍‎‏﻿ ‌​‍‎‏﻿ ‌​‍‎‏﻿ ‌​‍‎‏﻿ ‌​‍‎‏﻿ ‌​‍‎‏﻿ ‌​‍‎‏﻿ ‌​‍‎‏﻿ ‌​‍‎‏﻿ ‌​‍‎‏﻿ ‌​‍‎‏﻿ ‌​‍‎‏﻿ ‌​‍‎‏﻿ ‌​‍‎‏﻿ ‌​‍‎‏﻿ ‌​‍‎‏﻿ ‌​‍‎‏﻿ ‌​‍‎‏﻿ ‌​‍‎‏﻿ ‌​‍‎‏﻿ ‌​‍‎‏﻿ ‌​‍‎‏﻿ ‌​‍‎‏﻿ ‌​‍‎‏﻿ ‌​‍‎‏﻿ ‌​‍‎‏﻿ ‌​‍‎‏﻿ ‌​‍‎‏﻿ ‌​‍‎‏﻿ ‌​‍‎‏﻿ ‌​‍‎‏﻿ ‌​‍‎‏﻿ ‌​‍‎‏﻿ ‌​‍‎‏﻿ ‌​‍‎‏﻿ ‌​‍‎‏﻿ ‌​‍‎‏﻿ ‌​‍‎‏﻿ ‌​‍‎‏﻿ ‌​‍‎‏﻿ ‌​‍‎‏﻿ ‌​‍‎‏﻿ ‌​‍‎‏﻿ ‌​‍‎‏﻿ ‌​‍‎‏﻿ ‌​‍‎‏﻿ ‌​‍‎‏﻿ ‌​‍‎‏﻿ ‌​‍‎‏﻿ ‌​‍‎‏﻿ ‌​‍‎‏﻿ ‌​‍‎‏﻿ ‌​‍‎‏﻿ ‌​‍‎‏﻿ ‌​‍‎‏﻿ ‌​‍‎‏﻿ ‌​‍‎‏﻿ ‌​‍‎‏﻿ ‌​‍‎‏﻿ ‌​‍‎‏﻿ ‌​‍‎‏﻿ ‌​‍‎‏﻿ ‌​‍‎‏﻿ ‌​‍‎‏﻿ ‌​‍‎‏﻿ ‌​‍‎‏﻿</div></div>"`,
-=======
-    const actualOutputArray = render(<Preview>Email preview text</Preview>);
-    expect(actualOutputArray).toMatchInlineSnapshot(
-      '"<!DOCTYPE html PUBLIC \\"-//W3C//DTD XHTML 1.0 Transitional//EN\\" \\"http://www.w3.org/TR/xhtml1/DTD/xhtml1-transitional.dtd\\"><div id=\\"__react-email-preview\\" style=\\"display:none;overflow:hidden;line-height:1px;opacity:0;max-height:0;max-width:0\\">Email preview text<div> ‌​‍‎‏﻿ ‌​‍‎‏﻿ ‌​‍‎‏﻿ ‌​‍‎‏﻿ ‌​‍‎‏﻿ ‌​‍‎‏﻿ ‌​‍‎‏﻿ ‌​‍‎‏﻿ ‌​‍‎‏﻿ ‌​‍‎‏﻿ ‌​‍‎‏﻿ ‌​‍‎‏﻿ ‌​‍‎‏﻿ ‌​‍‎‏﻿ ‌​‍‎‏﻿ ‌​‍‎‏﻿ ‌​‍‎‏﻿ ‌​‍‎‏﻿ ‌​‍‎‏﻿ ‌​‍‎‏﻿ ‌​‍‎‏﻿ ‌​‍‎‏﻿ ‌​‍‎‏﻿ ‌​‍‎‏﻿ ‌​‍‎‏﻿ ‌​‍‎‏﻿ ‌​‍‎‏﻿ ‌​‍‎‏﻿ ‌​‍‎‏﻿ ‌​‍‎‏﻿ ‌​‍‎‏﻿ ‌​‍‎‏﻿ ‌​‍‎‏﻿ ‌​‍‎‏﻿ ‌​‍‎‏﻿ ‌​‍‎‏﻿ ‌​‍‎‏﻿ ‌​‍‎‏﻿ ‌​‍‎‏﻿ ‌​‍‎‏﻿ ‌​‍‎‏﻿ ‌​‍‎‏﻿ ‌​‍‎‏﻿ ‌​‍‎‏﻿ ‌​‍‎‏﻿ ‌​‍‎‏﻿ ‌​‍‎‏﻿ ‌​‍‎‏﻿ ‌​‍‎‏﻿ ‌​‍‎‏﻿ ‌​‍‎‏﻿ ‌​‍‎‏﻿ ‌​‍‎‏﻿ ‌​‍‎‏﻿ ‌​‍‎‏﻿ ‌​‍‎‏﻿ ‌​‍‎‏﻿ ‌​‍‎‏﻿ ‌​‍‎‏﻿ ‌​‍‎‏﻿ ‌​‍‎‏﻿ ‌​‍‎‏﻿ ‌​‍‎‏﻿ ‌​‍‎‏﻿ ‌​‍‎‏﻿ ‌​‍‎‏﻿ ‌​‍‎‏﻿ ‌​‍‎‏﻿ ‌​‍‎‏﻿ ‌​‍‎‏﻿ ‌​‍‎‏﻿ ‌​‍‎‏﻿ ‌​‍‎‏﻿ ‌​‍‎‏﻿ ‌​‍‎‏﻿ ‌​‍‎‏﻿ ‌​‍‎‏﻿ ‌​‍‎‏﻿ ‌​‍‎‏﻿ ‌​‍‎‏﻿ ‌​‍‎‏﻿ ‌​‍‎‏﻿ ‌​‍‎‏﻿ ‌​‍‎‏﻿ ‌​‍‎‏﻿ ‌​‍‎‏﻿ ‌​‍‎‏﻿ ‌​‍‎‏﻿ ‌​‍‎‏﻿ ‌​‍‎‏﻿ ‌​‍‎‏﻿ ‌​‍‎‏﻿ ‌​‍‎‏﻿ ‌​‍‎‏﻿ ‌​‍‎‏﻿ ‌​‍‎‏﻿ ‌​‍‎‏﻿ ‌​‍‎‏﻿ ‌​‍‎‏﻿ ‌​‍‎‏﻿ ‌​‍‎‏﻿ ‌​‍‎‏﻿ ‌​‍‎‏﻿ ‌​‍‎‏﻿ ‌​‍‎‏﻿ ‌​‍‎‏﻿ ‌​‍‎‏﻿ ‌​‍‎‏﻿ ‌​‍‎‏﻿ ‌​‍‎‏﻿ ‌​‍‎‏﻿ ‌​‍‎‏﻿ ‌​‍‎‏﻿ ‌​‍‎‏﻿ ‌​‍‎‏﻿ ‌​‍‎‏﻿ ‌​‍‎‏﻿ ‌​‍‎‏﻿ ‌​‍‎‏﻿ ‌​‍‎‏﻿ ‌​‍‎‏﻿ ‌​‍‎‏﻿ ‌​‍‎‏﻿ ‌​‍‎‏﻿ ‌​‍‎‏﻿ ‌​‍‎‏﻿ ‌​‍‎‏﻿ ‌​‍‎‏﻿ ‌​‍‎‏﻿ ‌​‍‎‏﻿ ‌​‍‎‏﻿ ‌​‍‎‏﻿</div></div>"',
->>>>>>> 037940a4
     );
   });
 
@@ -43,11 +26,7 @@
     const longText = "really long".repeat(100);
     const actualOutputLong = render(<Preview>{longText}</Preview>);
     expect(actualOutputLong).toMatchInlineSnapshot(
-<<<<<<< HEAD
       `"<!DOCTYPE html PUBLIC \\"-//W3C//DTD XHTML 1.0 Transitional//EN\\" \\"http://www.w3.org/TR/xhtml1/DTD/xhtml1-transitional.dtd\\"><div style=\\"display:none;overflow:hidden;line-height:1px;opacity:0;max-height:0;max-width:0\\">really longreally longreally longreally longreally longreally longreally longreally longreally longreally longreally longreally longreally longreally </div>"`,
-=======
-      '"<!DOCTYPE html PUBLIC \\"-//W3C//DTD XHTML 1.0 Transitional//EN\\" \\"http://www.w3.org/TR/xhtml1/DTD/xhtml1-transitional.dtd\\"><div id=\\"__react-email-preview\\" style=\\"display:none;overflow:hidden;line-height:1px;opacity:0;max-height:0;max-width:0\\">really longreally longreally longreally longreally longreally longreally longreally longreally longreally longreally longreally longreally longreally </div>"',
->>>>>>> 037940a4
     );
   });
 });
