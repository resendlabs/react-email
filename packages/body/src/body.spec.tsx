import { render } from "@react-email/render";
import { Body } from "./index";

<<<<<<< HEAD
describe("<Body> component", () => {
  beforeEach(() => {
    jest.restoreAllMocks();
    jest.resetModules();
  });
  it("renders children correctly", () => {
    const testMessage = "Test message";
    const html = render(<Body>{testMessage}</Body>);
    expect(html).toContain(testMessage);
  });

  it("passes style and other props correctly", () => {
    const style = { backgroundColor: "red" };
    const html = render(
      <Body style={style} data-testid="body-test">
        Test
      </Body>,
    );
    expect(html).toContain('style="background-color:red"');
    expect(html).toContain('data-testid="body-test"');
  });

  it("renders correctly", () => {
=======
describe("render", () => {
  it("renders the <Body> component", () => {
>>>>>>> 037940a4
    const actualOutput = render(<Body>Lorem ipsum</Body>);
    expect(actualOutput).toMatchInlineSnapshot(
      `"<!DOCTYPE html PUBLIC \\"-//W3C//DTD XHTML 1.0 Transitional//EN\\" \\"http://www.w3.org/TR/xhtml1/DTD/xhtml1-transitional.dtd\\"><body>Lorem ipsum</body>"`,
    );
  });
});<|MERGE_RESOLUTION|>--- conflicted
+++ resolved
@@ -1,7 +1,6 @@
 import { render } from "@react-email/render";
 import { Body } from "./index";
 
-<<<<<<< HEAD
 describe("<Body> component", () => {
   beforeEach(() => {
     jest.restoreAllMocks();
@@ -25,10 +24,6 @@
   });
 
   it("renders correctly", () => {
-=======
-describe("render", () => {
-  it("renders the <Body> component", () => {
->>>>>>> 037940a4
     const actualOutput = render(<Body>Lorem ipsum</Body>);
     expect(actualOutput).toMatchInlineSnapshot(
       `"<!DOCTYPE html PUBLIC \\"-//W3C//DTD XHTML 1.0 Transitional//EN\\" \\"http://www.w3.org/TR/xhtml1/DTD/xhtml1-transitional.dtd\\"><body>Lorem ipsum</body>"`,
