import { render } from "@react-email/render";
import { Link } from "./index";

<<<<<<< HEAD
describe("<Link> component", () => {
  beforeEach(() => {
    jest.restoreAllMocks();
    jest.resetModules();
  });

  it("renders children correctly", () => {
    const testMessage = "Test message";
    const html = render(<Link href="https://example.com">{testMessage}</Link>);
    expect(html).toContain(testMessage);
  });

  it("passes style and other props correctly", () => {
    const style = { color: "red" };
    const html = render(
      <Link href="https://example.com" style={style} data-testid="link-test">
        Test
      </Link>,
    );
    expect(html).toContain("color:red");
    expect(html).toContain('data-testid="link-test"');
  });

  it("opens in a new tab", () => {
    const html = render(<Link href="https://example.com">Test</Link>);
    expect(html).toContain(`target="_blank"`);
  });

  it("renders correctly", () => {
=======
describe("render", () => {
  it("renders the <Link> component", () => {
>>>>>>> 037940a4
    const actualOutput = render(
      <Link href="https://example.com">Example</Link>,
    );
    expect(actualOutput).toMatchInlineSnapshot(
<<<<<<< HEAD
      `"<!DOCTYPE html PUBLIC \\"-//W3C//DTD XHTML 1.0 Transitional//EN\\" \\"http://www.w3.org/TR/xhtml1/DTD/xhtml1-transitional.dtd\\"><a href=\\"https://example.com\\" target=\\"_blank\\" style=\\"color:#067df7;text-decoration:none\\">Example</a>"`,
=======
      '"<!DOCTYPE html PUBLIC \\"-//W3C//DTD XHTML 1.0 Transitional//EN\\" \\"http://www.w3.org/TR/xhtml1/DTD/xhtml1-transitional.dtd\\"><a href=\\"https://example.com\\" style=\\"color:#067df7;text-decoration:none\\" target=\\"_blank\\">Example</a>"',
>>>>>>> 037940a4
    );
  });
});<|MERGE_RESOLUTION|>--- conflicted
+++ resolved
@@ -1,7 +1,6 @@
 import { render } from "@react-email/render";
 import { Link } from "./index";
 
-<<<<<<< HEAD
 describe("<Link> component", () => {
   beforeEach(() => {
     jest.restoreAllMocks();
@@ -31,19 +30,11 @@
   });
 
   it("renders correctly", () => {
-=======
-describe("render", () => {
-  it("renders the <Link> component", () => {
->>>>>>> 037940a4
     const actualOutput = render(
       <Link href="https://example.com">Example</Link>,
     );
     expect(actualOutput).toMatchInlineSnapshot(
-<<<<<<< HEAD
       `"<!DOCTYPE html PUBLIC \\"-//W3C//DTD XHTML 1.0 Transitional//EN\\" \\"http://www.w3.org/TR/xhtml1/DTD/xhtml1-transitional.dtd\\"><a href=\\"https://example.com\\" target=\\"_blank\\" style=\\"color:#067df7;text-decoration:none\\">Example</a>"`,
-=======
-      '"<!DOCTYPE html PUBLIC \\"-//W3C//DTD XHTML 1.0 Transitional//EN\\" \\"http://www.w3.org/TR/xhtml1/DTD/xhtml1-transitional.dtd\\"><a href=\\"https://example.com\\" style=\\"color:#067df7;text-decoration:none\\" target=\\"_blank\\">Example</a>"',
->>>>>>> 037940a4
     );
   });
 });