--- conflicted
+++ resolved
@@ -4,24 +4,6 @@
 
 export type LinkProps = RootProps;
 
-<<<<<<< HEAD
-export const Link = React.forwardRef<LinkElement, Readonly<LinkProps>>(
-  ({ target = "_blank", style, ...props }, forwardedRef) => (
-    <a
-      {...props}
-      ref={forwardedRef}
-      target={target}
-      style={{
-        color: "#067df7",
-        textDecoration: "none",
-        ...style,
-      }}
-    />
-  ),
-);
-
-Link.displayName = "Link";
-=======
 export const Link: React.FC<Readonly<LinkProps>> = ({
   target = "_blank",
   style,
@@ -38,5 +20,4 @@
   >
     {props.children}
   </a>
-);
->>>>>>> 037940a4
+);