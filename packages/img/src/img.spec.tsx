--- conflicted
+++ resolved
@@ -1,7 +1,6 @@
 import { render } from "@react-email/render";
 import { Img } from "./index";
 
-<<<<<<< HEAD
 describe("<Img> component", () => {
   beforeEach(() => {
     jest.restoreAllMocks();
@@ -26,19 +25,11 @@
   });
 
   it("renders correctly", () => {
-=======
-describe("render", () => {
-  it("renders the <Img> component", () => {
->>>>>>> 037940a4
     const actualOutput = render(
       <Img alt="Cat" height="300" src="cat.jpg" width="300" />,
     );
     expect(actualOutput).toMatchInlineSnapshot(
-<<<<<<< HEAD
       `"<!DOCTYPE html PUBLIC \\"-//W3C//DTD XHTML 1.0 Transitional//EN\\" \\"http://www.w3.org/TR/xhtml1/DTD/xhtml1-transitional.dtd\\"><img alt=\\"Cat\\" src=\\"cat.jpg\\" width=\\"300\\" height=\\"300\\" style=\\"display:block;outline:none;border:none;text-decoration:none\\"/>"`,
-=======
-      '"<!DOCTYPE html PUBLIC \\"-//W3C//DTD XHTML 1.0 Transitional//EN\\" \\"http://www.w3.org/TR/xhtml1/DTD/xhtml1-transitional.dtd\\"><img alt=\\"Cat\\" data-id=\\"react-email-img\\" height=\\"300\\" src=\\"cat.jpg\\" style=\\"display:block;outline:none;border:none;text-decoration:none\\" width=\\"300\\"/>"',
->>>>>>> 037940a4
     );
   });
 });