--- conflicted
+++ resolved
@@ -4,29 +4,6 @@
 
 export type ImgProps = RootProps;
 
-<<<<<<< HEAD
-export const Img = React.forwardRef<ImgElement, Readonly<ImgProps>>(
-  ({ alt, src, width, height, style, ...props }, forwardedRef) => (
-    <img
-      {...props}
-      ref={forwardedRef}
-      alt={alt}
-      src={src}
-      width={width}
-      height={height}
-      style={{
-        display: "block",
-        outline: "none",
-        border: "none",
-        textDecoration: "none",
-        ...style,
-      }}
-    />
-  ),
-);
-
-Img.displayName = "Img";
-=======
 export const Img: React.FC<Readonly<ImgProps>> = ({
   alt,
   src,
@@ -38,7 +15,6 @@
   <img
     {...props}
     alt={alt}
-    data-id="react-email-img"
     height={height}
     src={src}
     style={{
@@ -50,5 +26,4 @@
     }}
     width={width}
   />
-);
->>>>>>> 037940a4
+);