--- conflicted
+++ resolved
@@ -1,7 +1,5 @@
 # react-email-starter
 
-<<<<<<< HEAD
-=======
 ## 0.0.35-canary.4
 
 ### Patch Changes
@@ -9,7 +7,6 @@
 - @react-email/components@0.0.26-canary.3
 - react-email@3.0.2-canary.2
 
->>>>>>> ad2e6c46
 ## 0.0.35-canary.3
 
 ### Patch Changes
